--- conflicted
+++ resolved
@@ -78,21 +78,6 @@
                     "parameter_enable" : 0,
                     "patching_rect" : [ 51.0, 125.0, 54.0, 23.0 ]
                 }
-
-<<<<<<< HEAD
-            }
-,             {
-                "box" :                 {
-                    "fontsize" : 13.0,
-                    "id" : "obj-8",
-                    "maxclass" : "message",
-                    "numinlets" : 2,
-                    "numoutlets" : 1,
-                    "outlettype" : [ "" ],
-                    "patching_rect" : [ 51.0, 159.5, 200.0, 23.0 ],
-                    "text" : "velocities2dynamics [ thresh $1 ]"
-                }
-=======
 			}
 , 			{
 				"box" : 				{
@@ -105,8 +90,6 @@
 					"patching_rect" : [ 51.0, 159.5, 195.0, 23.0 ],
 					"text" : "velocities2dynamics @thresh $1"
 				}
->>>>>>> d5a4a5a6
-
             }
 ,             {
                 "box" :                 {
@@ -121,21 +104,6 @@
                     "patching_rect" : [ 363.0, 191.5, 228.5, 69.0 ],
                     "text" : "Don't apply any threshold, and don't sieve unnecessary markings. This corresponds to saying: \"assign all dynamics to all chords\""
                 }
-
-<<<<<<< HEAD
-            }
-,             {
-                "box" :                 {
-                    "fontsize" : 13.0,
-                    "id" : "obj-3",
-                    "maxclass" : "message",
-                    "numinlets" : 2,
-                    "numoutlets" : 1,
-                    "outlettype" : [ "" ],
-                    "patching_rect" : [ 79.0, 214.5, 287.0, 23.0 ],
-                    "text" : "velocities2dynamics [thresh 0] [unnecessary 0]"
-                }
-=======
 			}
 , 			{
 				"box" : 				{
@@ -148,8 +116,6 @@
 					"patching_rect" : [ 79.0, 214.5, 289.0, 23.0 ],
 					"text" : "velocities2dynamics @thresh 0 @unnecessary 0"
 				}
->>>>>>> d5a4a5a6
-
             }
 ,             {
                 "box" :                 {
