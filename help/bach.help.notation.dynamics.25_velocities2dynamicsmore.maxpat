--- conflicted
+++ resolved
@@ -50,21 +50,6 @@
                     "patching_rect" : [ 249.0, 256.5, 186.0, 40.0 ],
                     "text" : "Use a steeper exponent for the mapping curve"
                 }
-
-<<<<<<< HEAD
-            }
-,             {
-                "box" :                 {
-                    "fontsize" : 13.0,
-                    "id" : "obj-8",
-                    "maxclass" : "message",
-                    "numinlets" : 2,
-                    "numoutlets" : 1,
-                    "outlettype" : [ "" ],
-                    "patching_rect" : [ 62.0, 265.0, 181.0, 23.0 ],
-                    "text" : "velocities2dynamics [exp 0.5]"
-                }
-=======
 			}
 , 			{
 				"box" : 				{
@@ -77,7 +62,6 @@
 					"patching_rect" : [ 62.0, 265.0, 184.0, 23.0 ],
 					"text" : "velocities2dynamics @exp 0.5"
 				}
->>>>>>> d5a4a5a6
 
             }
 ,             {
@@ -92,21 +76,6 @@
                     "patching_rect" : [ 257.0, 234.0, 155.0, 25.0 ],
                     "text" : "Use \"pppppp\" to \"ffffff\""
                 }
-
-<<<<<<< HEAD
-            }
-,             {
-                "box" :                 {
-                    "fontsize" : 13.0,
-                    "id" : "obj-7",
-                    "maxclass" : "message",
-                    "numinlets" : 2,
-                    "numoutlets" : 1,
-                    "outlettype" : [ "" ],
-                    "patching_rect" : [ 49.0, 234.0, 206.0, 23.0 ],
-                    "text" : "velocities2dynamics [maxchars 6]"
-                }
-=======
 			}
 , 			{
 				"box" : 				{
@@ -119,7 +88,6 @@
 					"patching_rect" : [ 49.0, 234.0, 208.0, 23.0 ],
 					"text" : "velocities2dynamics @maxchars 6"
 				}
->>>>>>> d5a4a5a6
 
             }
 ,             {
@@ -134,7 +102,6 @@
                     "patching_rect" : [ 244.0, 202.0, 140.0, 25.0 ],
                     "text" : "Only use \"pp\" to \"ff\""
                 }
-
             }
 ,             {
                 "box" :                 {
@@ -148,34 +115,6 @@
                     "patching_rect" : [ 221.0, 168.0, 185.0, 25.0 ],
                     "text" : "Use \"pppp\" to \"ffff\" (default)"
                 }
-
-<<<<<<< HEAD
-            }
-,             {
-                "box" :                 {
-                    "fontsize" : 13.0,
-                    "id" : "obj-3",
-                    "maxclass" : "message",
-                    "numinlets" : 2,
-                    "numoutlets" : 1,
-                    "outlettype" : [ "" ],
-                    "patching_rect" : [ 36.0, 202.0, 206.0, 23.0 ],
-                    "text" : "velocities2dynamics [maxchars 2]"
-                }
-
-            }
-,             {
-                "box" :                 {
-                    "fontsize" : 13.0,
-                    "id" : "obj-9",
-                    "maxclass" : "message",
-                    "numinlets" : 2,
-                    "numoutlets" : 1,
-                    "outlettype" : [ "" ],
-                    "patching_rect" : [ 10.0, 168.0, 206.0, 23.0 ],
-                    "text" : "velocities2dynamics [maxchars 4]"
-                }
-=======
 			}
 , 			{
 				"box" : 				{
@@ -201,8 +140,6 @@
 					"patching_rect" : [ 10.0, 168.0, 208.0, 23.0 ],
 					"text" : "velocities2dynamics @maxchars 4"
 				}
->>>>>>> d5a4a5a6
-
             }
 ,             {
                 "box" :                 {
