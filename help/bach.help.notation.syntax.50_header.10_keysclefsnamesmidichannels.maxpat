--- conflicted
+++ resolved
@@ -1,72 +1,56 @@
 {
-    "patcher" :     {
-        "fileversion" : 1,
-        "appversion" :         {
-            "major" : 7,
-            "minor" : 3,
-            "revision" : 4,
-            "architecture" : "x64",
-            "modernui" : 1
-        }
+	"patcher" : 	{
+		"fileversion" : 1,
+		"appversion" : 		{
+			"major" : 7,
+			"minor" : 3,
+			"revision" : 4,
+			"architecture" : "x64",
+			"modernui" : 1
+		}
 ,
-        "rect" : [ 106.0, 79.0, 617.0, 539.0 ],
-        "bglocked" : 0,
-        "openinpresentation" : 0,
-        "default_fontsize" : 12.0,
-        "default_fontface" : 0,
-        "default_fontname" : "Arial",
-        "gridonopen" : 1,
-        "gridsize" : [ 15.0, 15.0 ],
-        "gridsnaponopen" : 1,
-        "objectsnaponopen" : 1,
-        "statusbarvisible" : 2,
-        "toolbarvisible" : 1,
-        "lefttoolbarpinned" : 0,
-        "toptoolbarpinned" : 0,
-        "righttoolbarpinned" : 0,
-        "bottomtoolbarpinned" : 0,
-        "toolbars_unpinned_last_save" : 0,
-        "tallnewobj" : 0,
-        "boxanimatetime" : 200,
-        "enablehscroll" : 1,
-        "enablevscroll" : 1,
-        "devicewidth" : 0.0,
-        "description" : "",
-        "digest" : "",
-        "tags" : "",
-        "style" : "",
-        "subpatcher_template" : "",
-        "boxes" : [             {
-                "box" :                 {
-                    "bubble" : 1,
-                    "bubbleside" : 0,
-                    "fontname" : "Arial",
-                    "fontsize" : 13.0,
-                    "id" : "obj-7",
-                    "maxclass" : "comment",
-                    "numinlets" : 1,
-                    "numoutlets" : 0,
-                    "patching_rect" : [ 473.0, 398.166656, 138.0, 40.0 ],
-                    "style" : "",
-                    "text" : "Assign MIDI channels"
-                }
-
-<<<<<<< HEAD
-            }
-,             {
-                "box" :                 {
-                    "fontname" : "Arial",
-                    "fontsize" : 13.0,
-                    "id" : "obj-6",
-                    "maxclass" : "message",
-                    "numinlets" : 2,
-                    "numoutlets" : 1,
-                    "outlettype" : [ "" ],
-                    "patching_rect" : [ 473.0, 375.5, 128.0, 23.0 ],
-                    "style" : "",
-                    "text" : "(midichannels 1 3 5)"
-                }
-=======
+		"rect" : [ 106.0, 79.0, 617.0, 539.0 ],
+		"bglocked" : 0,
+		"openinpresentation" : 0,
+		"default_fontsize" : 12.0,
+		"default_fontface" : 0,
+		"default_fontname" : "Arial",
+		"gridonopen" : 1,
+		"gridsize" : [ 15.0, 15.0 ],
+		"gridsnaponopen" : 1,
+		"objectsnaponopen" : 1,
+		"statusbarvisible" : 2,
+		"toolbarvisible" : 1,
+		"lefttoolbarpinned" : 0,
+		"toptoolbarpinned" : 0,
+		"righttoolbarpinned" : 0,
+		"bottomtoolbarpinned" : 0,
+		"toolbars_unpinned_last_save" : 0,
+		"tallnewobj" : 0,
+		"boxanimatetime" : 200,
+		"enablehscroll" : 1,
+		"enablevscroll" : 1,
+		"devicewidth" : 0.0,
+		"description" : "",
+		"digest" : "",
+		"tags" : "",
+		"style" : "",
+		"subpatcher_template" : "",
+		"boxes" : [ 			{
+				"box" : 				{
+					"bubble" : 1,
+					"bubbleside" : 0,
+					"fontname" : "Arial",
+					"fontsize" : 13.0,
+					"id" : "obj-7",
+					"maxclass" : "comment",
+					"numinlets" : 1,
+					"numoutlets" : 0,
+					"patching_rect" : [ 473.0, 398.166656, 138.0, 40.0 ],
+					"style" : "",
+					"text" : "Assign MIDI channels"
+				}
+
 			}
 , 			{
 				"box" : 				{
@@ -81,191 +65,174 @@
 					"style" : "",
 					"text" : "[midichannels 1 3 5]"
 				}
->>>>>>> 57f4bddc
-
-            }
-,             {
-                "box" :                 {
-                    "bubble" : 1,
-                    "fontname" : "Arial",
-                    "fontsize" : 13.0,
-                    "id" : "obj-3",
-                    "linecount" : 2,
-                    "maxclass" : "comment",
-                    "numinlets" : 1,
-                    "numoutlets" : 0,
-                    "patching_rect" : [ 423.0, 324.5, 132.0, 40.0 ],
-                    "style" : "",
-                    "text" : "Change clefs and voice names"
-                }
-
-            }
-,             {
-                "box" :                 {
-                    "fontface" : 0,
-                    "fontname" : "Arial",
-                    "fontsize" : 13.0,
-                    "id" : "obj-21",
-                    "maxclass" : "bach.hypercomment",
-                    "numinlets" : 1,
-                    "numoutlets" : 1,
-                    "outlettype" : [ "" ],
-                    "patching_rect" : [ 51.0, 247.0, 564.0, 21.0 ],
-                    "sendto" : "bach.help.filtertags",
-                    "text" : "Integers represent MIDI channels associated to voices. Refer to #voice+midichannel.",
-                    "textcolor" : [ 0.5, 0.5, 0.5, 1.0 ]
-                }
-
-            }
-,             {
-                "box" :                 {
-                    "fontface" : 0,
-                    "fontname" : "Arial",
-                    "fontsize" : 13.0,
-                    "hyperlinkcolor" : [ 0.0, 0.0, 0.0, 1.0 ],
-                    "id" : "obj-22",
-                    "linkstart" : [ "–" ],
-                    "maxclass" : "bach.hypercomment",
-                    "numinlets" : 1,
-                    "numoutlets" : 1,
-                    "outlettype" : [ "" ],
-                    "patching_rect" : [ 6.0, 229.5, 578.0, 21.0 ],
-                    "showhand" : 0,
-                    "text" : "– midichannels: introduces the MIDI channels specification, one integer for each voice is expected.",
-                    "textcolor" : [ 0.5, 0.5, 0.5, 1.0 ],
-                    "underline" : 0
-                }
-
-            }
-,             {
-                "box" :                 {
-                    "fontface" : 0,
-                    "fontname" : "Arial",
-                    "fontsize" : 13.0,
-                    "id" : "obj-18",
-                    "linecount" : 2,
-                    "maxclass" : "bach.hypercomment",
-                    "numinlets" : 1,
-                    "numoutlets" : 1,
-                    "outlettype" : [ "" ],
-                    "patching_rect" : [ 51.0, 193.5, 564.0, 36.0 ],
-                    "sendto" : "bach.help.filtertags",
-                    "text" : "If a voice have more than one name, an llll with the list of names must be introduced. Refer to #voice+name to know more.",
-                    "textcolor" : [ 0.5, 0.5, 0.5, 1.0 ]
-                }
-
-            }
-,             {
-                "box" :                 {
-                    "fontface" : 0,
-                    "fontname" : "Arial",
-                    "fontsize" : 13.0,
-                    "hyperlinkcolor" : [ 0.0, 0.0, 0.0, 1.0 ],
-                    "id" : "obj-19",
-                    "linkstart" : [ "–" ],
-                    "maxclass" : "bach.hypercomment",
-                    "numinlets" : 1,
-                    "numoutlets" : 1,
-                    "outlettype" : [ "" ],
-                    "patching_rect" : [ 6.0, 176.0, 609.0, 21.0 ],
-                    "showhand" : 0,
-                    "text" : "– voicenames: introduces the voice names specification, one name (atom) for each voice is expected.",
-                    "textcolor" : [ 0.5, 0.5, 0.5, 1.0 ],
-                    "underline" : 0
-                }
-
-            }
-,             {
-                "box" :                 {
-                    "fontface" : 0,
-                    "fontname" : "Arial",
-                    "fontsize" : 13.0,
-                    "id" : "obj-16",
-                    "linecount" : 2,
-                    "maxclass" : "bach.hypercomment",
-                    "numinlets" : 1,
-                    "numoutlets" : 1,
-                    "outlettype" : [ "" ],
-                    "patching_rect" : [ 51.0, 140.0, 564.0, 36.0 ],
-                    "sendto" : "bach.help.filtertags",
-                    "text" : "In their simplest form, key signatures are introduced with symbols like \"CM\", \"Re#m\" or \"F#M\". \nRefer to #voice+key+signature to know more about keys symbols and keys.",
-                    "textcolor" : [ 0.5, 0.5, 0.5, 1.0 ]
-                }
-
-            }
-,             {
-                "box" :                 {
-                    "fontface" : 0,
-                    "fontname" : "Arial",
-                    "fontsize" : 13.0,
-                    "hyperlinkcolor" : [ 0.0, 0.0, 0.0, 1.0 ],
-                    "id" : "obj-17",
-                    "linkstart" : [ "–" ],
-                    "maxclass" : "bach.hypercomment",
-                    "numinlets" : 1,
-                    "numoutlets" : 1,
-                    "outlettype" : [ "" ],
-                    "patching_rect" : [ 6.0, 122.5, 566.0, 21.0 ],
-                    "showhand" : 0,
-                    "text" : "– keys: introduces the key signature specification; one symbol for each voice is expected.",
-                    "textcolor" : [ 0.5, 0.5, 0.5, 1.0 ],
-                    "underline" : 0
-                }
-
-            }
-,             {
-                "box" :                 {
-                    "fontface" : 0,
-                    "fontname" : "Arial",
-                    "fontsize" : 13.0,
-                    "id" : "obj-15",
-                    "linecount" : 3,
-                    "maxclass" : "bach.hypercomment",
-                    "numinlets" : 1,
-                    "numoutlets" : 1,
-                    "outlettype" : [ "" ],
-                    "patching_rect" : [ 51.0, 69.5, 564.0, 50.0 ],
-                    "sendto" : "bach.help.filtertags",
-                    "text" : "Clef symbols can be choosen among various possibilities: from simple staves like \"G\" or \"Alto\" to staff combinations like \"FGG\". Refer to #voice+clef to know more about clef symbols and clefs. For instance, you'll discover that assigning clefs automatically changes the number of voices.",
-                    "textcolor" : [ 0.5, 0.5, 0.5, 1.0 ]
-                }
-
-            }
-,             {
-                "box" :                 {
-                    "fontface" : 0,
-                    "fontname" : "Arial",
-                    "fontsize" : 13.0,
-                    "hyperlinkcolor" : [ 0.0, 0.0, 0.0, 1.0 ],
-                    "id" : "obj-8",
-                    "linkstart" : [ "–" ],
-                    "maxclass" : "bach.hypercomment",
-                    "numinlets" : 1,
-                    "numoutlets" : 1,
-                    "outlettype" : [ "" ],
-                    "patching_rect" : [ 6.0, 52.0, 577.0, 21.0 ],
-                    "showhand" : 0,
-                    "text" : "– clefs: introduces the used clefs; one clef symbol for each voice is expected.",
-                    "textcolor" : [ 0.5, 0.5, 0.5, 1.0 ],
-                    "underline" : 0
-                }
-
-<<<<<<< HEAD
-            }
-,             {
-                "box" :                 {
-                    "fontname" : "Arial",
-                    "fontsize" : 13.0,
-                    "id" : "obj-5",
-                    "maxclass" : "message",
-                    "numinlets" : 2,
-                    "numoutlets" : 1,
-                    "outlettype" : [ "" ],
-                    "patching_rect" : [ 24.450012, 335.0, 392.0, 23.0 ],
-                    "style" : "",
-                    "text" : "(clefs Percussion F FG) (voicenames Perc (Electric Bass) Piano)"
-                }
-=======
+
+			}
+, 			{
+				"box" : 				{
+					"bubble" : 1,
+					"fontname" : "Arial",
+					"fontsize" : 13.0,
+					"id" : "obj-3",
+					"linecount" : 2,
+					"maxclass" : "comment",
+					"numinlets" : 1,
+					"numoutlets" : 0,
+					"patching_rect" : [ 423.0, 324.5, 132.0, 40.0 ],
+					"style" : "",
+					"text" : "Change clefs and voice names"
+				}
+
+			}
+, 			{
+				"box" : 				{
+					"fontface" : 0,
+					"fontname" : "Arial",
+					"fontsize" : 13.0,
+					"id" : "obj-21",
+					"maxclass" : "bach.hypercomment",
+					"numinlets" : 1,
+					"numoutlets" : 1,
+					"outlettype" : [ "" ],
+					"patching_rect" : [ 51.0, 247.0, 564.0, 21.0 ],
+					"sendto" : "bach.help.filtertags",
+					"text" : "Integers represent MIDI channels associated to voices. Refer to #voice+midichannel.",
+					"textcolor" : [ 0.5, 0.5, 0.5, 1.0 ]
+				}
+
+			}
+, 			{
+				"box" : 				{
+					"fontface" : 0,
+					"fontname" : "Arial",
+					"fontsize" : 13.0,
+					"hyperlinkcolor" : [ 0.0, 0.0, 0.0, 1.0 ],
+					"id" : "obj-22",
+					"linkstart" : [ "–" ],
+					"maxclass" : "bach.hypercomment",
+					"numinlets" : 1,
+					"numoutlets" : 1,
+					"outlettype" : [ "" ],
+					"patching_rect" : [ 6.0, 229.5, 578.0, 21.0 ],
+					"showhand" : 0,
+					"text" : "– midichannels: introduces the MIDI channels specification, one integer for each voice is expected.",
+					"textcolor" : [ 0.5, 0.5, 0.5, 1.0 ],
+					"underline" : 0
+				}
+
+			}
+, 			{
+				"box" : 				{
+					"fontface" : 0,
+					"fontname" : "Arial",
+					"fontsize" : 13.0,
+					"id" : "obj-18",
+					"linecount" : 2,
+					"maxclass" : "bach.hypercomment",
+					"numinlets" : 1,
+					"numoutlets" : 1,
+					"outlettype" : [ "" ],
+					"patching_rect" : [ 51.0, 193.5, 564.0, 36.0 ],
+					"sendto" : "bach.help.filtertags",
+					"text" : "If a voice have more than one name, an llll with the list of names must be introduced. Refer to #voice+name to know more.",
+					"textcolor" : [ 0.5, 0.5, 0.5, 1.0 ]
+				}
+
+			}
+, 			{
+				"box" : 				{
+					"fontface" : 0,
+					"fontname" : "Arial",
+					"fontsize" : 13.0,
+					"hyperlinkcolor" : [ 0.0, 0.0, 0.0, 1.0 ],
+					"id" : "obj-19",
+					"linkstart" : [ "–" ],
+					"maxclass" : "bach.hypercomment",
+					"numinlets" : 1,
+					"numoutlets" : 1,
+					"outlettype" : [ "" ],
+					"patching_rect" : [ 6.0, 176.0, 609.0, 21.0 ],
+					"showhand" : 0,
+					"text" : "– voicenames: introduces the voice names specification, one name (atom) for each voice is expected.",
+					"textcolor" : [ 0.5, 0.5, 0.5, 1.0 ],
+					"underline" : 0
+				}
+
+			}
+, 			{
+				"box" : 				{
+					"fontface" : 0,
+					"fontname" : "Arial",
+					"fontsize" : 13.0,
+					"id" : "obj-16",
+					"linecount" : 2,
+					"maxclass" : "bach.hypercomment",
+					"numinlets" : 1,
+					"numoutlets" : 1,
+					"outlettype" : [ "" ],
+					"patching_rect" : [ 51.0, 140.0, 564.0, 36.0 ],
+					"sendto" : "bach.help.filtertags",
+					"text" : "In their simplest form, key signatures are introduced with symbols like \"CM\", \"Re#m\" or \"F#M\". \nRefer to #voice+key+signature to know more about keys symbols and keys.",
+					"textcolor" : [ 0.5, 0.5, 0.5, 1.0 ]
+				}
+
+			}
+, 			{
+				"box" : 				{
+					"fontface" : 0,
+					"fontname" : "Arial",
+					"fontsize" : 13.0,
+					"hyperlinkcolor" : [ 0.0, 0.0, 0.0, 1.0 ],
+					"id" : "obj-17",
+					"linkstart" : [ "–" ],
+					"maxclass" : "bach.hypercomment",
+					"numinlets" : 1,
+					"numoutlets" : 1,
+					"outlettype" : [ "" ],
+					"patching_rect" : [ 6.0, 122.5, 566.0, 21.0 ],
+					"showhand" : 0,
+					"text" : "– keys: introduces the key signature specification; one symbol for each voice is expected.",
+					"textcolor" : [ 0.5, 0.5, 0.5, 1.0 ],
+					"underline" : 0
+				}
+
+			}
+, 			{
+				"box" : 				{
+					"fontface" : 0,
+					"fontname" : "Arial",
+					"fontsize" : 13.0,
+					"id" : "obj-15",
+					"linecount" : 3,
+					"maxclass" : "bach.hypercomment",
+					"numinlets" : 1,
+					"numoutlets" : 1,
+					"outlettype" : [ "" ],
+					"patching_rect" : [ 51.0, 69.5, 564.0, 50.0 ],
+					"sendto" : "bach.help.filtertags",
+					"text" : "Clef symbols can be choosen among various possibilities: from simple staves like \"G\" or \"Alto\" to staff combinations like \"FGG\". Refer to #voice+clef to know more about clef symbols and clefs. For instance, you'll discover that assigning clefs automatically changes the number of voices.",
+					"textcolor" : [ 0.5, 0.5, 0.5, 1.0 ]
+				}
+
+			}
+, 			{
+				"box" : 				{
+					"fontface" : 0,
+					"fontname" : "Arial",
+					"fontsize" : 13.0,
+					"hyperlinkcolor" : [ 0.0, 0.0, 0.0, 1.0 ],
+					"id" : "obj-8",
+					"linkstart" : [ "–" ],
+					"maxclass" : "bach.hypercomment",
+					"numinlets" : 1,
+					"numoutlets" : 1,
+					"outlettype" : [ "" ],
+					"patching_rect" : [ 6.0, 52.0, 577.0, 21.0 ],
+					"showhand" : 0,
+					"text" : "– clefs: introduces the used clefs; one clef symbol for each voice is expected.",
+					"textcolor" : [ 0.5, 0.5, 0.5, 1.0 ],
+					"underline" : 0
+				}
+
 			}
 , 			{
 				"box" : 				{
@@ -280,40 +247,23 @@
 					"style" : "",
 					"text" : "[clefs Percussion F FG] [voicenames Perc [Electric Bass] Piano]"
 				}
->>>>>>> 57f4bddc
-
-            }
-,             {
-                "box" :                 {
-                    "bubble" : 1,
-                    "fontname" : "Arial",
-                    "fontsize" : 13.0,
-                    "id" : "obj-2",
-                    "linecount" : 3,
-                    "maxclass" : "comment",
-                    "numinlets" : 1,
-                    "numoutlets" : 0,
-                    "patching_rect" : [ 193.0, 274.0, 412.0, 54.0 ],
-                    "style" : "",
-                    "text" : "Change keys and clefs. Order of header elements is irrelevant. Also \"clefs\" header element will automatically set the number of voices (depending on the number of defined clefs)"
-                }
-
-<<<<<<< HEAD
-            }
-,             {
-                "box" :                 {
-                    "fontname" : "Arial",
-                    "fontsize" : 13.0,
-                    "id" : "obj-1",
-                    "maxclass" : "message",
-                    "numinlets" : 2,
-                    "numoutlets" : 1,
-                    "outlettype" : [ "" ],
-                    "patching_rect" : [ 6.0, 291.5, 179.0, 23.0 ],
-                    "style" : "",
-                    "text" : "(keys CM C#m) (clefs G F G)"
-                }
-=======
+
+			}
+, 			{
+				"box" : 				{
+					"bubble" : 1,
+					"fontname" : "Arial",
+					"fontsize" : 13.0,
+					"id" : "obj-2",
+					"linecount" : 3,
+					"maxclass" : "comment",
+					"numinlets" : 1,
+					"numoutlets" : 0,
+					"patching_rect" : [ 193.0, 274.0, 412.0, 54.0 ],
+					"style" : "",
+					"text" : "Change keys and clefs. Order of header elements is irrelevant. Also \"clefs\" header element will automatically set the number of voices (depending on the number of defined clefs)"
+				}
+
 			}
 , 			{
 				"box" : 				{
@@ -328,230 +278,229 @@
 					"style" : "",
 					"text" : "[keys CM C#m] [clefs G F G]"
 				}
->>>>>>> 57f4bddc
-
-            }
-,             {
-                "box" :                 {
-                    "bwcompatibility" : 80001,
-                    "clefs" : [ "G", "F" ],
-                    "defaultnoteslots" : [ "null" ],
-                    "enharmonictable" : [ "default", "default" ],
-                    "fontface" : 0,
-                    "fontname" : "Arial",
-                    "fontsize" : 12.0,
-                    "hidevoices" : [ 0, 0 ],
-                    "id" : "obj-24",
-                    "keys" : [ "C", "C" ],
-                    "linkarticulationstoslot" : 0,
-                    "linkdynamicstoslot" : 0,
-                    "linklyricstoslot" : 7,
-                    "loop" : [ "(", 1, 1, 0, ")", "(", 1, 1, 0, ")" ],
-                    "maxclass" : "bach.score",
-                    "midichannels" : [ 1, 2 ],
-                    "numinlets" : 7,
-                    "numoutlets" : 9,
-                    "numparts" : [ 1, 1 ],
-                    "numvoices" : 2,
-                    "out" : "nnnnnnnn",
-                    "outlettype" : [ "", "", "", "", "", "", "", "", "bang" ],
-                    "patching_rect" : [ 214.450012, 366.0, 247.0, 104.333328 ],
-                    "pitcheditrange" : [ "null" ],
-                    "showmeasurenumbers" : [ 1, 1 ],
-                    "stafflines" : [ 5, 5 ],
-                    "textcolor" : [ 0.0, 0.0, 0.0, 1.0 ],
-                    "versionnumber" : 80001,
-                    "voicenames" : [ "(", ")", "(", ")" ],
-                    "voicespacing" : [ 0.0, 12.8, 16.4 ],
-                    "vzoom" : 70.0,
-                    "whole_score_data_0000000000" : [ "score", "(", "slotinfo", "(", 1, "(", "name", "amplitude envelope", ")", "(", "type", "function", ")", "(", "key", 0, ")", "(", "range", "_x_x_x_x_bach_float64_x_x_x_x_", 0, 0, "_x_x_x_x_bach_float64_x_x_x_x_", 0, 1080016896, ")", "(", "slope", "_x_x_x_x_bach_float64_x_x_x_x_", 0, 0, ")", "(", "representation", ")", "(", "grid", ")", "(", "ysnap", ")", "(", "domain", "_x_x_x_x_bach_float64_x_x_x_x_", 0, 0, "_x_x_x_x_bach_float64_x_x_x_x_", 0, 1072693248, ")", "(", "domainslope", "_x_x_x_x_bach_float64_x_x_x_x_", 0, 0, ")", "(", "temporalmode", "relative", ")", "(", "extend", 0, ")", "(", "width", "duration", ")", "(", "height", "auto", ")", "(", "singleslotfortiednotes", 1, ")", "(", "copywhensplit", 0, ")", "(", "access", "readandwrite", ")", ")", "(", 2, "(", "name", "slot function", ")", "(", "type", "function", ")", "(", "key", 0, ")", "(", "range", "_x_x_x_x_bach_float64_x_x_x_x_", 0, 0, "_x_x_x_x_bach_float64_x_x_x_x_", 0, 1072693248, ")", "(", "slope", "_x_x_x_x_bach_float64_x_x_x_x_", 0, 0, ")", "(", "representation", ")", "(", "grid", ")", "(", "ysnap", ")", "(", "domain", "_x_x_x_x_bach_float64_x_x_x_x_", 0, 0, "_x_x_x_x_bach_float64_x_x_x_x_", 0, 1072693248, ")", "(", "domainslope", "_x_x_x_x_bach_float64_x_x_x_x_", 0, 0, ")", "(", "temporalmode", "relative", ")", "(", "extend", 0, ")", "(", "width", "duration", ")", "(", "height", "auto", ")", "(", "singleslotfortiednotes", 1, ")", "(", "copywhensplit", 0, ")", "(", "access", "readandwrite", ")", ")", "(", 3, "(", "name", "slot longlist", ")", "(", "type", "intlist", ")", "(", "key", 0, ")", "(", "range", "_x_x_x_x_bach_float64_x_x_x_x_", 0, 0, "_x_x_x_x_bach_float64_x_x_x_x_", 0, 1080016896, ")", "(", "slope", "_x_x_x_x_bach_float64_x_x_x_x_", 0, 0, ")", "(", "representation", ")", "(", "default", "_x_x_x_x_bach_float64_x_x_x_x_", 0, 1078984704, ")", "(", "temporalmode", "none", ")", "(", "extend", 0, ")", "(", "width", "_x_x_x_x_bach_float64_x_x_x_x_", 0, 1079574528, ")", "(", "height", "auto", ")", "(", "singleslotfortiednotes", 1, ")", "(", "copywhensplit", 1, ")", "(", "access", "readandwrite", ")", ")", "(", 4, "(", "name", "slot floatlist", ")", "(", "type", "floatlist", ")", "(", "key", 0, ")", "(", "range", "_x_x_x_x_bach_float64_x_x_x_x_", 0, 0, "_x_x_x_x_bach_float64_x_x_x_x_", 0, 1072693248, ")", "(", "slope", "_x_x_x_x_bach_float64_x_x_x_x_", 0, 0, ")", "(", "representation", ")", "(", "default", "_x_x_x_x_bach_float64_x_x_x_x_", 0, 0, ")", "(", "temporalmode", "none", ")", "(", "extend", 0, ")", "(", "width", "_x_x_x_x_bach_float64_x_x_x_x_", 0, 1079574528, ")", "(", "height", "auto", ")", "(", "singleslotfortiednotes", 1, ")", "(", "copywhensplit", 1, ")", "(", "access", "readandwrite", ")", ")", "(", 5, "(", "name", "slot long", ")", "(", "type", "int", ")", "(", "key", 0, ")", "(", "range", "_x_x_x_x_bach_float64_x_x_x_x_", 0, 0, "_x_x_x_x_bach_float64_x_x_x_x_", 0, 1080016896, ")", "(", "slope", "_x_x_x_x_bach_float64_x_x_x_x_", 0, 0, ")", "(", "representation", ")", "(", "default", "_x_x_x_x_bach_float64_x_x_x_x_", 0, 1078984704, ")", "(", "temporalmode", "none", ")", "(", "extend", 0, ")", "(", "width", "_x_x_x_x_bach_float64_x_x_x_x_", 0, 1079574528, ")", "(", "height", "auto", ")", "(", "singleslotfortiednotes", 1, ")", "(", "copywhensplit", 1, ")", "(", "access", "readandwrite", ")", ")", "(", 6, "(", "name", "slot float", ")", "(", "type", "float", ")", "(", "key", 0, ")", "(", "range", "_x_x_x_x_bach_float64_x_x_x_x_", 0, 0, "_x_x_x_x_bach_float64_x_x_x_x_", 0, 1072693248, ")", "(", "slope", "_x_x_x_x_bach_float64_x_x_x_x_", 0, 0, ")", "(", "representation", ")", "(", "default", "_x_x_x_x_bach_float64_x_x_x_x_", 0, 0, ")", "(", "temporalmode", "none", ")", "(", "extend", 0, ")", "(", "width", "_x_x_x_x_bach_float64_x_x_x_x_", 0, 1079574528, ")", "(", "height", "auto", ")", "(", "singleslotfortiednotes", 1, ")", "(", "copywhensplit", 1, ")", "(", "access", "readandwrite", ")", ")", "(", 7, "(", "name", "lyrics", ")", "(", "type", "text", ")", "(", "key", 0, ")", "(", "temporalmode", "none", ")", "(", "extend", 0, ")", "(", "width", "_x_x_x_x_bach_float64_x_x_x_x_", 0, 1079574528, ")", "(", "height", "auto", ")", "(", "singleslotfortiednotes", 1, ")", "(", "copywhensplit", 0, ")", "(", "access", "readandwrite", ")", ")", "(", 8, "(", "name", "filelist", ")", "(", "type", "filelist", ")", "(", "key", 0, ")", "(", "temporalmode", "none", ")", "(", "extend", 0, ")", "(", "width", "_x_x_x_x_bach_float64_x_x_x_x_", 0, 1080213504, ")", "(", "height", "auto", ")", "(", "singleslotfortiednotes", 1, ")", "(", "copywhensplit", 1, ")", "(", "access", "readandwrite", ")", ")", "(", 9, "(", "name", "spat", ")", "(", "type", "spat", ")", "(", "key", 0, ")", "(", "range", "_x_x_x_x_bach_float64_x_x_x_x_", 0, 0, "_x_x_x_x_bach_float64_x_x_x_x_", 0, 1076101120, ")", "(", "slope", "_x_x_x_x_bach_float64_x_x_x_x_", 0, 0, ")", "(", "representation", ")", "(", "temporalmode", "relative", ")", "(", "extend", 0, ")", "(", "width", "duration", ")", "(", "height", "auto", ")", "(", "singleslotfortiednotes", 1, ")", "(", "copywhensplit", 0, ")", "(", "access", "readandwrite", ")", ")", "(", 10, "(", "name", "slot 10", ")", "(", "type", "none", ")", "(", "key", 0, ")", "(", "temporalmode", "none", ")", "(", "extend", 0, ")", "(", "width", "_x_x_x_x_bach_float64_x_x_x_x_", 0, 1079574528, ")", "(", "height", "auto", ")", "(", "singleslotfortiednotes", 1, ")", "(", "copywhensplit", 0, ")", "(", "access", "readandwrite", ")", ")", "(", 11, "(", "name", "slot 11", ")", "(", "type", "none", ")", "(", "key", 0, ")", "(", "temporalmode", "none", ")", "(", "extend", 0, ")", "(", "width", "_x_x_x_x_bach_float64_x_x_x_x_", 0, 1079574528, ")", "(", "height", "auto", ")", "(", "singleslotfortiednotes", 1, ")", "(", "copywhensplit", 1, ")", "(", "access", "readandwrite", ")", ")", "(", 12, "(", "name", "slot 12", ")", "(", "type", "none", ")", "(", "key", 0, ")", "(", "temporalmode", "none", ")", "(", "extend", 0, ")", "(", "width", "_x_x_x_x_bach_float64_x_x_x_x_", 0, 1079574528, ")", "(", "height", "auto", ")", "(", "singleslotfortiednotes", 1, ")", "(", "copywhensplit", 1, ")", "(", "access", "readandwrite", ")", ")", "(", 13, "(", "name", "slot 13", ")", "(", "type", "none", ")", "(", "key", 0, ")", "(", "temporalmode", "none", ")", "(", "extend", 0, ")", "(", "width", "_x_x_x_x_bach_float64_x_x_x_x_", 0, 1079574528, ")", "(", "height", "auto", ")", "(", "singleslotfortiednotes", 1, ")", "(", "copywhensplit", 1, ")", "(", "access", "readandwrite", ")", ")", "(", 14, "(", "name", "slot 14", ")", "(", "type", "none", ")", "(", "key", 0, ")", "(", "temporalmode", "none", ")", "(", "extend", 0, ")", "(", "width", "_x_x_x_x_bach_float64_x_x_x_x_", 0, 1079574528, ")", "(", "height", "auto", ")", "(", "singleslotfortiednotes", 1, ")", "(", "copywhensplit", 1, ")", "(", "access", "readandwrite", ")", ")", "(", 15, "(", "name", "slot 15", ")", "(", "type", "none", ")", "(", "key", 0, ")", "(", "temporalmode", "none", ")", "(", "extend", 0, ")", "(", "width", "_x_x_x_x_bach_float64_x_x_x_x_", 0, 1079574528, ")", "(", "height", "auto", ")", "(", "singleslotfortiednotes", 1, ")", "(", "copywhensplit", 1, ")", "(", "access", "readandwrite", ")", ")", "(", 16, "(", "name", "slot 16", ")", "(", "type", "none", ")", "(", "key", 0, ")", "(", "temporalmode", "none", ")", "(", "extend", 0, ")", "(", "width", "_x_x_x_x_bach_float64_x_x_x_x_", 0, 1079574528, ")", "(", "height", "auto", ")", "(", "singleslotfortiednotes", 1, ")", "(", "copywhensplit", 1, ")", "(", "access", "readandwrite", ")", ")", "(", 17, "(", "name", "slot 17", ")", "(", "type", "none", ")", "(", "key", 0, ")", "(", "temporalmode", "none", ")", "(", "extend", 0, ")", "(", "width", "_x_x_x_x_bach_float64_x_x_x_x_", 0, 1079574528, ")", "(", "height", "auto", ")", "(", "singleslotfortiednotes", 1, ")", "(", "copywhensplit", 1, ")", "(", "access", "readandwrite", ")", ")", "(", 18, "(", "name", "slot 18", ")", "(", "type", "none", ")", "(", "key", 0, ")", "(", "temporalmode", "none", ")", "(", "extend", 0, ")", "(", "width", "_x_x_x_x_bach_float64_x_x_x_x_", 0, 1079574528, ")", "(", "height", "auto", ")", "(", "singleslotfortiednotes", 1, ")", "(", "copywhensplit", 1, ")", "(", "access", "readandwrite", ")", ")", "(", 19, "(", "name", "slot 19", ")", "(", "type", "none", ")", "(", "key", 0, ")", "(", "temporalmode", "none", ")", "(", "extend", 0, ")", "(", "width", "_x_x_x_x_bach_float64_x_x_x_x_", 0, 1079574528, ")", "(", "height", "auto", ")", "(", "singleslotfortiednotes", 1, ")", "(", "copywhensplit", 1, ")", "(", "access", "readandwrite", ")", ")", "(", 20, "(", "name", "slot 20", ")", "(", "type", "none", ")", "(", "key", 0, ")", "(", "temporalmode", "none", ")", "(", "extend", 0, ")", "(", "width", "_x_x_x_x_bach_float64_x_x_x_x_", 0, 1079574528, ")", "(", "height", "auto", ")", "(", "singleslotfortiednotes", 1, ")", "(", "copywhensplit", 0, ")", "(", "access", "readandwrite", ")", ")", "(", 21, "(", "name", "slot 21", ")", "(", "type", "none", ")", "(", "key", 0, ")", "(", "temporalmode", "none", ")", "(", "extend", 0, ")", "(", "width", "_x_x_x_x_bach_float64_x_x_x_x_", 0, 1079574528, ")", "(", "height", "auto", ")", "(", "singleslotfortiednotes", 1, ")", "(", "copywhensplit", 0, ")", "(", "access", "readandwrite", ")", ")", "(", 22, "(", "name", "slot 22", ")", "(", "type", "none", ")", "(", "key", 0, ")", "(", "temporalmode", "none", ")", "(", "extend", 0, ")", "(", "width", "_x_x_x_x_bach_float64_x_x_x_x_", 0, 1079574528, ")", "(", "height", "auto", ")", "(", "singleslotfortiednotes", 1, ")", "(", "copywhensplit", 1, ")", "(", "access", "readandwrite", ")", ")", "(", 23, "(", "name", "slot 23", ")", "(", "type", "none", ")", "(", "key", 0, ")", "(", "temporalmode", "none", ")", "(", "extend", 0, ")", "(", "width", "_x_x_x_x_bach_float64_x_x_x_x_", 0, 1079574528, ")", "(", "height", "auto", ")", "(", "singleslotfortiednotes", 1, ")", "(", "copywhensplit", 1, ")", "(", "access", "readandwrite", ")", ")", "(", 24, "(", "name", "slot 24", ")", "(", "type", "none", ")", "(", "key", 0, ")", "(", "temporalmode", "none", ")", "(", "extend", 0, ")", "(", "width", "_x_x_x_x_bach_float64_x_x_x_x_", 0, 1079574528, ")", "(", "height", "auto", ")", "(", "singleslotfortiednotes", 1, ")", "(", "copywhensplit", 1, ")", "(", "access", "readandwrite", ")", ")", "(", 25, "(", "name", "slot 25", ")", "(", "type", "none", ")", "(", "key", 0, ")", "(", "temporalmode", "none", ")", "(", "extend", 0, ")", "(", "width", "_x_x_x_x_bach_float64_x_x_x_x_", 0, 1079574528, ")", "(", "height", "auto", ")", "(", "singleslotfortiednotes", 1, ")", "(", "copywhensplit", 1, ")", "(", "access", "readandwrite", ")", ")", "(", 26, "(", "name", "slot 26", ")", "(", "type", "none", ")", "(", "key", 0, ")", "(", "temporalmode", "none", ")", "(", "extend", 0, ")", "(", "width", "_x_x_x_x_bach_float64_x_x_x_x_", 0, 1079574528, ")", "(", "height", "auto", ")", "(", "singleslotfortiednotes", 1, ")", "(", "copywhensplit", 1, ")", "(", "access", "readandwrite", ")", ")", "(", 27, "(", "name", "slot 27", ")", "(", "type", "none", ")", "(", "key", 0, ")", "(", "temporalmode", "none", ")", "(", "extend", 0, ")", "(", "width", "_x_x_x_x_bach_float64_x_x_x_x_", 0, 1079574528, ")", "(", "height", "auto", ")", "(", "singleslotfortiednotes", 1, ")", "(", "copywhensplit", 1, ")", "(", "access", "readandwrite", ")", ")", "(", 28, "(", "name", "slot 28", ")", "(", "type", "none", ")", "(", "key", 0, ")", "(", "temporalmode", "none", ")", "(", "extend", 0, ")", "(", "width", "_x_x_x_x_bach_float64_x_x_x_x_", 0, 1079574528, ")", "(", "height", "auto", ")", "(", "singleslotfortiednotes", 1, ")", "(", "copywhensplit", 1, ")", "(", "access", "readandwrite", ")", ")", "(", 29, "(", "name", "slot 29", ")", "(", "type", "none", ")", "(", "key", 0, ")", "(", "temporalmode", "none", ")", "(", "extend", 0, ")", "(", "width", "_x_x_x_x_bach_float64_x_x_x_x_", 0, 1079574528, ")", "(", "height", "auto", ")", "(", "singleslotfortiednotes", 1, ")", "(", "copywhensplit", 1, ")", "(", "access", "readandwrite", ")", ")", "(", 30, "(", "name", "slot 30", ")", "(", "type", "none", ")", "(", "key", 0, ")", "(", "temporalmode", "none", ")", "(", "extend", 0, ")", "(", "width", "_x_x_x_x_bach_float64_x_x_x_x_", 0, 1079574528, ")", "(", "height", "auto", ")", "(", "singleslotfortiednotes", 1, ")", "(", "copywhensplit", 1, ")", "(", "access", "readandwrite", ")", ")", ")", "(", "commands", "(", 1, "(", "note", "note", ")", "(", "chord", "chord", ")", "(", "rest", "rest", ")", "(", "key", 0, ")", ")", "(", 2, "(", "note", "note", ")", "(", "chord", "chord", ")", "(", "rest", "rest", ")", "(", "key", 0, ")", ")", "(", 3, "(", "note", "note", ")", "(", "chord", "chord", ")", "(", "rest", "rest", ")", "(", "key", 0, ")", ")", "(", 4, "(", "note", "note", ")", "(", "chord", "chord", ")", "(", "rest", "rest", ")", "(", "key", 0, ")", ")", "(", 5, "(", "note", "note", ")", "(", "chord", "chord", ")", "(", "rest", "rest", ")", "(", "key", 0, ")", ")", ")", "(", "markers", ")", "(", "midichannels", 1, 2, ")", "(", "articulationinfo", ")", "(", "noteheadinfo", ")", "(", "(", "(", "(", 4, 4, ")", "(", ")", ")", "(", "leveltype", 1, ")", "(", "(", "leveltype", 8, ")", "(", "1/4", "(", "_x_x_x_x_bach_float64_x_x_x_x_", 0, 1086070784, 100, 0, 0, ")", 0, ")", ")", "(", "(", "leveltype", 8, ")", "(", "1/4", "(", "_x_x_x_x_bach_float64_x_x_x_x_", 0, 1086070784, 100, 0, 0, ")", 0, ")", ")", "(", "(", "leveltype", 8, ")", "(", "1/4", "(", "_x_x_x_x_bach_float64_x_x_x_x_", 0, 1086070784, 100, 0, 0, ")", 0, ")", ")", "(", "(", "leveltype", 8, ")", "(", "1/4", "(", "_x_x_x_x_bach_float64_x_x_x_x_", 0, 1086070784, 100, 0, 0, ")", 0, ")", ")", 0, ")", "(", "(", "(", 4, 4, ")", "(", ")", ")", "(", -1, 0, ")", 0, ")", 0, ")", "(", "(", "(", "(", 4, 4, ")", "(", ")", ")", "(", "leveltype", 1, ")", "(", 1, "(", "_x_x_x_x_bach_float64_x_x_x_x_", 0, 1085533184, 100, 0, 0, ")", 0, ")", 0, ")", "(", "(", "(", 4, 4, ")", "(", ")", ")", "(", "leveltype", 1, ")", "(", "(", "leveltype", 8, ")", "(", "1/4", "(", "_x_x_x_x_bach_float64_x_x_x_x_", 0, 1085405184, 100, 0, 0, ")", 0, ")", ")", "(", "(", "leveltype", 8, ")", "(", "1/4", "(", "_x_x_x_x_bach_float64_x_x_x_x_", 0, 1085405184, 100, 0, 0, ")", 0, ")", ")", "(", "(", "leveltype", 8, ")", "(", "1/4", "(", "_x_x_x_x_bach_float64_x_x_x_x_", 0, 1085405184, 100, 0, 0, ")", 0, ")", ")", "(", "(", "leveltype", 8, ")", "(", "1/4", "(", "_x_x_x_x_bach_float64_x_x_x_x_", 0, 1085405184, 100, 0, 0, ")", 0, ")", ")", 0, ")", 0, ")" ],
-                    "whole_score_data_count" : [ 1 ]
-                }
-
-            }
-,             {
-                "box" :                 {
-                    "bwcompatibility" : 80001,
-                    "clefs" : [ "G", "F" ],
-                    "defaultnoteslots" : [ "null" ],
-                    "enharmonictable" : [ "default", "default" ],
-                    "fontface" : 0,
-                    "fontname" : "Arial",
-                    "fontsize" : 12.0,
-                    "hidevoices" : [ 0, 0 ],
-                    "id" : "obj-4",
-                    "keys" : [ "C", "C" ],
-                    "linkarticulationstoslot" : 0,
-                    "linkdynamicstoslot" : 0,
-                    "linklyricstoslot" : 7,
-                    "loop" : [ 0.0, 0.0 ],
-                    "maxclass" : "bach.roll",
-                    "midichannels" : [ 1, 2 ],
-                    "numinlets" : 6,
-                    "numoutlets" : 8,
-                    "numparts" : [ 1, 1 ],
-                    "numvoices" : 2,
-                    "out" : "ttttttt",
-                    "outlettype" : [ "", "", "", "", "", "", "", "bang" ],
-                    "patching_rect" : [ 6.0, 366.0, 198.0, 102.666664 ],
-                    "pitcheditrange" : [ "null" ],
-                    "stafflines" : [ 5, 5 ],
-                    "textcolor" : [ 0.0, 0.0, 0.0, 1.0 ],
-                    "versionnumber" : 80001,
-                    "voicenames" : [ "(", ")", "(", ")" ],
-                    "voicespacing" : [ -5.0, 17.0, 15.2 ],
-                    "vzoom" : 70.0,
-                    "whole_roll_data_0000000000" : [ "roll", "(", "slotinfo", "(", 1, "(", "name", "amplitude envelope", ")", "(", "type", "function", ")", "(", "key", 0, ")", "(", "range", "_x_x_x_x_bach_float64_x_x_x_x_", 0, 0, "_x_x_x_x_bach_float64_x_x_x_x_", 0, 1080016896, ")", "(", "slope", "_x_x_x_x_bach_float64_x_x_x_x_", 0, 0, ")", "(", "representation", ")", "(", "grid", ")", "(", "ysnap", ")", "(", "domain", "_x_x_x_x_bach_float64_x_x_x_x_", 0, 0, "_x_x_x_x_bach_float64_x_x_x_x_", 0, 1072693248, ")", "(", "domainslope", "_x_x_x_x_bach_float64_x_x_x_x_", 0, 0, ")", "(", "temporalmode", "relative", ")", "(", "extend", 0, ")", "(", "width", "duration", ")", "(", "height", "auto", ")", "(", "copywhensplit", 0, ")", "(", "access", "readandwrite", ")", "(", "follownotehead", 0, ")", ")", "(", 2, "(", "name", "slot function", ")", "(", "type", "function", ")", "(", "key", 0, ")", "(", "range", "_x_x_x_x_bach_float64_x_x_x_x_", 0, 0, "_x_x_x_x_bach_float64_x_x_x_x_", 0, 1072693248, ")", "(", "slope", "_x_x_x_x_bach_float64_x_x_x_x_", 0, 0, ")", "(", "representation", ")", "(", "grid", ")", "(", "ysnap", ")", "(", "domain", "_x_x_x_x_bach_float64_x_x_x_x_", 0, 0, "_x_x_x_x_bach_float64_x_x_x_x_", 0, 1072693248, ")", "(", "domainslope", "_x_x_x_x_bach_float64_x_x_x_x_", 0, 0, ")", "(", "temporalmode", "relative", ")", "(", "extend", 0, ")", "(", "width", "duration", ")", "(", "height", "auto", ")", "(", "copywhensplit", 0, ")", "(", "access", "readandwrite", ")", "(", "follownotehead", 0, ")", ")", "(", 3, "(", "name", "slot longlist", ")", "(", "type", "intlist", ")", "(", "key", 0, ")", "(", "range", "_x_x_x_x_bach_float64_x_x_x_x_", 0, 0, "_x_x_x_x_bach_float64_x_x_x_x_", 0, 1080016896, ")", "(", "slope", "_x_x_x_x_bach_float64_x_x_x_x_", 0, 0, ")", "(", "representation", ")", "(", "default", "_x_x_x_x_bach_float64_x_x_x_x_", 0, 1078984704, ")", "(", "temporalmode", "none", ")", "(", "extend", 0, ")", "(", "width", "_x_x_x_x_bach_float64_x_x_x_x_", 0, 1079574528, ")", "(", "height", "auto", ")", "(", "copywhensplit", 1, ")", "(", "access", "readandwrite", ")", "(", "follownotehead", 0, ")", ")", "(", 4, "(", "name", "slot floatlist", ")", "(", "type", "floatlist", ")", "(", "key", 0, ")", "(", "range", "_x_x_x_x_bach_float64_x_x_x_x_", 0, 0, "_x_x_x_x_bach_float64_x_x_x_x_", 0, 1072693248, ")", "(", "slope", "_x_x_x_x_bach_float64_x_x_x_x_", 0, 0, ")", "(", "representation", ")", "(", "default", "_x_x_x_x_bach_float64_x_x_x_x_", 0, 0, ")", "(", "temporalmode", "none", ")", "(", "extend", 0, ")", "(", "width", "_x_x_x_x_bach_float64_x_x_x_x_", 0, 1079574528, ")", "(", "height", "auto", ")", "(", "copywhensplit", 1, ")", "(", "access", "readandwrite", ")", "(", "follownotehead", 0, ")", ")", "(", 5, "(", "name", "slot long", ")", "(", "type", "int", ")", "(", "key", 0, ")", "(", "range", "_x_x_x_x_bach_float64_x_x_x_x_", 0, 0, "_x_x_x_x_bach_float64_x_x_x_x_", 0, 1080016896, ")", "(", "slope", "_x_x_x_x_bach_float64_x_x_x_x_", 0, 0, ")", "(", "representation", ")", "(", "default", "_x_x_x_x_bach_float64_x_x_x_x_", 0, 1078984704, ")", "(", "temporalmode", "none", ")", "(", "extend", 0, ")", "(", "width", "_x_x_x_x_bach_float64_x_x_x_x_", 0, 1079574528, ")", "(", "height", "auto", ")", "(", "copywhensplit", 1, ")", "(", "access", "readandwrite", ")", "(", "follownotehead", 0, ")", ")", "(", 6, "(", "name", "slot float", ")", "(", "type", "float", ")", "(", "key", 0, ")", "(", "range", "_x_x_x_x_bach_float64_x_x_x_x_", 0, 0, "_x_x_x_x_bach_float64_x_x_x_x_", 0, 1072693248, ")", "(", "slope", "_x_x_x_x_bach_float64_x_x_x_x_", 0, 0, ")", "(", "representation", ")", "(", "default", "_x_x_x_x_bach_float64_x_x_x_x_", 0, 0, ")", "(", "temporalmode", "none", ")", "(", "extend", 0, ")", "(", "width", "_x_x_x_x_bach_float64_x_x_x_x_", 0, 1079574528, ")", "(", "height", "auto", ")", "(", "copywhensplit", 1, ")", "(", "access", "readandwrite", ")", "(", "follownotehead", 0, ")", ")", "(", 7, "(", "name", "lyrics", ")", "(", "type", "text", ")", "(", "key", 0, ")", "(", "temporalmode", "none", ")", "(", "extend", 0, ")", "(", "width", "_x_x_x_x_bach_float64_x_x_x_x_", 0, 1079574528, ")", "(", "height", "auto", ")", "(", "copywhensplit", 0, ")", "(", "access", "readandwrite", ")", "(", "follownotehead", 0, ")", ")", "(", 8, "(", "name", "filelist", ")", "(", "type", "filelist", ")", "(", "key", 0, ")", "(", "temporalmode", "none", ")", "(", "extend", 0, ")", "(", "width", "_x_x_x_x_bach_float64_x_x_x_x_", 0, 1080213504, ")", "(", "height", "auto", ")", "(", "copywhensplit", 1, ")", "(", "access", "readandwrite", ")", "(", "follownotehead", 0, ")", ")", "(", 9, "(", "name", "spat", ")", "(", "type", "spat", ")", "(", "key", 0, ")", "(", "range", "_x_x_x_x_bach_float64_x_x_x_x_", 0, 0, "_x_x_x_x_bach_float64_x_x_x_x_", 0, 1076101120, ")", "(", "slope", "_x_x_x_x_bach_float64_x_x_x_x_", 0, 0, ")", "(", "representation", ")", "(", "temporalmode", "relative", ")", "(", "extend", 0, ")", "(", "width", "duration", ")", "(", "height", "auto", ")", "(", "copywhensplit", 0, ")", "(", "access", "readandwrite", ")", "(", "follownotehead", 0, ")", ")", "(", 10, "(", "name", "slot 10", ")", "(", "type", "none", ")", "(", "key", 0, ")", "(", "temporalmode", "none", ")", "(", "extend", 0, ")", "(", "width", "_x_x_x_x_bach_float64_x_x_x_x_", 0, 1079574528, ")", "(", "height", "auto", ")", "(", "copywhensplit", 0, ")", "(", "access", "readandwrite", ")", "(", "follownotehead", 0, ")", ")", "(", 11, "(", "name", "slot 11", ")", "(", "type", "none", ")", "(", "key", 0, ")", "(", "temporalmode", "none", ")", "(", "extend", 0, ")", "(", "width", "_x_x_x_x_bach_float64_x_x_x_x_", 0, 1079574528, ")", "(", "height", "auto", ")", "(", "copywhensplit", 1, ")", "(", "access", "readandwrite", ")", "(", "follownotehead", 0, ")", ")", "(", 12, "(", "name", "slot 12", ")", "(", "type", "none", ")", "(", "key", 0, ")", "(", "temporalmode", "none", ")", "(", "extend", 0, ")", "(", "width", "_x_x_x_x_bach_float64_x_x_x_x_", 0, 1079574528, ")", "(", "height", "auto", ")", "(", "copywhensplit", 1, ")", "(", "access", "readandwrite", ")", "(", "follownotehead", 0, ")", ")", "(", 13, "(", "name", "slot 13", ")", "(", "type", "none", ")", "(", "key", 0, ")", "(", "temporalmode", "none", ")", "(", "extend", 0, ")", "(", "width", "_x_x_x_x_bach_float64_x_x_x_x_", 0, 1079574528, ")", "(", "height", "auto", ")", "(", "copywhensplit", 1, ")", "(", "access", "readandwrite", ")", "(", "follownotehead", 0, ")", ")", "(", 14, "(", "name", "slot 14", ")", "(", "type", "none", ")", "(", "key", 0, ")", "(", "temporalmode", "none", ")", "(", "extend", 0, ")", "(", "width", "_x_x_x_x_bach_float64_x_x_x_x_", 0, 1079574528, ")", "(", "height", "auto", ")", "(", "copywhensplit", 1, ")", "(", "access", "readandwrite", ")", "(", "follownotehead", 0, ")", ")", "(", 15, "(", "name", "slot 15", ")", "(", "type", "none", ")", "(", "key", 0, ")", "(", "temporalmode", "none", ")", "(", "extend", 0, ")", "(", "width", "_x_x_x_x_bach_float64_x_x_x_x_", 0, 1079574528, ")", "(", "height", "auto", ")", "(", "copywhensplit", 1, ")", "(", "access", "readandwrite", ")", "(", "follownotehead", 0, ")", ")", "(", 16, "(", "name", "slot 16", ")", "(", "type", "none", ")", "(", "key", 0, ")", "(", "temporalmode", "none", ")", "(", "extend", 0, ")", "(", "width", "_x_x_x_x_bach_float64_x_x_x_x_", 0, 1079574528, ")", "(", "height", "auto", ")", "(", "copywhensplit", 1, ")", "(", "access", "readandwrite", ")", "(", "follownotehead", 0, ")", ")", "(", 17, "(", "name", "slot 17", ")", "(", "type", "none", ")", "(", "key", 0, ")", "(", "temporalmode", "none", ")", "(", "extend", 0, ")", "(", "width", "_x_x_x_x_bach_float64_x_x_x_x_", 0, 1079574528, ")", "(", "height", "auto", ")", "(", "copywhensplit", 1, ")", "(", "access", "readandwrite", ")", "(", "follownotehead", 0, ")", ")", "(", 18, "(", "name", "slot 18", ")", "(", "type", "none", ")", "(", "key", 0, ")", "(", "temporalmode", "none", ")", "(", "extend", 0, ")", "(", "width", "_x_x_x_x_bach_float64_x_x_x_x_", 0, 1079574528, ")", "(", "height", "auto", ")", "(", "copywhensplit", 1, ")", "(", "access", "readandwrite", ")", "(", "follownotehead", 0, ")", ")", "(", 19, "(", "name", "slot 19", ")", "(", "type", "none", ")", "(", "key", 0, ")", "(", "temporalmode", "none", ")", "(", "extend", 0, ")", "(", "width", "_x_x_x_x_bach_float64_x_x_x_x_", 0, 1079574528, ")", "(", "height", "auto", ")", "(", "copywhensplit", 1, ")", "(", "access", "readandwrite", ")", "(", "follownotehead", 0, ")", ")", "(", 20, "(", "name", "slot 20", ")", "(", "type", "none", ")", "(", "key", 0, ")", "(", "temporalmode", "none", ")", "(", "extend", 0, ")", "(", "width", "_x_x_x_x_bach_float64_x_x_x_x_", 0, 1079574528, ")", "(", "height", "auto", ")", "(", "copywhensplit", 0, ")", "(", "access", "readandwrite", ")", "(", "follownotehead", 0, ")", ")", "(", 21, "(", "name", "slot 21", ")", "(", "type", "none", ")", "(", "key", 0, ")", "(", "temporalmode", "none", ")", "(", "extend", 0, ")", "(", "width", "_x_x_x_x_bach_float64_x_x_x_x_", 0, 1079574528, ")", "(", "height", "auto", ")", "(", "copywhensplit", 0, ")", "(", "access", "readandwrite", ")", "(", "follownotehead", 0, ")", ")", "(", 22, "(", "name", "slot 22", ")", "(", "type", "none", ")", "(", "key", 0, ")", "(", "temporalmode", "none", ")", "(", "extend", 0, ")", "(", "width", "_x_x_x_x_bach_float64_x_x_x_x_", 0, 1079574528, ")", "(", "height", "auto", ")", "(", "copywhensplit", 1, ")", "(", "access", "readandwrite", ")", "(", "follownotehead", 0, ")", ")", "(", 23, "(", "name", "slot 23", ")", "(", "type", "none", ")", "(", "key", 0, ")", "(", "temporalmode", "none", ")", "(", "extend", 0, ")", "(", "width", "_x_x_x_x_bach_float64_x_x_x_x_", 0, 1079574528, ")", "(", "height", "auto", ")", "(", "copywhensplit", 1, ")", "(", "access", "readandwrite", ")", "(", "follownotehead", 0, ")", ")", "(", 24, "(", "name", "slot 24", ")", "(", "type", "none", ")", "(", "key", 0, ")", "(", "temporalmode", "none", ")", "(", "extend", 0, ")", "(", "width", "_x_x_x_x_bach_float64_x_x_x_x_", 0, 1079574528, ")", "(", "height", "auto", ")", "(", "copywhensplit", 1, ")", "(", "access", "readandwrite", ")", "(", "follownotehead", 0, ")", ")", "(", 25, "(", "name", "slot 25", ")", "(", "type", "none", ")", "(", "key", 0, ")", "(", "temporalmode", "none", ")", "(", "extend", 0, ")", "(", "width", "_x_x_x_x_bach_float64_x_x_x_x_", 0, 1079574528, ")", "(", "height", "auto", ")", "(", "copywhensplit", 1, ")", "(", "access", "readandwrite", ")", "(", "follownotehead", 0, ")", ")", "(", 26, "(", "name", "slot 26", ")", "(", "type", "none", ")", "(", "key", 0, ")", "(", "temporalmode", "none", ")", "(", "extend", 0, ")", "(", "width", "_x_x_x_x_bach_float64_x_x_x_x_", 0, 1079574528, ")", "(", "height", "auto", ")", "(", "copywhensplit", 1, ")", "(", "access", "readandwrite", ")", "(", "follownotehead", 0, ")", ")", "(", 27, "(", "name", "slot 27", ")", "(", "type", "none", ")", "(", "key", 0, ")", "(", "temporalmode", "none", ")", "(", "extend", 0, ")", "(", "width", "_x_x_x_x_bach_float64_x_x_x_x_", 0, 1079574528, ")", "(", "height", "auto", ")", "(", "copywhensplit", 1, ")", "(", "access", "readandwrite", ")", "(", "follownotehead", 0, ")", ")", "(", 28, "(", "name", "slot 28", ")", "(", "type", "none", ")", "(", "key", 0, ")", "(", "temporalmode", "none", ")", "(", "extend", 0, ")", "(", "width", "_x_x_x_x_bach_float64_x_x_x_x_", 0, 1079574528, ")", "(", "height", "auto", ")", "(", "copywhensplit", 1, ")", "(", "access", "readandwrite", ")", "(", "follownotehead", 0, ")", ")", "(", 29, "(", "name", "slot 29", ")", "(", "type", "none", ")", "(", "key", 0, ")", "(", "temporalmode", "none", ")", "(", "extend", 0, ")", "(", "width", "_x_x_x_x_bach_float64_x_x_x_x_", 0, 1079574528, ")", "(", "height", "auto", ")", "(", "copywhensplit", 1, ")", "(", "access", "readandwrite", ")", "(", "follownotehead", 0, ")", ")", "(", 30, "(", "name", "slot 30", ")", "(", "type", "none", ")", "(", "key", 0, ")", "(", "temporalmode", "none", ")", "(", "extend", 0, ")", "(", "width", "_x_x_x_x_bach_float64_x_x_x_x_", 0, 1079574528, ")", "(", "height", "auto", ")", "(", "copywhensplit", 1, ")", "(", "access", "readandwrite", ")", "(", "follownotehead", 0, ")", ")", ")", "(", "commands", "(", 1, "(", "note", "granularnote", ")", "(", "chord", "granularchord", ")", "(", "rest", "rest", ")", "(", "key", "g", ")", ")", "(", 2, "(", "note", "plainnote", ")", "(", "chord", "plainchord", ")", "(", "rest", "rest", ")", "(", "key", "p", ")", ")", "(", 3, "(", "note", "notequery", ")", "(", "chord", "chordquery", ")", "(", "rest", "rest", ")", "(", "key", "q", ")", ")", "(", 4, "(", "note", "thismsg", ")", "(", "chord", "thismsg", ")", "(", "rest", "rest", ")", "(", "key", "s", ")", ")", "(", 5, "(", "note", "undefined", ")", "(", "chord", "undefined", ")", "(", "rest", "rest", ")", "(", "key", 0, ")", ")", ")", "(", "groups", ")", "(", "markers", ")", "(", "midichannels", 1, 2, ")", "(", "articulationinfo", ")", "(", "noteheadinfo", ")", "(", "(", "_x_x_x_x_bach_float64_x_x_x_x_", 0, 1079246848, "(", "_x_x_x_x_bach_float64_x_x_x_x_", 0, 1085917184, "_x_x_x_x_bach_float64_x_x_x_x_", 0, 1082732544, 100, 0, ")", "(", "_x_x_x_x_bach_float64_x_x_x_x_", 0, 1086121984, "_x_x_x_x_bach_float64_x_x_x_x_", 0, 1082732544, 100, 0, ")", 0, ")", "(", "_x_x_x_x_bach_float64_x_x_x_x_", 0, 1083502592, "(", "_x_x_x_x_bach_float64_x_x_x_x_", 0, 1086147584, "_x_x_x_x_bach_float64_x_x_x_x_", 0, 1082937344, 100, 0, ")", 0, ")", 0, ")", "(", "(", "_x_x_x_x_bach_float64_x_x_x_x_", 0, 1081876480, "(", "_x_x_x_x_bach_float64_x_x_x_x_", 0, 1085763584, "_x_x_x_x_bach_float64_x_x_x_x_", 0, 1082732544, 100, 0, ")", "(", "_x_x_x_x_bach_float64_x_x_x_x_", 0, 1085814784, "_x_x_x_x_bach_float64_x_x_x_x_", 0, 1082732544, 100, 0, ")", 0, ")", 0, ")" ],
-                    "whole_roll_data_count" : [ 1 ],
-                    "zoom" : 93.261719
-                }
-
-            }
-,             {
-                "box" :                 {
-                    "fontname" : "Arial",
-                    "fontsize" : 11.0,
-                    "id" : "obj-11",
-                    "maxclass" : "comment",
-                    "numinlets" : 1,
-                    "numoutlets" : 0,
-                    "patching_rect" : [ 6.0, 514.0, 602.0, 19.0 ],
-                    "style" : "",
-                    "text" : "See Also: gathered+syntax+whole, syntax+header, voice+clef, voice+key+signature, voice+name, voice+midichannel",
-                    "textcolor" : [ 0.5, 0.5, 0.5, 1.0 ],
-                    "varname" : "seealso"
-                }
-
-            }
-,             {
-                "box" :                 {
-                    "fontname" : "Arial",
-                    "fontsize" : 11.0,
-                    "id" : "obj-10",
-                    "maxclass" : "comment",
-                    "numinlets" : 1,
-                    "numoutlets" : 0,
-                    "patching_rect" : [ 6.0, 495.0, 602.0, 19.0 ],
-                    "style" : "",
-                    "text" : "Objects: bach.roll, bach.score",
-                    "textcolor" : [ 0.5, 0.5, 0.5, 1.0 ],
-                    "varname" : "objects"
-                }
-
-            }
-,             {
-                "box" :                 {
-                    "fontface" : 1,
-                    "fontname" : "Arial",
-                    "fontsize" : 15.0,
-                    "id" : "obj-13",
-                    "maxclass" : "comment",
-                    "numinlets" : 1,
-                    "numoutlets" : 0,
-                    "patching_rect" : [ 6.0, 8.0, 368.0, 23.0 ],
-                    "style" : "",
-                    "text" : "Clefs, keys, voice names, MIDI channels",
-                    "varname" : "title"
-                }
-
-            }
-,             {
-                "box" :                 {
-                    "fontname" : "Arial",
-                    "fontsize" : 11.0,
-                    "id" : "obj-12",
-                    "maxclass" : "comment",
-                    "numinlets" : 1,
-                    "numoutlets" : 0,
-                    "patching_rect" : [ 6.0, 476.0, 602.0, 19.0 ],
-                    "style" : "",
-                    "text" : "Tags: header, syntax, clef, key, signature, midi, channel, midichannel, voice, name, voicename",
-                    "textcolor" : [ 0.5, 0.5, 0.5, 1.0 ],
-                    "varname" : "tags"
-                }
-
-            }
-,             {
-                "box" :                 {
-                    "fontface" : 0,
-                    "fontname" : "Arial",
-                    "fontsize" : 13.0,
-                    "id" : "obj-76",
-                    "maxclass" : "bach.hypercomment",
-                    "numinlets" : 1,
-                    "numoutlets" : 1,
-                    "outlettype" : [ "" ],
-                    "patching_rect" : [ 6.0, 31.0, 602.0, 21.0 ],
-                    "sendto" : "bach.help.filtertags",
-                    "text" : "Four of the main header specifications are introduced by the following symbols:",
-                    "textcolor" : [ 0.5, 0.5, 0.5, 1.0 ]
-                }
-
-            }
+
+			}
+, 			{
+				"box" : 				{
+					"bwcompatibility" : 80001,
+					"clefs" : [ "G", "F" ],
+					"defaultnoteslots" : [ "null" ],
+					"enharmonictable" : [ "default", "default" ],
+					"fontface" : 0,
+					"fontname" : "Arial",
+					"fontsize" : 12.0,
+					"hidevoices" : [ 0, 0 ],
+					"id" : "obj-24",
+					"keys" : [ "C", "C" ],
+					"linkarticulationstoslot" : 0,
+					"linkdynamicstoslot" : 0,
+					"linklyricstoslot" : 7,
+					"loop" : [ "[", 1, 1, 0, "]", "[", 1, 1, 0, "]" ],
+					"maxclass" : "bach.score",
+					"midichannels" : [ 1, 2 ],
+					"numinlets" : 7,
+					"numoutlets" : 9,
+					"numparts" : [ 1, 1 ],
+					"numvoices" : 2,
+					"out" : "nnnnnnnn",
+					"outlettype" : [ "", "", "", "", "", "", "", "", "bang" ],
+					"patching_rect" : [ 214.450012, 366.0, 247.0, 104.333328 ],
+					"pitcheditrange" : [ "null" ],
+					"showmeasurenumbers" : [ 1, 1 ],
+					"stafflines" : [ 5, 5 ],
+					"textcolor" : [ 0.0, 0.0, 0.0, 1.0 ],
+					"versionnumber" : 80001,
+					"voicenames" : [ "[", "]", "[", "]" ],
+					"voicespacing" : [ 0.0, 12.8, 16.4 ],
+					"vzoom" : 70.0,
+					"whole_score_data_0000000000" : [ "score", "[", "slotinfo", "[", 1, "[", "name", "amplitude envelope", "]", "[", "type", "function", "]", "[", "key", 0, "]", "[", "range", "_x_x_x_x_bach_float64_x_x_x_x_", 0, 0, "_x_x_x_x_bach_float64_x_x_x_x_", 0, 1080016896, "]", "[", "slope", "_x_x_x_x_bach_float64_x_x_x_x_", 0, 0, "]", "[", "representation", "]", "[", "grid", "]", "[", "ysnap", "]", "[", "domain", "_x_x_x_x_bach_float64_x_x_x_x_", 0, 0, "_x_x_x_x_bach_float64_x_x_x_x_", 0, 1072693248, "]", "[", "domainslope", "_x_x_x_x_bach_float64_x_x_x_x_", 0, 0, "]", "[", "temporalmode", "relative", "]", "[", "extend", 0, "]", "[", "width", "duration", "]", "[", "height", "auto", "]", "[", "singleslotfortiednotes", 1, "]", "[", "copywhensplit", 0, "]", "[", "access", "readandwrite", "]", "]", "[", 2, "[", "name", "slot function", "]", "[", "type", "function", "]", "[", "key", 0, "]", "[", "range", "_x_x_x_x_bach_float64_x_x_x_x_", 0, 0, "_x_x_x_x_bach_float64_x_x_x_x_", 0, 1072693248, "]", "[", "slope", "_x_x_x_x_bach_float64_x_x_x_x_", 0, 0, "]", "[", "representation", "]", "[", "grid", "]", "[", "ysnap", "]", "[", "domain", "_x_x_x_x_bach_float64_x_x_x_x_", 0, 0, "_x_x_x_x_bach_float64_x_x_x_x_", 0, 1072693248, "]", "[", "domainslope", "_x_x_x_x_bach_float64_x_x_x_x_", 0, 0, "]", "[", "temporalmode", "relative", "]", "[", "extend", 0, "]", "[", "width", "duration", "]", "[", "height", "auto", "]", "[", "singleslotfortiednotes", 1, "]", "[", "copywhensplit", 0, "]", "[", "access", "readandwrite", "]", "]", "[", 3, "[", "name", "slot longlist", "]", "[", "type", "intlist", "]", "[", "key", 0, "]", "[", "range", "_x_x_x_x_bach_float64_x_x_x_x_", 0, 0, "_x_x_x_x_bach_float64_x_x_x_x_", 0, 1080016896, "]", "[", "slope", "_x_x_x_x_bach_float64_x_x_x_x_", 0, 0, "]", "[", "representation", "]", "[", "default", "_x_x_x_x_bach_float64_x_x_x_x_", 0, 1078984704, "]", "[", "temporalmode", "none", "]", "[", "extend", 0, "]", "[", "width", "_x_x_x_x_bach_float64_x_x_x_x_", 0, 1079574528, "]", "[", "height", "auto", "]", "[", "singleslotfortiednotes", 1, "]", "[", "copywhensplit", 1, "]", "[", "access", "readandwrite", "]", "]", "[", 4, "[", "name", "slot floatlist", "]", "[", "type", "floatlist", "]", "[", "key", 0, "]", "[", "range", "_x_x_x_x_bach_float64_x_x_x_x_", 0, 0, "_x_x_x_x_bach_float64_x_x_x_x_", 0, 1072693248, "]", "[", "slope", "_x_x_x_x_bach_float64_x_x_x_x_", 0, 0, "]", "[", "representation", "]", "[", "default", "_x_x_x_x_bach_float64_x_x_x_x_", 0, 0, "]", "[", "temporalmode", "none", "]", "[", "extend", 0, "]", "[", "width", "_x_x_x_x_bach_float64_x_x_x_x_", 0, 1079574528, "]", "[", "height", "auto", "]", "[", "singleslotfortiednotes", 1, "]", "[", "copywhensplit", 1, "]", "[", "access", "readandwrite", "]", "]", "[", 5, "[", "name", "slot long", "]", "[", "type", "int", "]", "[", "key", 0, "]", "[", "range", "_x_x_x_x_bach_float64_x_x_x_x_", 0, 0, "_x_x_x_x_bach_float64_x_x_x_x_", 0, 1080016896, "]", "[", "slope", "_x_x_x_x_bach_float64_x_x_x_x_", 0, 0, "]", "[", "representation", "]", "[", "default", "_x_x_x_x_bach_float64_x_x_x_x_", 0, 1078984704, "]", "[", "temporalmode", "none", "]", "[", "extend", 0, "]", "[", "width", "_x_x_x_x_bach_float64_x_x_x_x_", 0, 1079574528, "]", "[", "height", "auto", "]", "[", "singleslotfortiednotes", 1, "]", "[", "copywhensplit", 1, "]", "[", "access", "readandwrite", "]", "]", "[", 6, "[", "name", "slot float", "]", "[", "type", "float", "]", "[", "key", 0, "]", "[", "range", "_x_x_x_x_bach_float64_x_x_x_x_", 0, 0, "_x_x_x_x_bach_float64_x_x_x_x_", 0, 1072693248, "]", "[", "slope", "_x_x_x_x_bach_float64_x_x_x_x_", 0, 0, "]", "[", "representation", "]", "[", "default", "_x_x_x_x_bach_float64_x_x_x_x_", 0, 0, "]", "[", "temporalmode", "none", "]", "[", "extend", 0, "]", "[", "width", "_x_x_x_x_bach_float64_x_x_x_x_", 0, 1079574528, "]", "[", "height", "auto", "]", "[", "singleslotfortiednotes", 1, "]", "[", "copywhensplit", 1, "]", "[", "access", "readandwrite", "]", "]", "[", 7, "[", "name", "lyrics", "]", "[", "type", "text", "]", "[", "key", 0, "]", "[", "temporalmode", "none", "]", "[", "extend", 0, "]", "[", "width", "_x_x_x_x_bach_float64_x_x_x_x_", 0, 1079574528, "]", "[", "height", "auto", "]", "[", "singleslotfortiednotes", 1, "]", "[", "copywhensplit", 0, "]", "[", "access", "readandwrite", "]", "]", "[", 8, "[", "name", "filelist", "]", "[", "type", "filelist", "]", "[", "key", 0, "]", "[", "temporalmode", "none", "]", "[", "extend", 0, "]", "[", "width", "_x_x_x_x_bach_float64_x_x_x_x_", 0, 1080213504, "]", "[", "height", "auto", "]", "[", "singleslotfortiednotes", 1, "]", "[", "copywhensplit", 1, "]", "[", "access", "readandwrite", "]", "]", "[", 9, "[", "name", "spat", "]", "[", "type", "spat", "]", "[", "key", 0, "]", "[", "range", "_x_x_x_x_bach_float64_x_x_x_x_", 0, 0, "_x_x_x_x_bach_float64_x_x_x_x_", 0, 1076101120, "]", "[", "slope", "_x_x_x_x_bach_float64_x_x_x_x_", 0, 0, "]", "[", "representation", "]", "[", "temporalmode", "relative", "]", "[", "extend", 0, "]", "[", "width", "duration", "]", "[", "height", "auto", "]", "[", "singleslotfortiednotes", 1, "]", "[", "copywhensplit", 0, "]", "[", "access", "readandwrite", "]", "]", "[", 10, "[", "name", "slot 10", "]", "[", "type", "none", "]", "[", "key", 0, "]", "[", "temporalmode", "none", "]", "[", "extend", 0, "]", "[", "width", "_x_x_x_x_bach_float64_x_x_x_x_", 0, 1079574528, "]", "[", "height", "auto", "]", "[", "singleslotfortiednotes", 1, "]", "[", "copywhensplit", 0, "]", "[", "access", "readandwrite", "]", "]", "[", 11, "[", "name", "slot 11", "]", "[", "type", "none", "]", "[", "key", 0, "]", "[", "temporalmode", "none", "]", "[", "extend", 0, "]", "[", "width", "_x_x_x_x_bach_float64_x_x_x_x_", 0, 1079574528, "]", "[", "height", "auto", "]", "[", "singleslotfortiednotes", 1, "]", "[", "copywhensplit", 1, "]", "[", "access", "readandwrite", "]", "]", "[", 12, "[", "name", "slot 12", "]", "[", "type", "none", "]", "[", "key", 0, "]", "[", "temporalmode", "none", "]", "[", "extend", 0, "]", "[", "width", "_x_x_x_x_bach_float64_x_x_x_x_", 0, 1079574528, "]", "[", "height", "auto", "]", "[", "singleslotfortiednotes", 1, "]", "[", "copywhensplit", 1, "]", "[", "access", "readandwrite", "]", "]", "[", 13, "[", "name", "slot 13", "]", "[", "type", "none", "]", "[", "key", 0, "]", "[", "temporalmode", "none", "]", "[", "extend", 0, "]", "[", "width", "_x_x_x_x_bach_float64_x_x_x_x_", 0, 1079574528, "]", "[", "height", "auto", "]", "[", "singleslotfortiednotes", 1, "]", "[", "copywhensplit", 1, "]", "[", "access", "readandwrite", "]", "]", "[", 14, "[", "name", "slot 14", "]", "[", "type", "none", "]", "[", "key", 0, "]", "[", "temporalmode", "none", "]", "[", "extend", 0, "]", "[", "width", "_x_x_x_x_bach_float64_x_x_x_x_", 0, 1079574528, "]", "[", "height", "auto", "]", "[", "singleslotfortiednotes", 1, "]", "[", "copywhensplit", 1, "]", "[", "access", "readandwrite", "]", "]", "[", 15, "[", "name", "slot 15", "]", "[", "type", "none", "]", "[", "key", 0, "]", "[", "temporalmode", "none", "]", "[", "extend", 0, "]", "[", "width", "_x_x_x_x_bach_float64_x_x_x_x_", 0, 1079574528, "]", "[", "height", "auto", "]", "[", "singleslotfortiednotes", 1, "]", "[", "copywhensplit", 1, "]", "[", "access", "readandwrite", "]", "]", "[", 16, "[", "name", "slot 16", "]", "[", "type", "none", "]", "[", "key", 0, "]", "[", "temporalmode", "none", "]", "[", "extend", 0, "]", "[", "width", "_x_x_x_x_bach_float64_x_x_x_x_", 0, 1079574528, "]", "[", "height", "auto", "]", "[", "singleslotfortiednotes", 1, "]", "[", "copywhensplit", 1, "]", "[", "access", "readandwrite", "]", "]", "[", 17, "[", "name", "slot 17", "]", "[", "type", "none", "]", "[", "key", 0, "]", "[", "temporalmode", "none", "]", "[", "extend", 0, "]", "[", "width", "_x_x_x_x_bach_float64_x_x_x_x_", 0, 1079574528, "]", "[", "height", "auto", "]", "[", "singleslotfortiednotes", 1, "]", "[", "copywhensplit", 1, "]", "[", "access", "readandwrite", "]", "]", "[", 18, "[", "name", "slot 18", "]", "[", "type", "none", "]", "[", "key", 0, "]", "[", "temporalmode", "none", "]", "[", "extend", 0, "]", "[", "width", "_x_x_x_x_bach_float64_x_x_x_x_", 0, 1079574528, "]", "[", "height", "auto", "]", "[", "singleslotfortiednotes", 1, "]", "[", "copywhensplit", 1, "]", "[", "access", "readandwrite", "]", "]", "[", 19, "[", "name", "slot 19", "]", "[", "type", "none", "]", "[", "key", 0, "]", "[", "temporalmode", "none", "]", "[", "extend", 0, "]", "[", "width", "_x_x_x_x_bach_float64_x_x_x_x_", 0, 1079574528, "]", "[", "height", "auto", "]", "[", "singleslotfortiednotes", 1, "]", "[", "copywhensplit", 1, "]", "[", "access", "readandwrite", "]", "]", "[", 20, "[", "name", "slot 20", "]", "[", "type", "none", "]", "[", "key", 0, "]", "[", "temporalmode", "none", "]", "[", "extend", 0, "]", "[", "width", "_x_x_x_x_bach_float64_x_x_x_x_", 0, 1079574528, "]", "[", "height", "auto", "]", "[", "singleslotfortiednotes", 1, "]", "[", "copywhensplit", 0, "]", "[", "access", "readandwrite", "]", "]", "[", 21, "[", "name", "slot 21", "]", "[", "type", "none", "]", "[", "key", 0, "]", "[", "temporalmode", "none", "]", "[", "extend", 0, "]", "[", "width", "_x_x_x_x_bach_float64_x_x_x_x_", 0, 1079574528, "]", "[", "height", "auto", "]", "[", "singleslotfortiednotes", 1, "]", "[", "copywhensplit", 0, "]", "[", "access", "readandwrite", "]", "]", "[", 22, "[", "name", "slot 22", "]", "[", "type", "none", "]", "[", "key", 0, "]", "[", "temporalmode", "none", "]", "[", "extend", 0, "]", "[", "width", "_x_x_x_x_bach_float64_x_x_x_x_", 0, 1079574528, "]", "[", "height", "auto", "]", "[", "singleslotfortiednotes", 1, "]", "[", "copywhensplit", 1, "]", "[", "access", "readandwrite", "]", "]", "[", 23, "[", "name", "slot 23", "]", "[", "type", "none", "]", "[", "key", 0, "]", "[", "temporalmode", "none", "]", "[", "extend", 0, "]", "[", "width", "_x_x_x_x_bach_float64_x_x_x_x_", 0, 1079574528, "]", "[", "height", "auto", "]", "[", "singleslotfortiednotes", 1, "]", "[", "copywhensplit", 1, "]", "[", "access", "readandwrite", "]", "]", "[", 24, "[", "name", "slot 24", "]", "[", "type", "none", "]", "[", "key", 0, "]", "[", "temporalmode", "none", "]", "[", "extend", 0, "]", "[", "width", "_x_x_x_x_bach_float64_x_x_x_x_", 0, 1079574528, "]", "[", "height", "auto", "]", "[", "singleslotfortiednotes", 1, "]", "[", "copywhensplit", 1, "]", "[", "access", "readandwrite", "]", "]", "[", 25, "[", "name", "slot 25", "]", "[", "type", "none", "]", "[", "key", 0, "]", "[", "temporalmode", "none", "]", "[", "extend", 0, "]", "[", "width", "_x_x_x_x_bach_float64_x_x_x_x_", 0, 1079574528, "]", "[", "height", "auto", "]", "[", "singleslotfortiednotes", 1, "]", "[", "copywhensplit", 1, "]", "[", "access", "readandwrite", "]", "]", "[", 26, "[", "name", "slot 26", "]", "[", "type", "none", "]", "[", "key", 0, "]", "[", "temporalmode", "none", "]", "[", "extend", 0, "]", "[", "width", "_x_x_x_x_bach_float64_x_x_x_x_", 0, 1079574528, "]", "[", "height", "auto", "]", "[", "singleslotfortiednotes", 1, "]", "[", "copywhensplit", 1, "]", "[", "access", "readandwrite", "]", "]", "[", 27, "[", "name", "slot 27", "]", "[", "type", "none", "]", "[", "key", 0, "]", "[", "temporalmode", "none", "]", "[", "extend", 0, "]", "[", "width", "_x_x_x_x_bach_float64_x_x_x_x_", 0, 1079574528, "]", "[", "height", "auto", "]", "[", "singleslotfortiednotes", 1, "]", "[", "copywhensplit", 1, "]", "[", "access", "readandwrite", "]", "]", "[", 28, "[", "name", "slot 28", "]", "[", "type", "none", "]", "[", "key", 0, "]", "[", "temporalmode", "none", "]", "[", "extend", 0, "]", "[", "width", "_x_x_x_x_bach_float64_x_x_x_x_", 0, 1079574528, "]", "[", "height", "auto", "]", "[", "singleslotfortiednotes", 1, "]", "[", "copywhensplit", 1, "]", "[", "access", "readandwrite", "]", "]", "[", 29, "[", "name", "slot 29", "]", "[", "type", "none", "]", "[", "key", 0, "]", "[", "temporalmode", "none", "]", "[", "extend", 0, "]", "[", "width", "_x_x_x_x_bach_float64_x_x_x_x_", 0, 1079574528, "]", "[", "height", "auto", "]", "[", "singleslotfortiednotes", 1, "]", "[", "copywhensplit", 1, "]", "[", "access", "readandwrite", "]", "]", "[", 30, "[", "name", "slot 30", "]", "[", "type", "none", "]", "[", "key", 0, "]", "[", "temporalmode", "none", "]", "[", "extend", 0, "]", "[", "width", "_x_x_x_x_bach_float64_x_x_x_x_", 0, 1079574528, "]", "[", "height", "auto", "]", "[", "singleslotfortiednotes", 1, "]", "[", "copywhensplit", 1, "]", "[", "access", "readandwrite", "]", "]", "]", "[", "commands", "[", 1, "[", "note", "note", "]", "[", "chord", "chord", "]", "[", "rest", "rest", "]", "[", "key", 0, "]", "]", "[", 2, "[", "note", "note", "]", "[", "chord", "chord", "]", "[", "rest", "rest", "]", "[", "key", 0, "]", "]", "[", 3, "[", "note", "note", "]", "[", "chord", "chord", "]", "[", "rest", "rest", "]", "[", "key", 0, "]", "]", "[", 4, "[", "note", "note", "]", "[", "chord", "chord", "]", "[", "rest", "rest", "]", "[", "key", 0, "]", "]", "[", 5, "[", "note", "note", "]", "[", "chord", "chord", "]", "[", "rest", "rest", "]", "[", "key", 0, "]", "]", "]", "[", "markers", "]", "[", "midichannels", 1, 2, "]", "[", "articulationinfo", "]", "[", "noteheadinfo", "]", "[", "[", "[", "[", 4, 4, "]", "[", "]", "]", "[", "leveltype", 1, "]", "[", "[", "leveltype", 8, "]", "[", "1/4", "[", "_x_x_x_x_bach_float64_x_x_x_x_", 0, 1086070784, 100, 0, 0, "]", 0, "]", "]", "[", "[", "leveltype", 8, "]", "[", "1/4", "[", "_x_x_x_x_bach_float64_x_x_x_x_", 0, 1086070784, 100, 0, 0, "]", 0, "]", "]", "[", "[", "leveltype", 8, "]", "[", "1/4", "[", "_x_x_x_x_bach_float64_x_x_x_x_", 0, 1086070784, 100, 0, 0, "]", 0, "]", "]", "[", "[", "leveltype", 8, "]", "[", "1/4", "[", "_x_x_x_x_bach_float64_x_x_x_x_", 0, 1086070784, 100, 0, 0, "]", 0, "]", "]", 0, "]", "[", "[", "[", 4, 4, "]", "[", "]", "]", "[", -1, 0, "]", 0, "]", 0, "]", "[", "[", "[", "[", 4, 4, "]", "[", "]", "]", "[", "leveltype", 1, "]", "[", 1, "[", "_x_x_x_x_bach_float64_x_x_x_x_", 0, 1085533184, 100, 0, 0, "]", 0, "]", 0, "]", "[", "[", "[", 4, 4, "]", "[", "]", "]", "[", "leveltype", 1, "]", "[", "[", "leveltype", 8, "]", "[", "1/4", "[", "_x_x_x_x_bach_float64_x_x_x_x_", 0, 1085405184, 100, 0, 0, "]", 0, "]", "]", "[", "[", "leveltype", 8, "]", "[", "1/4", "[", "_x_x_x_x_bach_float64_x_x_x_x_", 0, 1085405184, 100, 0, 0, "]", 0, "]", "]", "[", "[", "leveltype", 8, "]", "[", "1/4", "[", "_x_x_x_x_bach_float64_x_x_x_x_", 0, 1085405184, 100, 0, 0, "]", 0, "]", "]", "[", "[", "leveltype", 8, "]", "[", "1/4", "[", "_x_x_x_x_bach_float64_x_x_x_x_", 0, 1085405184, 100, 0, 0, "]", 0, "]", "]", 0, "]", 0, "]" ],
+					"whole_score_data_count" : [ 1 ]
+				}
+
+			}
+, 			{
+				"box" : 				{
+					"bwcompatibility" : 80001,
+					"clefs" : [ "G", "F" ],
+					"defaultnoteslots" : [ "null" ],
+					"enharmonictable" : [ "default", "default" ],
+					"fontface" : 0,
+					"fontname" : "Arial",
+					"fontsize" : 12.0,
+					"hidevoices" : [ 0, 0 ],
+					"id" : "obj-4",
+					"keys" : [ "C", "C" ],
+					"linkarticulationstoslot" : 0,
+					"linkdynamicstoslot" : 0,
+					"linklyricstoslot" : 7,
+					"loop" : [ 0.0, 0.0 ],
+					"maxclass" : "bach.roll",
+					"midichannels" : [ 1, 2 ],
+					"numinlets" : 6,
+					"numoutlets" : 8,
+					"numparts" : [ 1, 1 ],
+					"numvoices" : 2,
+					"out" : "ttttttt",
+					"outlettype" : [ "", "", "", "", "", "", "", "bang" ],
+					"patching_rect" : [ 6.0, 366.0, 198.0, 102.666664 ],
+					"pitcheditrange" : [ "null" ],
+					"stafflines" : [ 5, 5 ],
+					"textcolor" : [ 0.0, 0.0, 0.0, 1.0 ],
+					"versionnumber" : 80001,
+					"voicenames" : [ "[", "]", "[", "]" ],
+					"voicespacing" : [ -5.0, 17.0, 15.2 ],
+					"vzoom" : 70.0,
+					"whole_roll_data_0000000000" : [ "roll", "[", "slotinfo", "[", 1, "[", "name", "amplitude envelope", "]", "[", "type", "function", "]", "[", "key", 0, "]", "[", "range", "_x_x_x_x_bach_float64_x_x_x_x_", 0, 0, "_x_x_x_x_bach_float64_x_x_x_x_", 0, 1080016896, "]", "[", "slope", "_x_x_x_x_bach_float64_x_x_x_x_", 0, 0, "]", "[", "representation", "]", "[", "grid", "]", "[", "ysnap", "]", "[", "domain", "_x_x_x_x_bach_float64_x_x_x_x_", 0, 0, "_x_x_x_x_bach_float64_x_x_x_x_", 0, 1072693248, "]", "[", "domainslope", "_x_x_x_x_bach_float64_x_x_x_x_", 0, 0, "]", "[", "temporalmode", "relative", "]", "[", "extend", 0, "]", "[", "width", "duration", "]", "[", "height", "auto", "]", "[", "copywhensplit", 0, "]", "[", "access", "readandwrite", "]", "[", "follownotehead", 0, "]", "]", "[", 2, "[", "name", "slot function", "]", "[", "type", "function", "]", "[", "key", 0, "]", "[", "range", "_x_x_x_x_bach_float64_x_x_x_x_", 0, 0, "_x_x_x_x_bach_float64_x_x_x_x_", 0, 1072693248, "]", "[", "slope", "_x_x_x_x_bach_float64_x_x_x_x_", 0, 0, "]", "[", "representation", "]", "[", "grid", "]", "[", "ysnap", "]", "[", "domain", "_x_x_x_x_bach_float64_x_x_x_x_", 0, 0, "_x_x_x_x_bach_float64_x_x_x_x_", 0, 1072693248, "]", "[", "domainslope", "_x_x_x_x_bach_float64_x_x_x_x_", 0, 0, "]", "[", "temporalmode", "relative", "]", "[", "extend", 0, "]", "[", "width", "duration", "]", "[", "height", "auto", "]", "[", "copywhensplit", 0, "]", "[", "access", "readandwrite", "]", "[", "follownotehead", 0, "]", "]", "[", 3, "[", "name", "slot longlist", "]", "[", "type", "intlist", "]", "[", "key", 0, "]", "[", "range", "_x_x_x_x_bach_float64_x_x_x_x_", 0, 0, "_x_x_x_x_bach_float64_x_x_x_x_", 0, 1080016896, "]", "[", "slope", "_x_x_x_x_bach_float64_x_x_x_x_", 0, 0, "]", "[", "representation", "]", "[", "default", "_x_x_x_x_bach_float64_x_x_x_x_", 0, 1078984704, "]", "[", "temporalmode", "none", "]", "[", "extend", 0, "]", "[", "width", "_x_x_x_x_bach_float64_x_x_x_x_", 0, 1079574528, "]", "[", "height", "auto", "]", "[", "copywhensplit", 1, "]", "[", "access", "readandwrite", "]", "[", "follownotehead", 0, "]", "]", "[", 4, "[", "name", "slot floatlist", "]", "[", "type", "floatlist", "]", "[", "key", 0, "]", "[", "range", "_x_x_x_x_bach_float64_x_x_x_x_", 0, 0, "_x_x_x_x_bach_float64_x_x_x_x_", 0, 1072693248, "]", "[", "slope", "_x_x_x_x_bach_float64_x_x_x_x_", 0, 0, "]", "[", "representation", "]", "[", "default", "_x_x_x_x_bach_float64_x_x_x_x_", 0, 0, "]", "[", "temporalmode", "none", "]", "[", "extend", 0, "]", "[", "width", "_x_x_x_x_bach_float64_x_x_x_x_", 0, 1079574528, "]", "[", "height", "auto", "]", "[", "copywhensplit", 1, "]", "[", "access", "readandwrite", "]", "[", "follownotehead", 0, "]", "]", "[", 5, "[", "name", "slot long", "]", "[", "type", "int", "]", "[", "key", 0, "]", "[", "range", "_x_x_x_x_bach_float64_x_x_x_x_", 0, 0, "_x_x_x_x_bach_float64_x_x_x_x_", 0, 1080016896, "]", "[", "slope", "_x_x_x_x_bach_float64_x_x_x_x_", 0, 0, "]", "[", "representation", "]", "[", "default", "_x_x_x_x_bach_float64_x_x_x_x_", 0, 1078984704, "]", "[", "temporalmode", "none", "]", "[", "extend", 0, "]", "[", "width", "_x_x_x_x_bach_float64_x_x_x_x_", 0, 1079574528, "]", "[", "height", "auto", "]", "[", "copywhensplit", 1, "]", "[", "access", "readandwrite", "]", "[", "follownotehead", 0, "]", "]", "[", 6, "[", "name", "slot float", "]", "[", "type", "float", "]", "[", "key", 0, "]", "[", "range", "_x_x_x_x_bach_float64_x_x_x_x_", 0, 0, "_x_x_x_x_bach_float64_x_x_x_x_", 0, 1072693248, "]", "[", "slope", "_x_x_x_x_bach_float64_x_x_x_x_", 0, 0, "]", "[", "representation", "]", "[", "default", "_x_x_x_x_bach_float64_x_x_x_x_", 0, 0, "]", "[", "temporalmode", "none", "]", "[", "extend", 0, "]", "[", "width", "_x_x_x_x_bach_float64_x_x_x_x_", 0, 1079574528, "]", "[", "height", "auto", "]", "[", "copywhensplit", 1, "]", "[", "access", "readandwrite", "]", "[", "follownotehead", 0, "]", "]", "[", 7, "[", "name", "lyrics", "]", "[", "type", "text", "]", "[", "key", 0, "]", "[", "temporalmode", "none", "]", "[", "extend", 0, "]", "[", "width", "_x_x_x_x_bach_float64_x_x_x_x_", 0, 1079574528, "]", "[", "height", "auto", "]", "[", "copywhensplit", 0, "]", "[", "access", "readandwrite", "]", "[", "follownotehead", 0, "]", "]", "[", 8, "[", "name", "filelist", "]", "[", "type", "filelist", "]", "[", "key", 0, "]", "[", "temporalmode", "none", "]", "[", "extend", 0, "]", "[", "width", "_x_x_x_x_bach_float64_x_x_x_x_", 0, 1080213504, "]", "[", "height", "auto", "]", "[", "copywhensplit", 1, "]", "[", "access", "readandwrite", "]", "[", "follownotehead", 0, "]", "]", "[", 9, "[", "name", "spat", "]", "[", "type", "spat", "]", "[", "key", 0, "]", "[", "range", "_x_x_x_x_bach_float64_x_x_x_x_", 0, 0, "_x_x_x_x_bach_float64_x_x_x_x_", 0, 1076101120, "]", "[", "slope", "_x_x_x_x_bach_float64_x_x_x_x_", 0, 0, "]", "[", "representation", "]", "[", "temporalmode", "relative", "]", "[", "extend", 0, "]", "[", "width", "duration", "]", "[", "height", "auto", "]", "[", "copywhensplit", 0, "]", "[", "access", "readandwrite", "]", "[", "follownotehead", 0, "]", "]", "[", 10, "[", "name", "slot 10", "]", "[", "type", "none", "]", "[", "key", 0, "]", "[", "temporalmode", "none", "]", "[", "extend", 0, "]", "[", "width", "_x_x_x_x_bach_float64_x_x_x_x_", 0, 1079574528, "]", "[", "height", "auto", "]", "[", "copywhensplit", 0, "]", "[", "access", "readandwrite", "]", "[", "follownotehead", 0, "]", "]", "[", 11, "[", "name", "slot 11", "]", "[", "type", "none", "]", "[", "key", 0, "]", "[", "temporalmode", "none", "]", "[", "extend", 0, "]", "[", "width", "_x_x_x_x_bach_float64_x_x_x_x_", 0, 1079574528, "]", "[", "height", "auto", "]", "[", "copywhensplit", 1, "]", "[", "access", "readandwrite", "]", "[", "follownotehead", 0, "]", "]", "[", 12, "[", "name", "slot 12", "]", "[", "type", "none", "]", "[", "key", 0, "]", "[", "temporalmode", "none", "]", "[", "extend", 0, "]", "[", "width", "_x_x_x_x_bach_float64_x_x_x_x_", 0, 1079574528, "]", "[", "height", "auto", "]", "[", "copywhensplit", 1, "]", "[", "access", "readandwrite", "]", "[", "follownotehead", 0, "]", "]", "[", 13, "[", "name", "slot 13", "]", "[", "type", "none", "]", "[", "key", 0, "]", "[", "temporalmode", "none", "]", "[", "extend", 0, "]", "[", "width", "_x_x_x_x_bach_float64_x_x_x_x_", 0, 1079574528, "]", "[", "height", "auto", "]", "[", "copywhensplit", 1, "]", "[", "access", "readandwrite", "]", "[", "follownotehead", 0, "]", "]", "[", 14, "[", "name", "slot 14", "]", "[", "type", "none", "]", "[", "key", 0, "]", "[", "temporalmode", "none", "]", "[", "extend", 0, "]", "[", "width", "_x_x_x_x_bach_float64_x_x_x_x_", 0, 1079574528, "]", "[", "height", "auto", "]", "[", "copywhensplit", 1, "]", "[", "access", "readandwrite", "]", "[", "follownotehead", 0, "]", "]", "[", 15, "[", "name", "slot 15", "]", "[", "type", "none", "]", "[", "key", 0, "]", "[", "temporalmode", "none", "]", "[", "extend", 0, "]", "[", "width", "_x_x_x_x_bach_float64_x_x_x_x_", 0, 1079574528, "]", "[", "height", "auto", "]", "[", "copywhensplit", 1, "]", "[", "access", "readandwrite", "]", "[", "follownotehead", 0, "]", "]", "[", 16, "[", "name", "slot 16", "]", "[", "type", "none", "]", "[", "key", 0, "]", "[", "temporalmode", "none", "]", "[", "extend", 0, "]", "[", "width", "_x_x_x_x_bach_float64_x_x_x_x_", 0, 1079574528, "]", "[", "height", "auto", "]", "[", "copywhensplit", 1, "]", "[", "access", "readandwrite", "]", "[", "follownotehead", 0, "]", "]", "[", 17, "[", "name", "slot 17", "]", "[", "type", "none", "]", "[", "key", 0, "]", "[", "temporalmode", "none", "]", "[", "extend", 0, "]", "[", "width", "_x_x_x_x_bach_float64_x_x_x_x_", 0, 1079574528, "]", "[", "height", "auto", "]", "[", "copywhensplit", 1, "]", "[", "access", "readandwrite", "]", "[", "follownotehead", 0, "]", "]", "[", 18, "[", "name", "slot 18", "]", "[", "type", "none", "]", "[", "key", 0, "]", "[", "temporalmode", "none", "]", "[", "extend", 0, "]", "[", "width", "_x_x_x_x_bach_float64_x_x_x_x_", 0, 1079574528, "]", "[", "height", "auto", "]", "[", "copywhensplit", 1, "]", "[", "access", "readandwrite", "]", "[", "follownotehead", 0, "]", "]", "[", 19, "[", "name", "slot 19", "]", "[", "type", "none", "]", "[", "key", 0, "]", "[", "temporalmode", "none", "]", "[", "extend", 0, "]", "[", "width", "_x_x_x_x_bach_float64_x_x_x_x_", 0, 1079574528, "]", "[", "height", "auto", "]", "[", "copywhensplit", 1, "]", "[", "access", "readandwrite", "]", "[", "follownotehead", 0, "]", "]", "[", 20, "[", "name", "slot 20", "]", "[", "type", "none", "]", "[", "key", 0, "]", "[", "temporalmode", "none", "]", "[", "extend", 0, "]", "[", "width", "_x_x_x_x_bach_float64_x_x_x_x_", 0, 1079574528, "]", "[", "height", "auto", "]", "[", "copywhensplit", 0, "]", "[", "access", "readandwrite", "]", "[", "follownotehead", 0, "]", "]", "[", 21, "[", "name", "slot 21", "]", "[", "type", "none", "]", "[", "key", 0, "]", "[", "temporalmode", "none", "]", "[", "extend", 0, "]", "[", "width", "_x_x_x_x_bach_float64_x_x_x_x_", 0, 1079574528, "]", "[", "height", "auto", "]", "[", "copywhensplit", 0, "]", "[", "access", "readandwrite", "]", "[", "follownotehead", 0, "]", "]", "[", 22, "[", "name", "slot 22", "]", "[", "type", "none", "]", "[", "key", 0, "]", "[", "temporalmode", "none", "]", "[", "extend", 0, "]", "[", "width", "_x_x_x_x_bach_float64_x_x_x_x_", 0, 1079574528, "]", "[", "height", "auto", "]", "[", "copywhensplit", 1, "]", "[", "access", "readandwrite", "]", "[", "follownotehead", 0, "]", "]", "[", 23, "[", "name", "slot 23", "]", "[", "type", "none", "]", "[", "key", 0, "]", "[", "temporalmode", "none", "]", "[", "extend", 0, "]", "[", "width", "_x_x_x_x_bach_float64_x_x_x_x_", 0, 1079574528, "]", "[", "height", "auto", "]", "[", "copywhensplit", 1, "]", "[", "access", "readandwrite", "]", "[", "follownotehead", 0, "]", "]", "[", 24, "[", "name", "slot 24", "]", "[", "type", "none", "]", "[", "key", 0, "]", "[", "temporalmode", "none", "]", "[", "extend", 0, "]", "[", "width", "_x_x_x_x_bach_float64_x_x_x_x_", 0, 1079574528, "]", "[", "height", "auto", "]", "[", "copywhensplit", 1, "]", "[", "access", "readandwrite", "]", "[", "follownotehead", 0, "]", "]", "[", 25, "[", "name", "slot 25", "]", "[", "type", "none", "]", "[", "key", 0, "]", "[", "temporalmode", "none", "]", "[", "extend", 0, "]", "[", "width", "_x_x_x_x_bach_float64_x_x_x_x_", 0, 1079574528, "]", "[", "height", "auto", "]", "[", "copywhensplit", 1, "]", "[", "access", "readandwrite", "]", "[", "follownotehead", 0, "]", "]", "[", 26, "[", "name", "slot 26", "]", "[", "type", "none", "]", "[", "key", 0, "]", "[", "temporalmode", "none", "]", "[", "extend", 0, "]", "[", "width", "_x_x_x_x_bach_float64_x_x_x_x_", 0, 1079574528, "]", "[", "height", "auto", "]", "[", "copywhensplit", 1, "]", "[", "access", "readandwrite", "]", "[", "follownotehead", 0, "]", "]", "[", 27, "[", "name", "slot 27", "]", "[", "type", "none", "]", "[", "key", 0, "]", "[", "temporalmode", "none", "]", "[", "extend", 0, "]", "[", "width", "_x_x_x_x_bach_float64_x_x_x_x_", 0, 1079574528, "]", "[", "height", "auto", "]", "[", "copywhensplit", 1, "]", "[", "access", "readandwrite", "]", "[", "follownotehead", 0, "]", "]", "[", 28, "[", "name", "slot 28", "]", "[", "type", "none", "]", "[", "key", 0, "]", "[", "temporalmode", "none", "]", "[", "extend", 0, "]", "[", "width", "_x_x_x_x_bach_float64_x_x_x_x_", 0, 1079574528, "]", "[", "height", "auto", "]", "[", "copywhensplit", 1, "]", "[", "access", "readandwrite", "]", "[", "follownotehead", 0, "]", "]", "[", 29, "[", "name", "slot 29", "]", "[", "type", "none", "]", "[", "key", 0, "]", "[", "temporalmode", "none", "]", "[", "extend", 0, "]", "[", "width", "_x_x_x_x_bach_float64_x_x_x_x_", 0, 1079574528, "]", "[", "height", "auto", "]", "[", "copywhensplit", 1, "]", "[", "access", "readandwrite", "]", "[", "follownotehead", 0, "]", "]", "[", 30, "[", "name", "slot 30", "]", "[", "type", "none", "]", "[", "key", 0, "]", "[", "temporalmode", "none", "]", "[", "extend", 0, "]", "[", "width", "_x_x_x_x_bach_float64_x_x_x_x_", 0, 1079574528, "]", "[", "height", "auto", "]", "[", "copywhensplit", 1, "]", "[", "access", "readandwrite", "]", "[", "follownotehead", 0, "]", "]", "]", "[", "commands", "[", 1, "[", "note", "granularnote", "]", "[", "chord", "granularchord", "]", "[", "rest", "rest", "]", "[", "key", "g", "]", "]", "[", 2, "[", "note", "plainnote", "]", "[", "chord", "plainchord", "]", "[", "rest", "rest", "]", "[", "key", "p", "]", "]", "[", 3, "[", "note", "notequery", "]", "[", "chord", "chordquery", "]", "[", "rest", "rest", "]", "[", "key", "q", "]", "]", "[", 4, "[", "note", "thismsg", "]", "[", "chord", "thismsg", "]", "[", "rest", "rest", "]", "[", "key", "s", "]", "]", "[", 5, "[", "note", "undefined", "]", "[", "chord", "undefined", "]", "[", "rest", "rest", "]", "[", "key", 0, "]", "]", "]", "[", "groups", "]", "[", "markers", "]", "[", "midichannels", 1, 2, "]", "[", "articulationinfo", "]", "[", "noteheadinfo", "]", "[", "[", "_x_x_x_x_bach_float64_x_x_x_x_", 0, 1079246848, "[", "_x_x_x_x_bach_float64_x_x_x_x_", 0, 1085917184, "_x_x_x_x_bach_float64_x_x_x_x_", 0, 1082732544, 100, 0, "]", "[", "_x_x_x_x_bach_float64_x_x_x_x_", 0, 1086121984, "_x_x_x_x_bach_float64_x_x_x_x_", 0, 1082732544, 100, 0, "]", 0, "]", "[", "_x_x_x_x_bach_float64_x_x_x_x_", 0, 1083502592, "[", "_x_x_x_x_bach_float64_x_x_x_x_", 0, 1086147584, "_x_x_x_x_bach_float64_x_x_x_x_", 0, 1082937344, 100, 0, "]", 0, "]", 0, "]", "[", "[", "_x_x_x_x_bach_float64_x_x_x_x_", 0, 1081876480, "[", "_x_x_x_x_bach_float64_x_x_x_x_", 0, 1085763584, "_x_x_x_x_bach_float64_x_x_x_x_", 0, 1082732544, 100, 0, "]", "[", "_x_x_x_x_bach_float64_x_x_x_x_", 0, 1085814784, "_x_x_x_x_bach_float64_x_x_x_x_", 0, 1082732544, 100, 0, "]", 0, "]", 0, "]" ],
+					"whole_roll_data_count" : [ 1 ],
+					"zoom" : 93.261719
+				}
+
+			}
+, 			{
+				"box" : 				{
+					"fontname" : "Arial",
+					"fontsize" : 11.0,
+					"id" : "obj-11",
+					"maxclass" : "comment",
+					"numinlets" : 1,
+					"numoutlets" : 0,
+					"patching_rect" : [ 6.0, 514.0, 602.0, 19.0 ],
+					"style" : "",
+					"text" : "See Also: gathered+syntax+whole, syntax+header, voice+clef, voice+key+signature, voice+name, voice+midichannel",
+					"textcolor" : [ 0.5, 0.5, 0.5, 1.0 ],
+					"varname" : "seealso"
+				}
+
+			}
+, 			{
+				"box" : 				{
+					"fontname" : "Arial",
+					"fontsize" : 11.0,
+					"id" : "obj-10",
+					"maxclass" : "comment",
+					"numinlets" : 1,
+					"numoutlets" : 0,
+					"patching_rect" : [ 6.0, 495.0, 602.0, 19.0 ],
+					"style" : "",
+					"text" : "Objects: bach.roll, bach.score",
+					"textcolor" : [ 0.5, 0.5, 0.5, 1.0 ],
+					"varname" : "objects"
+				}
+
+			}
+, 			{
+				"box" : 				{
+					"fontface" : 1,
+					"fontname" : "Arial",
+					"fontsize" : 15.0,
+					"id" : "obj-13",
+					"maxclass" : "comment",
+					"numinlets" : 1,
+					"numoutlets" : 0,
+					"patching_rect" : [ 6.0, 8.0, 368.0, 23.0 ],
+					"style" : "",
+					"text" : "Clefs, keys, voice names, MIDI channels",
+					"varname" : "title"
+				}
+
+			}
+, 			{
+				"box" : 				{
+					"fontname" : "Arial",
+					"fontsize" : 11.0,
+					"id" : "obj-12",
+					"maxclass" : "comment",
+					"numinlets" : 1,
+					"numoutlets" : 0,
+					"patching_rect" : [ 6.0, 476.0, 602.0, 19.0 ],
+					"style" : "",
+					"text" : "Tags: header, syntax, clef, key, signature, midi, channel, midichannel, voice, name, voicename",
+					"textcolor" : [ 0.5, 0.5, 0.5, 1.0 ],
+					"varname" : "tags"
+				}
+
+			}
+, 			{
+				"box" : 				{
+					"fontface" : 0,
+					"fontname" : "Arial",
+					"fontsize" : 13.0,
+					"id" : "obj-76",
+					"maxclass" : "bach.hypercomment",
+					"numinlets" : 1,
+					"numoutlets" : 1,
+					"outlettype" : [ "" ],
+					"patching_rect" : [ 6.0, 31.0, 602.0, 21.0 ],
+					"sendto" : "bach.help.filtertags",
+					"text" : "Four of the main header specifications are introduced by the following symbols:",
+					"textcolor" : [ 0.5, 0.5, 0.5, 1.0 ]
+				}
+
+			}
  ],
-        "lines" : [             {
-                "patchline" :                 {
-                    "destination" : [ "obj-24", 0 ],
-                    "order" : 0,
-                    "source" : [ "obj-1", 0 ]
-                }
-
-            }
-,             {
-                "patchline" :                 {
-                    "destination" : [ "obj-4", 0 ],
-                    "order" : 1,
-                    "source" : [ "obj-1", 0 ]
-                }
-
-            }
-,             {
-                "patchline" :                 {
-                    "destination" : [ "obj-24", 0 ],
-                    "order" : 0,
-                    "source" : [ "obj-5", 0 ]
-                }
-
-            }
-,             {
-                "patchline" :                 {
-                    "destination" : [ "obj-4", 0 ],
-                    "order" : 1,
-                    "source" : [ "obj-5", 0 ]
-                }
-
-            }
-,             {
-                "patchline" :                 {
-                    "destination" : [ "obj-24", 0 ],
-                    "order" : 0,
-                    "source" : [ "obj-6", 0 ]
-                }
-
-            }
-,             {
-                "patchline" :                 {
-                    "destination" : [ "obj-4", 0 ],
-                    "order" : 1,
-                    "source" : [ "obj-6", 0 ]
-                }
-
-            }
+		"lines" : [ 			{
+				"patchline" : 				{
+					"destination" : [ "obj-24", 0 ],
+					"order" : 0,
+					"source" : [ "obj-1", 0 ]
+				}
+
+			}
+, 			{
+				"patchline" : 				{
+					"destination" : [ "obj-4", 0 ],
+					"order" : 1,
+					"source" : [ "obj-1", 0 ]
+				}
+
+			}
+, 			{
+				"patchline" : 				{
+					"destination" : [ "obj-24", 0 ],
+					"order" : 0,
+					"source" : [ "obj-5", 0 ]
+				}
+
+			}
+, 			{
+				"patchline" : 				{
+					"destination" : [ "obj-4", 0 ],
+					"order" : 1,
+					"source" : [ "obj-5", 0 ]
+				}
+
+			}
+, 			{
+				"patchline" : 				{
+					"destination" : [ "obj-24", 0 ],
+					"order" : 0,
+					"source" : [ "obj-6", 0 ]
+				}
+
+			}
+, 			{
+				"patchline" : 				{
+					"destination" : [ "obj-4", 0 ],
+					"order" : 1,
+					"source" : [ "obj-6", 0 ]
+				}
+
+			}
  ],
-        "dependency_cache" : [             {
-                "name" : "bach.hypercomment.mxo",
-                "type" : "iLaX"
-            }
-,             {
-                "name" : "bach.roll.mxo",
-                "type" : "iLaX"
-            }
-,             {
-                "name" : "bach.score.mxo",
-                "type" : "iLaX"
-            }
+		"dependency_cache" : [ 			{
+				"name" : "bach.hypercomment.mxo",
+				"type" : "iLaX"
+			}
+, 			{
+				"name" : "bach.roll.mxo",
+				"type" : "iLaX"
+			}
+, 			{
+				"name" : "bach.score.mxo",
+				"type" : "iLaX"
+			}
  ],
-        "autosave" : 0
-    }
+		"autosave" : 0
+	}
 
 }