/**
    @file
    neuralnet.c
    
    @name 
    bach.neuralnet
    
    @realname 
    bach.neuralnet

    @type
    object
    
    @module
    bach

    @author
    bachproject
    
    @status
    hidden

    @digest 
    Feed-forward or recurrent neural networks
    
    @description
    Implements a feed-forwards or recurrent neural network with an arbitrary number of layers
    
    @discussion
    The training is achieved via feed forwarding and then backpropagation through gradient descent.
    The algorithm can operate both in stochastic and in batch mode.
    Even for recurrent neural networks, currently, only standard backpropagation is used (no backpropagation through time).
    
    @category
    bach, bach objects, bach llll

    @keywords
    neural, neuron, network, net, perceptron, machine learning, backpropagation, feed, feedforward, recurrent, batch, stochastic, layer, train

    @seealso
    bach.constraints
    
    @owner
    Daniele Ghisi
*/

#include "neuralNetwork.h"
#include "dataReader.h"
#include "llll_commons_ext.h"
#include "llll_files.h"


typedef struct _neuralnet
{
    struct llllobj_object     n_ob;
    
    void                    *n_proxy[2];
    long                    n_in;

    
    neuralNetwork    *nn;
    
    char            recurrent; // recurrent network?
    
    long            network_in;
    long            newtork_num_hidden;
    long            *network_hidden;
    long            network_out;
    
    double            learning_rate;
    double            momentum;
    
    double            classification_tolerance;
    double            desired_accuracy;
    double            desired_mse;
    
    long            max_epochs;
    char            batch_learning;
    long            bptt_num_steps; // number steps of backpropagation through time, only for recurrent networks
    
    char            activation_function;

    char            verbose;
    char            embed;
    
    // dataset
    double            dataset_split[2];
    char            dataset_mode;
    double            dataset_step;
    double            dataset_win;
    
    // parallel processing
    t_systhread                n_thread;
    char                    parallel;
    t_qelem                    n_waitbar_qelem;
    t_qelem                    n_verbose_qelem;

    t_bach_atomic_lock        n_inuse;

} t_neuralnet;


void neuralnet_assist(t_neuralnet *x, void *b, long m, long a, char *s);
void neuralnet_inletinfo(t_neuralnet *x, void *b, long a, char *t);
void neuralnet_appendtodictionary(t_neuralnet *x, t_dictionary *d);
void neuralnet_stop(t_neuralnet *x);

t_neuralnet *neuralnet_new(t_symbol *s, short ac, t_atom *av);
void neuralnet_free(t_neuralnet *x);

void neuralnet_bang(t_neuralnet *x);
void neuralnet_int(t_neuralnet *x, t_atom_long num);
void neuralnet_float(t_neuralnet *x, double num);
void neuralnet_anything(t_neuralnet *x, t_symbol *msg, long ac, t_atom *av);

void neuralnet_waitbar_qelem_do(t_neuralnet *x);
void neuralnet_verbose_qelem_do(t_neuralnet *x);
void neuralnet_read(t_neuralnet *x, t_symbol *s);
void neuralnet_write(t_neuralnet *x, t_symbol *s, long argc, t_atom *argv);
void neuralnet_writetxt(t_neuralnet *x, t_symbol *s, long argc, t_atom *argv);
void neuralnet_return(t_neuralnet *x, t_llll *ll);

/*
t_max_err neuralnet_setattr_learningrate(t_neuralnet *x, t_object *attr, long ac, t_atom *av);
t_max_err neuralnet_setattr_momentum(t_neuralnet *x, t_object *attr, long ac, t_atom *av);
t_max_err neuralnet_setattr_desiredaccuracy(t_neuralnet *x, t_object *attr, long ac, t_atom *av);
t_max_err neuralnet_setattr_maxepochs(t_neuralnet *x, t_object *attr, long ac, t_atom *av);
t_max_err neuralnet_setattr_verbose(t_neuralnet *x, t_object *attr, long ac, t_atom *av);
t_max_err neuralnet_setattr_batchlearning(t_neuralnet *x, t_object *attr, long ac, t_atom *av);
t_max_err neuralnet_setattr_activationfunction(t_neuralnet *x, void *attr, long ac, t_atom *av);
*/

//// ACCESSORS 

t_max_err neuralnet_setattr_momentum(t_neuralnet *x, void *attr, long ac, t_atom *av)
{
    x->momentum = (ac && av && is_atom_number(av)) ? atom_getfloat(av) : NEURALNET_DEFAULT_MOMENTUM;
    x->nn->setLearningParameters(x->learning_rate, x->momentum);
    return MAX_ERR_NONE;
}

t_max_err neuralnet_setattr_classificationtolerance(t_neuralnet *x, void *attr, long ac, t_atom *av)
{
    x->classification_tolerance = (ac && av && is_atom_number(av)) ? atom_getfloat(av) : NEURALNET_DEFAULT_CLASSIFICATION_TOLERANCE;
    x->nn->setClassificationTolerance(x->classification_tolerance);
    return MAX_ERR_NONE;
}

t_max_err neuralnet_setattr_desiredaccuracy(t_neuralnet *x, void *attr, long ac, t_atom *av)
{
    x->desired_accuracy = (ac && av && is_atom_number(av)) ? atom_getfloat(av) : NEURALNET_DEFAULT_DESIRED_ACCURACY;
    x->nn->setDesiredAccuracy(x->desired_accuracy);
    return MAX_ERR_NONE;
}

t_max_err neuralnet_setattr_desiredmse(t_neuralnet *x, void *attr, long ac, t_atom *av)
{
    x->desired_mse = (ac && av && is_atom_number(av)) ? atom_getfloat(av) : NEURALNET_DEFAULT_DESIRED_ACCURACY;
    x->nn->setDesiredMSE(x->desired_mse);
    return MAX_ERR_NONE;
}

t_max_err neuralnet_setattr_maxepochs(t_neuralnet *x, void *attr, long ac, t_atom *av)
{
    x->max_epochs = (ac && av && is_atom_number(av)) ? atom_getlong(av) : NEURALNET_DEFAULT_MAX_EPOCHS;
    x->nn->setMaxEpochs(x->max_epochs);
    return MAX_ERR_NONE;
}

t_max_err neuralnet_setattr_verbose(t_neuralnet *x, void *attr, long ac, t_atom *av)
{
    x->verbose = (ac && av && is_atom_number(av)) ? atom_getlong(av) : NEURALNET_DEFAULT_VERBOSE;
    x->nn->setVerbose(x->verbose);
    return MAX_ERR_NONE;
}

t_max_err neuralnet_setattr_activationfunction(t_neuralnet *x, void *attr, long ac, t_atom *av)
{
    x->activation_function = (ac && av && is_atom_number(av)) ? atom_getlong(av) : NEURALNET_DEFAULT_ACTIVATION_FUNCTION;
    x->nn->setActivationFunction(x->activation_function);
    return MAX_ERR_NONE;
}

t_max_err neuralnet_setattr_batchlearning(t_neuralnet *x, void *attr, long ac, t_atom *av)
{
    x->batch_learning = (ac && av && is_atom_number(av)) ? atom_getlong(av) : NEURALNET_DEFAULT_BATCH_LEARNING;
    if (x->batch_learning)
        x->nn->useBatchLearning();
    else
        x->nn->useStochasticLearning();
    return MAX_ERR_NONE;
}


t_max_err neuralnet_setattr_learningrate(t_neuralnet *x, void *attr, long ac, t_atom *av)
{
    x->learning_rate = (ac && av && is_atom_number(av)) ? atom_getfloat(av) : NEURALNET_DEFAULT_LEARNING_RATE;
    x->nn->setLearningParameters(x->learning_rate, x->momentum);
    return MAX_ERR_NONE;
}

t_max_err neuralnet_setattr_bpttsteps(t_neuralnet *x, void *attr, long ac, t_atom *av)
{
    x->bptt_num_steps = CLAMP((ac && av && is_atom_number(av)) ? atom_getlong(av) : NEURALNET_DEFAULT_NUM_BPTT_STEPS, 2, NEURALNET_MAX_BPTT_STEPS);
    x->nn->setNumBpttSteps(x->bptt_num_steps);
    return MAX_ERR_NONE;
}




t_class *neuralnet_class;

int T_EXPORT main()
{
<<<<<<< HEAD
    t_class *c;
    
    common_symbols_init();
    llllobj_common_symbols_init();
    
    if (llllobj_check_version(bach_get_current_llll_version()) || llllobj_test()) {
        error("bach: bad installation");
        return 1;
    }
    
    c = class_new("bach.neuralnet", (method)neuralnet_new, (method)neuralnet_free, (short)sizeof(t_neuralnet), 0L, A_GIMME, 0);
    
    // @method llll @digest Train or feed network
    // @description An <m>llll</m> in first inlet is considered as a list of input values to be fed to the network. 
    // The corresponding output values are output from the first outlet. An <m>llll</m> in second inlet is considered as a list of 
    // training items; each item must be in the form <b>((<m>input1</m> <m>input2</m>...) (<m>target1</m> <m>target2</m>...))</b>
    // containing the inputs and the expected targets for such inputs. Once the training is over, a message containing the results is output
    // through the third outlet (see outlet documentation for more information).
    class_addmethod(c, (method)neuralnet_anything,                    "anything",                A_GIMME,    0);
    class_addmethod(c, (method)neuralnet_int,                        "int",                    A_LONG,        0);
    class_addmethod(c, (method)neuralnet_float,                        "float",                A_FLOAT,    0);
    class_addmethod(c, (method)neuralnet_anything,                    "list",                    A_GIMME,    0);
    class_addmethod(c, (method)neuralnet_appendtodictionary,        "appendtodictionary",    A_CANT, 0);

    
    
    // @method read @digest Read network state from disk
    // @description The specified file is read from disk and the llll it contains is considered to be the model (network state)
    // The input model must be an llll of the same form as the one output by the <m>dump</m> message (see <m>dump</m> for more information).
    // @marg 0 @name file_name @optional 1 @type symbol
    class_addmethod(c, (method)neuralnet_read,        "read",            A_DEFSYM,    0);

    
    // @method write @digest Save network state in native format
    // @description A <m>write</m> message will save the network state in a file, in native format. 
    // If an argument is given, this is the filename (if the file is in the search path 
    // or in the same folder) or the full file path. If no argument is given, a dialog window pops up.
    // @marg 0 @name file @optional 1 @type symbol
    class_addmethod(c, (method) neuralnet_write, "write", A_GIMME, 0);
    
    
    // @method writetxt @digest Save network state in text format
    // @description A <m>writetxt</m> message will save the network state (as llll) in a file, in readable text format.
=======
	t_class *c;
	
	common_symbols_init();
	llllobj_common_symbols_init();
	
	if (llllobj_check_version(bach_get_current_llll_version()) || llllobj_test()) {
		error("bach: bad installation");
		return 1;
	}
	
	c = class_new("bach.neuralnet", (method)neuralnet_new, (method)neuralnet_free, (short)sizeof(t_neuralnet), 0L, A_GIMME, 0);
	
	// @method llll @digest Train or feed network
	// @description An <m>llll</m> in first inlet is considered as a list of input values to be fed to the network. 
	// The corresponding output values are output from the first outlet. An <m>llll</m> in second inlet is considered as a list of 
	// training items; each item must be in the form <b>[[<m>input1</m> <m>input2</m>...] [<m>target1</m> <m>target2</m>...]]</b>
	// containing the inputs and the expected targets for such inputs. Once the training is over, a message containing the results is output
	// through the third outlet (see outlet documentation for more information).
	class_addmethod(c, (method)neuralnet_anything,					"anything",				A_GIMME,	0);
	class_addmethod(c, (method)neuralnet_int,						"int",					A_LONG,		0);
	class_addmethod(c, (method)neuralnet_float,						"float",				A_FLOAT,	0);
	class_addmethod(c, (method)neuralnet_anything,					"list",					A_GIMME,	0);
	class_addmethod(c, (method)neuralnet_appendtodictionary,		"appendtodictionary",	A_CANT, 0);

	
	
	// @method read @digest Read network state from disk
	// @description The specified file is read from disk and the llll it contains is considered to be the model (network state)
	// The input model must be an llll of the same form as the one output by the <m>dump</m> message (see <m>dump</m> for more information).
	// @marg 0 @name file_name @optional 1 @type symbol
	class_addmethod(c, (method)neuralnet_read,		"read",			A_DEFSYM,	0);

	
	// @method write @digest Save network state in native format
	// @description A <m>write</m> message will save the network state in a file, in native format. 
	// If an argument is given, this is the filename (if the file is in the search path 
	// or in the same folder) or the full file path. If no argument is given, a dialog window pops up.
	// @marg 0 @name file @optional 1 @type symbol
	class_addmethod(c, (method) neuralnet_write, "write", A_GIMME, 0);
	
	
	// @method writetxt @digest Save network state in text format
	// @description A <m>writetxt</m> message will save the network state (as llll) in a file, in readable text format.
>>>>>>> a304edcf
    // @copy BACH_DOC_WRITETXT_TEXT_FORMAT_AND_ARGUMENTS
    // @example writetxt @caption export the network as a text file, opening a dialog box for the file name
    // @example writetxt myfile.txt @caption export the network as a text file with the provided file name
    // @example writetxt myfile.txt [maxdecimals 3] @caption export the network with a floating-point precision of 3 decimal digits
    // @example writetxt myfile.txt [maxdecimals 3] [wrap 40] @caption as the above, limiting the length of each line to 40 characters
    // @example writetxt myfile.txt [indent 1] @caption export the network indenting each sublist by one space per depth level
    // @example writetxt myfile.txt [indent 1] [maxdepth 2] @caption as the above, but only first-level sublists are placed on new lines
    // @example writetxt myfile.txt [maxdepth 1] @caption no indentation is performed
    // @marg 0 @name filename @optional 1 @type symbol
    // @marg 1 @name specifications @optional 1 @type llll
    // @seealso read, write
<<<<<<< HEAD
    class_addmethod(c, (method) neuralnet_writetxt, "writetxt", A_GIMME, 0);

    
    
    // @method dump @digest Dump network state
    // @description The <m>dump</m> message dumps the network state (model) from the second outlet. This is an llll having the form
    // <b><m>NEURONS</m> <m>WEIGHTS</m></b>. The <m>NEURONS</m> llll is in the form <b>(<m>INPUT</m> <m>HIDDENLAYER1</m> <m>HIDDENLAYER2</m>... <m>OUTPUT</m>)</b>
    // and contains the wrapped lists of the activation values of all neurons in each one of the layers. 
    // If the network is not recurrent, the <m>WEIGHTS</m> llll is in the form <b>(<m>InputToHidden1</m> <m>Hidden1ToHidden2</m> ... <m>LastHiddenLayerToOutput</m>)</b>
    // where each one of the sub elements is indeed a matrix containing all the weights to pass from a given layer to the next one. 
    // If the network is recurrent, between any two elements of such lists are interleaved the weights for passing from a layer to itself, yielding the form
    // <b>(<m>InputToHidden1</m> <m>Hidden1ToHidden1</m> <m>Hidden1ToHidden2</m> <m>Hidden2ToHidden2</m> ... <m>LastHiddenLayerToLastHiddenLayer</m> <m>LastHiddenLayerToOutput</m>)</b>
    class_addmethod(c, (method)neuralnet_anything,                    "dump",                    A_GIMME,    0);

    // @method setstate @digest Set network state
    // @description An <m>llll</m> after the <m>setstate</m> message sets the state to the network to the input model.
    // The input model must be an llll of the same form as the one output by the <m>dump</m> message (see <m>dump</m> for more information).
    class_addmethod(c, (method)neuralnet_anything,                    "setstate",                    A_GIMME,    0);

    // @method reset @digest Reset network
    // @description The <m>reset</m> message in the second inlet resets the weights of the network to random values, the neurons activation values to 0, and 
    // resets the obtained training results.
    // If the <m>reset</m> message is followed by one of the symbols <m>weights</m>, <m>neurons</m>, <m>results</m>, only the corresponding data is reset,
    // while the others are preserved.
    // @marg 0 @name what @optional 1 @type symbol
    class_addmethod(c, (method)neuralnet_anything,                    "reset",                    A_GIMME,    0);
    
    // @method stop @digest Stop training
    // @description A <m>stop</m> message will cause the training to stop immediately.
    class_addmethod(c, (method)neuralnet_stop,                        "stop",                    A_GIMME,    0);
    
    // @method bang @digest Train network with last used training data.
    // @description A bang in the second inlet will train the network with the last used training data.
    class_addmethod(c, (method)neuralnet_bang,                        "bang",        0);
    
    class_addmethod(c, (method)neuralnet_assist,        "assist",        A_CANT,        0);
    class_addmethod(c, (method)neuralnet_inletinfo,    "inletinfo",    A_CANT,        0);

    llllobj_class_add_default_bach_attrs(c, LLLL_OBJ_VANILLA);

    
    
    CLASS_STICKY_ATTR(c, "category", 0, "Training");

    CLASS_ATTR_DOUBLE(c, "learningrate", 0, t_neuralnet, learning_rate);
    CLASS_ATTR_ACCESSORS(c, "learningrate", (method)NULL, (method)neuralnet_setattr_learningrate);
=======
	class_addmethod(c, (method) neuralnet_writetxt, "writetxt", A_GIMME, 0);

	
	
	// @method dump @digest Dump network state
	// @description The <m>dump</m> message dumps the network state (model) from the second outlet. This is an llll having the form
	// <b><m>NEURONS</m> <m>WEIGHTS</m></b>. The <m>NEURONS</m> llll is in the form <b>[<m>INPUT</m> <m>HIDDENLAYER1</m> <m>HIDDENLAYER2</m>... <m>OUTPUT</m>]</b>
	// and contains the wrapped lists of the activation values of all neurons in each one of the layers. 
	// If the network is not recurrent, the <m>WEIGHTS</m> llll is in the form <b>[<m>InputToHidden1</m> <m>Hidden1ToHidden2</m> ... <m>LastHiddenLayerToOutput</m>]</b>
	// where each one of the sub elements is indeed a matrix containing all the weights to pass from a given layer to the next one. 
	// If the network is recurrent, between any two elements of such lists are interleaved the weights for passing from a layer to itself, yielding the form
	// <b>[<m>InputToHidden1</m> <m>Hidden1ToHidden1</m> <m>Hidden1ToHidden2</m> <m>Hidden2ToHidden2</m> ... <m>LastHiddenLayerToLastHiddenLayer</m> <m>LastHiddenLayerToOutput</m>]</b>
	class_addmethod(c, (method)neuralnet_anything,					"dump",					A_GIMME,	0);

	// @method setstate @digest Set network state
	// @description An <m>llll</m> after the <m>setstate</m> message sets the state to the network to the input model.
	// The input model must be an llll of the same form as the one output by the <m>dump</m> message (see <m>dump</m> for more information).
	class_addmethod(c, (method)neuralnet_anything,					"setstate",					A_GIMME,	0);

	// @method reset @digest Reset network
	// @description The <m>reset</m> message in the second inlet resets the weights of the network to random values, the neurons activation values to 0, and 
	// resets the obtained training results.
	// If the <m>reset</m> message is followed by one of the symbols <m>weights</m>, <m>neurons</m>, <m>results</m>, only the corresponding data is reset,
	// while the others are preserved.
	// @marg 0 @name what @optional 1 @type symbol
	class_addmethod(c, (method)neuralnet_anything,					"reset",					A_GIMME,	0);
	
	// @method stop @digest Stop training
	// @description A <m>stop</m> message will cause the training to stop immediately.
	class_addmethod(c, (method)neuralnet_stop,						"stop",					A_GIMME,	0);
	
	// @method bang @digest Train network with last used training data.
	// @description A bang in the second inlet will train the network with the last used training data.
	class_addmethod(c, (method)neuralnet_bang,						"bang",		0);
	
	class_addmethod(c, (method)neuralnet_assist,		"assist",		A_CANT,		0);
	class_addmethod(c, (method)neuralnet_inletinfo,	"inletinfo",	A_CANT,		0);

	llllobj_class_add_default_bach_attrs(c, LLLL_OBJ_VANILLA);

	
	
	CLASS_STICKY_ATTR(c, "category", 0, "Training");

	CLASS_ATTR_DOUBLE(c, "learningrate", 0, t_neuralnet, learning_rate);
	CLASS_ATTR_ACCESSORS(c, "learningrate", (method)NULL, (method)neuralnet_setattr_learningrate);
>>>>>>> a304edcf
    CLASS_ATTR_STYLE_LABEL(c, "learningrate", 0, "text", "Learning Rate");
    CLASS_ATTR_BASIC(c, "learningrate", 0);
    // @description Sets the learning rate for the neural net, defaults to 0.001.
    
    CLASS_ATTR_DOUBLE(c, "momentum", 0, t_neuralnet, momentum);
    CLASS_ATTR_STYLE_LABEL(c, "momentum", 0, "text", "Momentum");
    CLASS_ATTR_ACCESSORS(c, "momentum", (method)NULL, (method)neuralnet_setattr_momentum);
    CLASS_ATTR_BASIC(c, "momentum", 0);
    // @description Sets the momentum for the neural net, defaults to 0.9.
    
    CLASS_ATTR_CHAR(c, "batchlearning", 0, t_neuralnet, batch_learning);
    CLASS_ATTR_STYLE_LABEL(c, "batchlearning", 0, "onoff", "Use Batch Learning");
    CLASS_ATTR_ACCESSORS(c, "batchlearning", (method)NULL, (method)neuralnet_setattr_batchlearning);
    // @description Toggles the ability to operate in batch learning mode.
    
    CLASS_ATTR_CHAR(c, "activationfunction", 0, t_neuralnet, activation_function);
    CLASS_ATTR_STYLE_LABEL(c, "activationfunction", 0, "enumindex", "Activation Function");
    CLASS_ATTR_ENUMINDEX(c, "activationfunction", 0, "Logistic Sigmoid Hyperbolic Tangent Step");
    CLASS_ATTR_ACCESSORS(c, "activationfunction", (method)NULL, (method)neuralnet_setattr_activationfunction);
    // @description Chooses the activation function for each neuron.
    
    CLASS_ATTR_DOUBLE(c, "classificationtolerance", 0, t_neuralnet, classification_tolerance);
    CLASS_ATTR_STYLE_LABEL(c, "classificationtolerance", 0, "text", "Classification Tolerance");
    CLASS_ATTR_ACCESSORS(c, "classificationtolerance", (method)NULL, (method)neuralnet_setattr_classificationtolerance);
    // @description Sets the maximum tolerance allowed for validity check in classification problems.
    // For instance, if <m>classificationtolerance</m> is 0.1 (default), an output value of 0.09 will be considered correct
    // in case the target value should have been 0. This is used in order to determine whether a pattern is correctly classified
    // in order to properly compute the accuracy ration (also see <m>desiredaccuracy</m>).
    
    CLASS_ATTR_DOUBLE(c, "desiredaccuracy", 0, t_neuralnet, desired_accuracy);
    CLASS_ATTR_STYLE_LABEL(c, "desiredaccuracy", 0, "text", "Desired Accuracy");
    CLASS_ATTR_ACCESSORS(c, "desiredaccuracy", (method)NULL, (method)neuralnet_setattr_desiredaccuracy);
    // @description Sets the desired accuracy for the training and generalization sets. The accuracy is the ratio between correctly classified
    // patterns and whole training/generalization patterns. Once the training has reached
    // the <m>desiredaccuracy</m> on both training and generalization sets, the training ends, even if <m>maxepochs</m> is not yet
    // reached. Set this attribute to 0 (default) if you simply want to run the training in any case till <m>maxepochs</m> is reached (or till <m>desiredmse</m> is reached, if set).
    
    CLASS_ATTR_DOUBLE(c, "desiredmse", 0, t_neuralnet, desired_mse);
    CLASS_ATTR_STYLE_LABEL(c, "desiredmse", 0, "text", "Desired Mean Squared Error");
    CLASS_ATTR_ACCESSORS(c, "desiredmse", (method)NULL, (method)neuralnet_setattr_desiredmse);
    // @description Sets the desired mean squared error for the training and generalization sets. The mean squared error is
    // is the average of the sum of the squared errors (desired – actual) for each pattern in the training/generalization set. 
    // Once the training has reached the <m>desiredmse</m> on both training and generalization sets, the training ends, even if <m>maxepochs</m> is not yet
    // reached. Set this attribute to 0 (default) if you simply want to run the training in any case till <m>maxepochs</m> is reached (or till <m>desiredaccuracy</m> is reached, if set).
    
    CLASS_ATTR_LONG(c, "maxepochs", 0, t_neuralnet, max_epochs);
    CLASS_ATTR_STYLE_LABEL(c, "maxepochs", 0, "text", "Maximum Number of Training Epochs");
    CLASS_ATTR_ACCESSORS(c, "maxepochs", (method)NULL, (method)neuralnet_setattr_maxepochs);
    CLASS_ATTR_BASIC(c, "maxepochs", 0);
    // @description Sets the maximum number of epochs to be run while training.
    
    CLASS_ATTR_LONG(c, "bpttsteps", 0, t_neuralnet, bptt_num_steps);
    CLASS_ATTR_ACCESSORS(c, "bpttsteps", (method)NULL, (method)neuralnet_setattr_bpttsteps);
    CLASS_ATTR_STYLE_LABEL(c, "bpttsteps", 0, "text", "Backpropagation Through Time Memory");
    CLASS_ATTR_INVISIBLE(c, "bpttsteps", ATTR_GET_OPAQUE | ATTR_SET_OPAQUE); // just for now, it's not working yet
    // @description Sets the length of the history for backpropagation through time (only used by recurrent networks).
    
    
    CLASS_STICKY_ATTR_CLEAR(c, "category");

    
    CLASS_STICKY_ATTR(c, "category", 0, "Behavior");

    CLASS_ATTR_CHAR(c, "embed",    0,    t_neuralnet, embed);
    CLASS_ATTR_FILTER_CLIP(c, "embed", 0, 1);
    CLASS_ATTR_LABEL(c, "embed", 0, "Save Trained Model With Patcher");
    CLASS_ATTR_STYLE(c, "embed", 0, "onoff");
    CLASS_ATTR_SAVE(c, "embed", 0);
    CLASS_ATTR_BASIC(c, "embed", 0);
    // @description When set to 1, the trained model is saved with the patcher
    // and will be available, already charged, next time the patch is loaded.


    CLASS_ATTR_CHAR(c, "verbose", 0, t_neuralnet, verbose);
    CLASS_ATTR_STYLE_LABEL(c, "verbose", 0, "enumindex", "Verbose Training");
    CLASS_ATTR_ENUMINDEX(c, "verbose", 0, "None Max Window Last Outlet");
<<<<<<< HEAD
    CLASS_ATTR_ACCESSORS(c, "verbose", (method)NULL, (method)neuralnet_setattr_verbose);
    // @description Toggles the ability to verbosely print training information in the Max window (if verbose == 1) or from the 
    // last outlet, in the form <b>verbose <m>epoch</m> (<m>TSaccuracy</m> <m>TSmeansquarederror</m>) (<m>GSaccuracy</m> <m>GSmeansquarederror</m>)</b>.
    // Some acronyms are used, namely: TS = Training Set, GS = Generalization Set, VS = Validation Set. 
    
    
    CLASS_ATTR_CHAR(c, "parallel",    0,    t_neuralnet, parallel);
    CLASS_ATTR_LABEL(c, "parallel", 0, "Parallel");
    CLASS_ATTR_FILTER_CLIP(c, "parallel", 0, 1);
    CLASS_ATTR_STYLE(c, "parallel", 0, "onoff");
    // @description When set to 1, the training is performed in a separate thread.
    // This means that the normal Max operation is not interrupted.
    // The <m>parallel</m> attribute is highly experimental and can lead to serious problems,
    // including data corruption and crashes.
    // In general, it is essential that the patch is not saved or closed
    // as long as the search is going on. Such operations are more than likely to crash Max.

    CLASS_STICKY_ATTR_CLEAR(c, "category");

    
    CLASS_STICKY_ATTR(c, "category", 0, "Dataset");
    
    CLASS_ATTR_DOUBLE_ARRAY(c,"datasetsplit",0, t_neuralnet, dataset_split, 2);
=======
	CLASS_ATTR_ACCESSORS(c, "verbose", (method)NULL, (method)neuralnet_setattr_verbose);
	// @description Toggles the ability to verbosely print training information in the Max window (if verbose == 1) or from the 
	// last outlet, in the form <b>verbose <m>epoch</m> [<m>TSaccuracy</m> <m>TSmeansquarederror</m>] [<m>GSaccuracy</m> <m>GSmeansquarederror</m>]</b>.
	// Some acronyms are used, namely: TS = Training Set, GS = Generalization Set, VS = Validation Set. 
	
	
	CLASS_ATTR_CHAR(c, "parallel",	0,	t_neuralnet, parallel);
	CLASS_ATTR_LABEL(c, "parallel", 0, "Parallel");
	CLASS_ATTR_FILTER_CLIP(c, "parallel", 0, 1);
	CLASS_ATTR_STYLE(c, "parallel", 0, "onoff");
	// @description When set to 1, the training is performed in a separate thread.
	// This means that the normal Max operation is not interrupted.
	// The <m>parallel</m> attribute is highly experimental and can lead to serious problems,
	// including data corruption and crashes.
	// In general, it is essential that the patch is not saved or closed
	// as long as the search is going on. Such operations are more than likely to crash Max.

	CLASS_STICKY_ATTR_CLEAR(c, "category");

	
	CLASS_STICKY_ATTR(c, "category", 0, "Dataset");
	
	CLASS_ATTR_DOUBLE_ARRAY(c,"datasetsplit",0, t_neuralnet, dataset_split, 2);
>>>>>>> a304edcf
    CLASS_ATTR_STYLE_LABEL(c, "datasetsplit", 0, "text", "Dataset Split");
    CLASS_ATTR_BASIC(c, "datasetsplit", 0);
    // @description Sets the splitting ratios for generalization and validation segments of the dataset.
    // For instance, <b>0.6 0.9</b> means that the 60% of the databased is used for training, the following 30%
    // is used for generalization and the last 10% is used for validation
    
    CLASS_ATTR_CHAR(c,"datasetmode",0, t_neuralnet, dataset_mode);
    CLASS_ATTR_STYLE_LABEL(c, "datasetmode", 0, "enumindex", "Dataset Mode");
    CLASS_ATTR_ENUMINDEX(c, "datasetmode", 0, "Static Growing Windowing");
    // @description Sets the approach to building the dataset starting from the training data: <br />
    // <m>Static</m>: The database is built  <br />
    // <m>Growing</m>: The dat<br />
    // <m>Selected</m>: Only show numbers when the corresponding point is selected<br />
    // <m>Always</m>: Always show all the numbers
    
    CLASS_ATTR_DOUBLE(c,"datasetstep",0, t_neuralnet, dataset_step);
    CLASS_ATTR_STYLE_LABEL(c, "datasetstep", 0, "text", "Dataset Step Size");
    // @description Sets the ratio of the database representing the database growth (for Growing <m>datasetmode</m>) or
    // the dataset shift (for Windowing <m>datasetmode</m>). This attribute is ignored with Static <m>datasetmode</m>.

    CLASS_ATTR_DOUBLE(c,"datasetwin",0, t_neuralnet, dataset_win);
    CLASS_ATTR_STYLE_LABEL(c, "datasetwin", 0, "text", "Dataset Window Size");
    // @description Sets the size of the window for Windowing <m>datasetmode</m>, as a ratio on the whole training data.
    // Must be bigger or equal to <m>datasetstep</m> size.
    
    CLASS_STICKY_ATTR_CLEAR(c, "category");
    
    
    
    
    class_register(CLASS_BOX, c);
    neuralnet_class = c;
    
    dev_post("bach.neuralnet compiled %s %s", __DATE__, __TIME__);
    
    return 0;
}


void send_done_llll(t_neuralnet *x)
{
    t_llll *done = llll_get();
    llll_appendsym(done, _sym_done, 0, WHITENULL_llll);
    llllobj_outlet_llll((t_object *)x, LLLL_OBJ_VANILLA, 3, done);
    llll_free(done);
}

void neuralnet_return(t_neuralnet *x, t_llll *ll)
{
    if (!ll) {
        object_error((t_object *) x, "Bad input file");
        return;
    }
    if (x->nn->setState(ll))
        object_error((t_object *)x, "Error in setting networks state - wrong syntax!");
    else
        send_done_llll(x);
    
    llll_free(ll);
    return;

}

void neuralnet_read(t_neuralnet *x, t_symbol *s)
{
    llll_read((t_object *) x, s, (read_fn) neuralnet_return);    
}


void neuralnet_write(t_neuralnet *x, t_symbol *s, long argc, t_atom *argv){
    t_llll *state_ll = x->nn->getState();
    t_symbol *filename = NULL;
    if ((argc >= 1) && (atom_gettype(argv) == A_SYM))
        filename = atom_getsym(argv);
    llll_writenative((t_object *) x, filename, state_ll);
}

void neuralnet_writetxt(t_neuralnet *x, t_symbol *s, long argc, t_atom *argv){
    t_llll *arguments = llllobj_parse_llll((t_object *) x, LLLL_OBJ_VANILLA, NULL, argc, argv, LLLL_PARSE_CLONE);
    t_llll *state_ll = x->nn->getState();
    llll_writetxt((t_object *) x, state_ll, arguments, BACH_DEFAULT_MAXDECIMALS, 0, "\t", -1, LLLL_T_NONE, LLLL_TE_SMART, LLLL_TB_SMART);
}





void neuralnet_waitbar_qelem_do(t_neuralnet *x)
{
    llllobj_outlet_float((t_object *) x, LLLL_OBJ_VANILLA, 2, x->nn->waitbar);
}


void neuralnet_verbose_qelem_do(t_neuralnet *x)
{
    t_llll *ll = llll_clone(x->nn->verbose_llll);
    llllobj_outlet_llll((t_object *) x, LLLL_OBJ_VANILLA, 3, ll);
    llll_free(ll);
}


t_max_err neuralnet_train_wrapped(t_neuralnet *x, t_llll *data, t_llll *res)
{
    char scramble = false;
    if (data->l_head && hatom_gettype(&data->l_head->l_hatom) == H_LONG){
        scramble = (hatom_getlong(&data->l_head->l_hatom) != 0);
        llll_behead(data);
    }
    
    dataReader d = dataReader();
    d.loadLlll(data, x->network_in, x->network_out, scramble);
    d.setCreationApproach(x->dataset_mode, x->dataset_step, x->dataset_win);
    d.setSplitPts(x->dataset_split[0], x->dataset_split[1]);
    
    //dataset
    dataSet* dset;        
    long num_datasets = d.nDataSets();
    for (long i=0; i < num_datasets; i++){
        dset = d.getDataSet();    
        x->nn->trainNetwork(dset->trainingSet, dset->generalizationSet, dset->validationSet);
    }
    return MAX_ERR_NONE;
}


void neuralnet_output(t_neuralnet *x, t_llll *solutions, t_max_err err)
{
    x->n_thread = NULL;
    bach_atomic_unlock(&x->n_inuse);

    // output training results 
    t_llll *output_data = x->nn->getAccuracyAndMSE(true, true, true);
    llllobj_outlet_llll((t_object *)x, LLLL_OBJ_VANILLA, 3, output_data);
    llll_free(output_data);
}




void neuralnet_appendtodictionary(t_neuralnet *x, t_dictionary *d)
{
    if (x->embed) {
        t_llll *state = x->nn->getState();
        llll_store_in_dictionary(state, d, "neuralnet_state", NULL);
        llll_free(state);
    }
}

void neuralnet_stop(t_neuralnet *x)
{
    x->nn->stopTraining();
}

void neuralnet_bang(t_neuralnet *x)
{
    neuralnet_anything(x, _sym_bang, 0, NULL);
}

void neuralnet_int(t_neuralnet *x, t_atom_long num){
    t_atom argv[1]; 
    atom_setlong(argv, num);
    neuralnet_anything(x, _llllobj_sym_list, 1, argv);
}

void neuralnet_float(t_neuralnet *x, double num){
    t_atom argv[1]; 
    atom_setfloat(argv, num);
    neuralnet_anything(x, _llllobj_sym_list, 1, argv);
}

void neuralnet_anything(t_neuralnet *x, t_symbol *msg, long ac, t_atom *av)
{
    long inlet = proxy_getinlet((t_object *) x);
    
    if (msg == _sym_clear) {
        llllobj_store_llll((t_object *) x, LLLL_OBJ_VANILLA, llll_get(), inlet);
        return;
    }
    
    if (inlet == 0 && msg == _sym_dump) {
        //dump state
        t_llll *ll = x->nn->getState();
        llllobj_outlet_llll((t_object *)x, LLLL_OBJ_VANILLA, 1, ll);
        llll_free(ll);
        return;
    }

    if (inlet == 0 && msg == gensym("setstate")) {
        //set state
        t_llll *ll = llllobj_parse_llll((t_object *)x, LLLL_OBJ_VANILLA, NULL, ac, av, LLLL_PARSE_RETAIN);
        if (x->nn->setState(ll))
            object_error((t_object *)x, "Error in setting networks state - wrong syntax!");
        else
            send_done_llll(x);
        llll_free(ll);
        return;
    }

    if (msg != _sym_bang && msg != _sym_clear && msg != _sym_reset) {
        llllobj_parse_and_store((t_object *) x, LLLL_OBJ_VANILLA, msg, ac, av, inlet);
    }

    if (inlet == 0) {
        t_llll *res;
        
        // feed net and obtain result
        t_llll *input_ll = llllobj_get_store_contents((t_object *) x, LLLL_OBJ_VANILLA, 0, 0);
        
        // copying data in double array
        double *input = (double *)bach_newptr((x->network_in) * sizeof(double));
        t_llllelem *elem;
        long i;
        for (i = 0, elem = input_ll->l_head; i < x->network_in; i++, elem = (elem ? elem->l_next : NULL))
            input[i] = (elem && is_hatom_number(&elem->l_hatom)) ? hatom_getdouble(&elem->l_hatom) : 0;
        
        if (bach_atomic_trylock(&x->n_inuse)) {
            object_error((t_object *) x, "Training is running, stop training before feeding network.");
            return;
        }

        x->nn->feedInput(input);
        res = x->nn->getOutput();
        
        bach_atomic_unlock(&x->n_inuse);
        
        llllobj_outlet_llll((t_object *)x, LLLL_OBJ_VANILLA, 0, res);
        llll_free(res);
        bach_freeptr(input);
        
    } if (inlet == 1) {
        
        if (msg == _sym_reset) {
            if (ac && atom_gettype(av) == H_SYM && atom_getsym(av) == gensym("weights"))
                x->nn->resetWeights();
            else if (ac && atom_gettype(av) == H_SYM && atom_getsym(av) == gensym("neurons"))
                x->nn->resetNeurons();
            else if (ac && atom_gettype(av) == H_SYM && atom_getsym(av) == gensym("results"))
                x->nn->resetAccuracyAndMseResults();
            else
                x->nn->reset();
            return;
        }

        
        if (bach_atomic_trylock(&x->n_inuse)) {
            object_error((t_object *) x, "Already running");
            return;
        }

        // training
        t_llll *input_set = llllobj_get_store_contents((t_object *) x, LLLL_OBJ_VANILLA, 1, 0);
        
        if (!x->parallel) {
            //load data reader
            dataReader d = dataReader();
            d.loadLlll(input_set, x->network_in, x->network_out, msg != _sym_bang && (!x->recurrent));
            d.setCreationApproach(x->dataset_mode, x->dataset_step, x->dataset_win);
            d.setSplitPts(x->dataset_split[0], x->dataset_split[1]);
            
            //dataset
            dataSet* dset;        
            long num_datasets = d.nDataSets();
            for (long i=0; i < num_datasets; i++){
                dset = d.getDataSet();    
                x->nn->trainNetwork(dset->trainingSet, dset->generalizationSet, dset->validationSet);
            }
            bach_atomic_unlock(&x->n_inuse);
        } else {
            // parallel threading: training happens in a new thread
            llll_prependlong(input_set, msg != _sym_bang && (!x->recurrent), 0, WHITENULL_llll);
            bach_thread_start((t_object *) x, LLLL_OBJ_VANILLA, input_set, 0, (thread_task_fn) neuralnet_train_wrapped, (thread_end_fn) neuralnet_output, &x->n_thread);
            return; // input_set is freed by bach_thread
        }
        
        // output training results 
        t_llll *output_data = x->nn->getAccuracyAndMSE(true, true, true);
        llllobj_outlet_llll((t_object *)x, LLLL_OBJ_VANILLA, 3, output_data);
        
        llll_free(input_set);
    }
}


void neuralnet_assist(t_neuralnet *x, void *b, long m, long a, char *s)
<<<<<<< HEAD
{    
    if (m == ASSIST_INLET) { 
        if (a == 0)
            sprintf(s, "llll: Feed Input"); // @in 0 @type list/llll @digest The values of the input nodes, to be feeded to the network
        else
            sprintf(s, "llll: Training Data"); // @in 1 @type llll @digest The training data in llll form
                                                // @discussion The correct syntax is <b>((<m>input1</m> <m>input2</m>...) (<m>target1</m> <m>target2</m>...))</b>
                                                // for each training event.
    } else {
        char *type = NULL; 
        llllobj_get_llll_outlet_type_as_string((t_object *) x, LLLL_OBJ_VANILLA, a, &type);
        if (a == 0)
            sprintf(s, "llll (%s): Output", type); // @out 0 @type llll @digest The output data for the incoming input data
        else if (a == 1)
            sprintf(s, "llll (%s): Dump Outlet", type); // @out 1 @type llll @digest Dump outlet for the state of the network
        else if (a == 2)
            sprintf(s, "float: Advancement"); // @out 2 @type float @digest Advancement during training 
        else                                  // @description The advancement is a floating point value between 0 (training starts) and 1 (training ends)
            sprintf(s, "llll (%s): Training Results", type); // @out 3 @type llll @digest Output training results when training has ended
                                                            // @description The output message is in the form 
                                                            // <b>(<m>TS_accuracy</m> <m>GS_accuracy</m> <m>VS_accuracy</m>) (<m>TS_mse</m> <m>GS_mse</m> <m>VS_mse</m>)</b>
                                                            // where TS is the training set, GS is the generalization set, VS is the validation set,
                                                            // and mse is the mean squared error.
    }
=======
{	
	if (m == ASSIST_INLET) { 
		if (a == 0)
			sprintf(s, "llll: Feed Input"); // @in 0 @type list/llll @digest The values of the input nodes, to be feeded to the network
		else
			sprintf(s, "llll: Training Data"); // @in 1 @type llll @digest The training data in llll form
												// @discussion The correct syntax is <b>[[<m>input1</m> <m>input2</m>...] [<m>target1</m> <m>target2</m>...]]</b>
												// for each training event.
	} else {
		char *type = NULL; 
		llllobj_get_llll_outlet_type_as_string((t_object *) x, LLLL_OBJ_VANILLA, a, &type);
		if (a == 0)
			sprintf(s, "llll (%s): Output", type); // @out 0 @type llll @digest The output data for the incoming input data
		else if (a == 1)
			sprintf(s, "llll (%s): Dump Outlet", type); // @out 1 @type llll @digest Dump outlet for the state of the network
		else if (a == 2)
			sprintf(s, "float: Advancement"); // @out 2 @type float @digest Advancement during training 
		else								  // @description The advancement is a floating point value between 0 (training starts) and 1 (training ends)
			sprintf(s, "llll (%s): Training Results", type); // @out 3 @type llll @digest Output training results when training has ended
															// @description The output message is in the form 
															// <b>[<m>TS_accuracy</m> <m>GS_accuracy</m> <m>VS_accuracy</m>] [<m>TS_mse</m> <m>GS_mse</m> <m>VS_mse</m>]</b>
															// where TS is the training set, GS is the generalization set, VS is the validation set,
															// and mse is the mean squared error.
	}
>>>>>>> a304edcf
}

void neuralnet_inletinfo(t_neuralnet *x, void *b, long a, char *t)
{
    *t = 1;    // even the training inlet is somehow "hot" (is it?)
//    if (a)
//        *t = 1;
}


void neuralnet_free(t_neuralnet *x)
{    
    long i;
    
    if (x->nn && x->n_thread) {
        unsigned int rv;
        x->nn->stopTraining();
        systhread_join(x->n_thread, &rv);
        dev_post("thread exited with return value %u");
    }

    qelem_free_debug(x->n_waitbar_qelem);
    qelem_free_debug(x->n_verbose_qelem);

    for (i = 1; i > 0; i--)
        object_free_debug(x->n_proxy[i]);
    
    if (x->nn)
        delete x->nn;
    
    llllobj_obj_free((t_llllobj_object *) x);
}

t_neuralnet *neuralnet_new(t_symbol *s, short ac, t_atom *av)
{
    t_neuralnet *x = NULL;
    t_max_err err = MAX_ERR_NONE;
    
    long true_ac = attr_args_offset(ac, av);

    if ((x = (t_neuralnet *) object_alloc_debug(neuralnet_class))) {
        // @arg 0 @name recurrent @optional 1 @type symbol @digest Recurrent
        // @description If the first argument is the symbole "recurrent", the neural network will be instantiated as a RNN (recurrent neural network),
        // otherwise it will be a feed-forward neural network (default).

        // @arg 1 @name in @optional 0 @type int @digest Number of input nodes
        // @description Sets the number of nodes in the input layer of the neural network.

        // @arg 2 @name hidden @optional 0 @type list @digest Number of hidden nodes for each inner layer
        // @description Sets the number of nodes in each of the hidden layers of the neural network (the number of layers will match the number of integers)

        // @arg 3 @name out @optional 0 @type int @digest Number of output nodes
        // @description Sets the number of nodes in the output layer of the neural network.

        x->embed = 0;
        x->parallel = 0;
        x->recurrent = NEURALNET_DEFAULT_RECURRENT;
        x->dataset_mode = NEURALNET_DATASET_STATIC;
        x->dataset_split[0] = 0.6;
        x->dataset_split[1] = 0.8;
        x->dataset_step = 0.1;
        x->dataset_win = 0.2;
        
        if (true_ac && atom_gettype(av) == A_SYM) {
            if (atom_getsym(av) == gensym("recurrent"))
                x->recurrent = true;
            else
                x->recurrent = false;
            true_ac -= 1;
            av++;
        }
        
        x->n_waitbar_qelem = qelem_new_debug(x, (method) neuralnet_waitbar_qelem_do);
        x->n_verbose_qelem = qelem_new_debug(x, (method) neuralnet_verbose_qelem_do);

        if (true_ac < 3) {
            object_error((t_object *) x, "Missing arguments");
            dev_object_warn((t_object *) x, "--- nevermind if a blue line follows, it's allright");
            object_free_debug(x);
            return NULL;
        }

        x->network_in = MAX(1, atom_getlong(av));
        x->newtork_num_hidden = true_ac - 2;
        x->network_hidden = (long *)bach_newptr((true_ac - 2) * sizeof(long));
        for (long i = 1; i < true_ac - 1; i++)
             x->network_hidden[i-1] = MAX(1, atom_getlong(av + i));
        x->network_out = MAX(1, atom_getlong(av + true_ac - 1));
        
        x->batch_learning = NEURALNET_DEFAULT_BATCH_LEARNING;
        x->desired_accuracy = NEURALNET_DEFAULT_DESIRED_ACCURACY;
        x->max_epochs = NEURALNET_DEFAULT_MAX_EPOCHS;
        x->learning_rate = NEURALNET_DEFAULT_LEARNING_RATE;
        x->momentum = NEURALNET_DEFAULT_MOMENTUM;
        x->verbose = NEURALNET_DEFAULT_VERBOSE;
        x->classification_tolerance = NEURALNET_DEFAULT_CLASSIFICATION_TOLERANCE;
        x->bptt_num_steps = NEURALNET_DEFAULT_NUM_BPTT_STEPS;

        x->nn = new neuralNetwork((t_object *)x, x->n_thread, x->n_waitbar_qelem, x->n_verbose_qelem, x->newtork_num_hidden, x->network_in, x->network_hidden, x->network_out, x->recurrent);
        
        x->nn->setVerbose(x->verbose);
        x->nn->setLearningParameters(x->learning_rate, x->momentum);
        x->nn->setDesiredAccuracy(x->desired_accuracy);
        x->nn->setMaxEpochs(x->max_epochs);
        x->nn->setClassificationTolerance(x->classification_tolerance);
        x->nn->setNumBpttSteps(x->bptt_num_steps);
        
        attr_args_process(x, ac, av);
        llllobj_obj_setup((t_llllobj_object *) x, 2, "4f44");

        long i;
        for (i = 1; i > 0; i--)
            x->n_proxy[i] = proxy_new_debug((t_object *) x, i, &x->n_in);
        
        
        t_dictionary *d = (t_dictionary *)gensym("#D")->s_thing;
        if (d) {
            t_llll *defll = llll_retrieve_from_dictionary(d, "neuralnet_state");
            if (defll) {
                llll_retain(defll);
//                dev_llll_print(defll, NULL, 1, 2, NULL);
                x->nn->setState(defll);
                llll_free(defll);
                x->embed = 1;
            }
        }
        
    } else 
        error(BACH_CANT_INSTANTIATE);
    
    llllobj_set_current_version_number((t_object *) x, LLLL_OBJ_VANILLA);
    if (x && err == MAX_ERR_NONE)
        return x;
    
    object_free_debug(x);
    return NULL;
}
<|MERGE_RESOLUTION|>--- conflicted
+++ resolved
@@ -213,7 +213,6 @@
 
 int T_EXPORT main()
 {
-<<<<<<< HEAD
     t_class *c;
     
     common_symbols_init();
@@ -257,51 +256,6 @@
     
     // @method writetxt @digest Save network state in text format
     // @description A <m>writetxt</m> message will save the network state (as llll) in a file, in readable text format.
-=======
-	t_class *c;
-	
-	common_symbols_init();
-	llllobj_common_symbols_init();
-	
-	if (llllobj_check_version(bach_get_current_llll_version()) || llllobj_test()) {
-		error("bach: bad installation");
-		return 1;
-	}
-	
-	c = class_new("bach.neuralnet", (method)neuralnet_new, (method)neuralnet_free, (short)sizeof(t_neuralnet), 0L, A_GIMME, 0);
-	
-	// @method llll @digest Train or feed network
-	// @description An <m>llll</m> in first inlet is considered as a list of input values to be fed to the network. 
-	// The corresponding output values are output from the first outlet. An <m>llll</m> in second inlet is considered as a list of 
-	// training items; each item must be in the form <b>[[<m>input1</m> <m>input2</m>...] [<m>target1</m> <m>target2</m>...]]</b>
-	// containing the inputs and the expected targets for such inputs. Once the training is over, a message containing the results is output
-	// through the third outlet (see outlet documentation for more information).
-	class_addmethod(c, (method)neuralnet_anything,					"anything",				A_GIMME,	0);
-	class_addmethod(c, (method)neuralnet_int,						"int",					A_LONG,		0);
-	class_addmethod(c, (method)neuralnet_float,						"float",				A_FLOAT,	0);
-	class_addmethod(c, (method)neuralnet_anything,					"list",					A_GIMME,	0);
-	class_addmethod(c, (method)neuralnet_appendtodictionary,		"appendtodictionary",	A_CANT, 0);
-
-	
-	
-	// @method read @digest Read network state from disk
-	// @description The specified file is read from disk and the llll it contains is considered to be the model (network state)
-	// The input model must be an llll of the same form as the one output by the <m>dump</m> message (see <m>dump</m> for more information).
-	// @marg 0 @name file_name @optional 1 @type symbol
-	class_addmethod(c, (method)neuralnet_read,		"read",			A_DEFSYM,	0);
-
-	
-	// @method write @digest Save network state in native format
-	// @description A <m>write</m> message will save the network state in a file, in native format. 
-	// If an argument is given, this is the filename (if the file is in the search path 
-	// or in the same folder) or the full file path. If no argument is given, a dialog window pops up.
-	// @marg 0 @name file @optional 1 @type symbol
-	class_addmethod(c, (method) neuralnet_write, "write", A_GIMME, 0);
-	
-	
-	// @method writetxt @digest Save network state in text format
-	// @description A <m>writetxt</m> message will save the network state (as llll) in a file, in readable text format.
->>>>>>> a304edcf
     // @copy BACH_DOC_WRITETXT_TEXT_FORMAT_AND_ARGUMENTS
     // @example writetxt @caption export the network as a text file, opening a dialog box for the file name
     // @example writetxt myfile.txt @caption export the network as a text file with the provided file name
@@ -313,7 +267,6 @@
     // @marg 0 @name filename @optional 1 @type symbol
     // @marg 1 @name specifications @optional 1 @type llll
     // @seealso read, write
-<<<<<<< HEAD
     class_addmethod(c, (method) neuralnet_writetxt, "writetxt", A_GIMME, 0);
 
     
@@ -360,54 +313,6 @@
 
     CLASS_ATTR_DOUBLE(c, "learningrate", 0, t_neuralnet, learning_rate);
     CLASS_ATTR_ACCESSORS(c, "learningrate", (method)NULL, (method)neuralnet_setattr_learningrate);
-=======
-	class_addmethod(c, (method) neuralnet_writetxt, "writetxt", A_GIMME, 0);
-
-	
-	
-	// @method dump @digest Dump network state
-	// @description The <m>dump</m> message dumps the network state (model) from the second outlet. This is an llll having the form
-	// <b><m>NEURONS</m> <m>WEIGHTS</m></b>. The <m>NEURONS</m> llll is in the form <b>[<m>INPUT</m> <m>HIDDENLAYER1</m> <m>HIDDENLAYER2</m>... <m>OUTPUT</m>]</b>
-	// and contains the wrapped lists of the activation values of all neurons in each one of the layers. 
-	// If the network is not recurrent, the <m>WEIGHTS</m> llll is in the form <b>[<m>InputToHidden1</m> <m>Hidden1ToHidden2</m> ... <m>LastHiddenLayerToOutput</m>]</b>
-	// where each one of the sub elements is indeed a matrix containing all the weights to pass from a given layer to the next one. 
-	// If the network is recurrent, between any two elements of such lists are interleaved the weights for passing from a layer to itself, yielding the form
-	// <b>[<m>InputToHidden1</m> <m>Hidden1ToHidden1</m> <m>Hidden1ToHidden2</m> <m>Hidden2ToHidden2</m> ... <m>LastHiddenLayerToLastHiddenLayer</m> <m>LastHiddenLayerToOutput</m>]</b>
-	class_addmethod(c, (method)neuralnet_anything,					"dump",					A_GIMME,	0);
-
-	// @method setstate @digest Set network state
-	// @description An <m>llll</m> after the <m>setstate</m> message sets the state to the network to the input model.
-	// The input model must be an llll of the same form as the one output by the <m>dump</m> message (see <m>dump</m> for more information).
-	class_addmethod(c, (method)neuralnet_anything,					"setstate",					A_GIMME,	0);
-
-	// @method reset @digest Reset network
-	// @description The <m>reset</m> message in the second inlet resets the weights of the network to random values, the neurons activation values to 0, and 
-	// resets the obtained training results.
-	// If the <m>reset</m> message is followed by one of the symbols <m>weights</m>, <m>neurons</m>, <m>results</m>, only the corresponding data is reset,
-	// while the others are preserved.
-	// @marg 0 @name what @optional 1 @type symbol
-	class_addmethod(c, (method)neuralnet_anything,					"reset",					A_GIMME,	0);
-	
-	// @method stop @digest Stop training
-	// @description A <m>stop</m> message will cause the training to stop immediately.
-	class_addmethod(c, (method)neuralnet_stop,						"stop",					A_GIMME,	0);
-	
-	// @method bang @digest Train network with last used training data.
-	// @description A bang in the second inlet will train the network with the last used training data.
-	class_addmethod(c, (method)neuralnet_bang,						"bang",		0);
-	
-	class_addmethod(c, (method)neuralnet_assist,		"assist",		A_CANT,		0);
-	class_addmethod(c, (method)neuralnet_inletinfo,	"inletinfo",	A_CANT,		0);
-
-	llllobj_class_add_default_bach_attrs(c, LLLL_OBJ_VANILLA);
-
-	
-	
-	CLASS_STICKY_ATTR(c, "category", 0, "Training");
-
-	CLASS_ATTR_DOUBLE(c, "learningrate", 0, t_neuralnet, learning_rate);
-	CLASS_ATTR_ACCESSORS(c, "learningrate", (method)NULL, (method)neuralnet_setattr_learningrate);
->>>>>>> a304edcf
     CLASS_ATTR_STYLE_LABEL(c, "learningrate", 0, "text", "Learning Rate");
     CLASS_ATTR_BASIC(c, "learningrate", 0);
     // @description Sets the learning rate for the neural net, defaults to 0.001.
@@ -484,7 +389,6 @@
     CLASS_ATTR_CHAR(c, "verbose", 0, t_neuralnet, verbose);
     CLASS_ATTR_STYLE_LABEL(c, "verbose", 0, "enumindex", "Verbose Training");
     CLASS_ATTR_ENUMINDEX(c, "verbose", 0, "None Max Window Last Outlet");
-<<<<<<< HEAD
     CLASS_ATTR_ACCESSORS(c, "verbose", (method)NULL, (method)neuralnet_setattr_verbose);
     // @description Toggles the ability to verbosely print training information in the Max window (if verbose == 1) or from the 
     // last outlet, in the form <b>verbose <m>epoch</m> (<m>TSaccuracy</m> <m>TSmeansquarederror</m>) (<m>GSaccuracy</m> <m>GSmeansquarederror</m>)</b>.
@@ -508,31 +412,6 @@
     CLASS_STICKY_ATTR(c, "category", 0, "Dataset");
     
     CLASS_ATTR_DOUBLE_ARRAY(c,"datasetsplit",0, t_neuralnet, dataset_split, 2);
-=======
-	CLASS_ATTR_ACCESSORS(c, "verbose", (method)NULL, (method)neuralnet_setattr_verbose);
-	// @description Toggles the ability to verbosely print training information in the Max window (if verbose == 1) or from the 
-	// last outlet, in the form <b>verbose <m>epoch</m> [<m>TSaccuracy</m> <m>TSmeansquarederror</m>] [<m>GSaccuracy</m> <m>GSmeansquarederror</m>]</b>.
-	// Some acronyms are used, namely: TS = Training Set, GS = Generalization Set, VS = Validation Set. 
-	
-	
-	CLASS_ATTR_CHAR(c, "parallel",	0,	t_neuralnet, parallel);
-	CLASS_ATTR_LABEL(c, "parallel", 0, "Parallel");
-	CLASS_ATTR_FILTER_CLIP(c, "parallel", 0, 1);
-	CLASS_ATTR_STYLE(c, "parallel", 0, "onoff");
-	// @description When set to 1, the training is performed in a separate thread.
-	// This means that the normal Max operation is not interrupted.
-	// The <m>parallel</m> attribute is highly experimental and can lead to serious problems,
-	// including data corruption and crashes.
-	// In general, it is essential that the patch is not saved or closed
-	// as long as the search is going on. Such operations are more than likely to crash Max.
-
-	CLASS_STICKY_ATTR_CLEAR(c, "category");
-
-	
-	CLASS_STICKY_ATTR(c, "category", 0, "Dataset");
-	
-	CLASS_ATTR_DOUBLE_ARRAY(c,"datasetsplit",0, t_neuralnet, dataset_split, 2);
->>>>>>> a304edcf
     CLASS_ATTR_STYLE_LABEL(c, "datasetsplit", 0, "text", "Dataset Split");
     CLASS_ATTR_BASIC(c, "datasetsplit", 0);
     // @description Sets the splitting ratios for generalization and validation segments of the dataset.
@@ -817,7 +696,6 @@
 
 
 void neuralnet_assist(t_neuralnet *x, void *b, long m, long a, char *s)
-<<<<<<< HEAD
 {    
     if (m == ASSIST_INLET) { 
         if (a == 0)
@@ -842,32 +720,6 @@
                                                             // where TS is the training set, GS is the generalization set, VS is the validation set,
                                                             // and mse is the mean squared error.
     }
-=======
-{	
-	if (m == ASSIST_INLET) { 
-		if (a == 0)
-			sprintf(s, "llll: Feed Input"); // @in 0 @type list/llll @digest The values of the input nodes, to be feeded to the network
-		else
-			sprintf(s, "llll: Training Data"); // @in 1 @type llll @digest The training data in llll form
-												// @discussion The correct syntax is <b>[[<m>input1</m> <m>input2</m>...] [<m>target1</m> <m>target2</m>...]]</b>
-												// for each training event.
-	} else {
-		char *type = NULL; 
-		llllobj_get_llll_outlet_type_as_string((t_object *) x, LLLL_OBJ_VANILLA, a, &type);
-		if (a == 0)
-			sprintf(s, "llll (%s): Output", type); // @out 0 @type llll @digest The output data for the incoming input data
-		else if (a == 1)
-			sprintf(s, "llll (%s): Dump Outlet", type); // @out 1 @type llll @digest Dump outlet for the state of the network
-		else if (a == 2)
-			sprintf(s, "float: Advancement"); // @out 2 @type float @digest Advancement during training 
-		else								  // @description The advancement is a floating point value between 0 (training starts) and 1 (training ends)
-			sprintf(s, "llll (%s): Training Results", type); // @out 3 @type llll @digest Output training results when training has ended
-															// @description The output message is in the form 
-															// <b>[<m>TS_accuracy</m> <m>GS_accuracy</m> <m>VS_accuracy</m>] [<m>TS_mse</m> <m>GS_mse</m> <m>VS_mse</m>]</b>
-															// where TS is the training set, GS is the generalization set, VS is the validation set,
-															// and mse is the mean squared error.
-	}
->>>>>>> a304edcf
 }
 
 void neuralnet_inletinfo(t_neuralnet *x, void *b, long a, char *t)
