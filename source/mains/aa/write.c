/**
 @file
 write.c
 
 @name 
 bach.write
 
 @realname 
 bach.write
 
 @type
 object
 
 @module
 bach
 
 @author
 bachproject
 
 @digest 
 Write an llll to disk
 
 @description
 Writes an llll to a file.
 
 @discussion
 The llll can be written in text or native format.
 Text format is easily editable through any text editor,
 native format yields exact storage of floats.
 
 @category
 bach, bach objects, bach llll
 
 @keywords
 write, save, disk, file, native, text

 @seealso
 bach.read, bach.shelf, bach.reg
 
 @owner
 Andrea Agostini
 */

#include "llll_files.h"
#include "ext_common.h"
#include "ext_globalsymbol.h"

typedef struct _write
{
	t_llllobj_object 	n_ob;
	void                *n_proxy;
	long				n_in;
    long                n_escape;
    long                n_negativeoctaves;
} t_write;

void write_assist(t_write *x, void *b, long m, long a, char *s);
void write_inletinfo(t_write *x, void *b, long a, char *t);

t_write *write_new(t_symbol *s, short ac, t_atom *av);
void write_free(t_write *x);

void write_bang(t_write *x);
void write_int(t_write *x, t_atom_long v);
void write_float(t_write *x, double v);
void write_anything(t_write *x, t_symbol *msg, long ac, t_atom *av);

t_class *write_class;

int T_EXPORT main()
{
	t_class *c;
	
	common_symbols_init();
	llllobj_common_symbols_init();
	
	if (llllobj_check_version(BACH_LLLL_VERSION) || llllobj_test()) {
		error("bach: bad installation");
		return 1;
	}
	
	c = class_new("bach.write", (method)write_new, (method)write_free, (short)sizeof(t_write), 0L, A_GIMME, 0);
	
	
	// @method llll @digest Store the llll to be written
	// @description In second inlet:
	// the llll is stored, to be written upon reception of a <m>write</m> or <m>writetxt</m> message.
	class_addmethod(c, (method)write_anything,	"anything",		A_GIMME,	0);
	
	// @method write @digest Write the llll in native format
	// @description In first inlet: 
	// the stored llll is written to the specified file in native format.
	// Native format is not easily editable outside Max
	// but it yields exact storage of floating-point numbers.
	// If no file name is provided, a dialog box will open.
	// @marg 0 @name file_name @optional 1 @type symbol
    // @example write @caption export the llll, opening a dialog box for the file name
    // @example write myfile.llll @caption export the llll with the provided file name
	class_addmethod(c, (method)write_anything,	"write",		A_GIMME,	0);
	
	// @method writetxt @digest Write the llll in text format
	// @description In first inlet:
	// the stored llll is written to the specified file in text format.
    // @copy BACH_DOC_WRITETXT_TEXT_FORMAT_AND_ARGUMENTS
    // @example writetxt @caption export the llll as a text file, opening a dialog box for the file name
    // @example writetxt myfile.txt @caption export the llll as a text file with the provided file name
    // @example writetxt myfile.txt @maxdecimals 3 @caption export the llll with a floating-point precision of 3 decimal digits
    // @example writetxt myfile.txt @maxdecimals 3 @wrap 40 @caption as the above, limiting the length of each line to 40 characters
    // @example writetxt myfile.txt @indent 1 @caption export the llll indenting each sublist by one space per depth level
    // @example writetxt myfile.txt @indent 1 @maxdepth 2 @caption as the above, but only first-level sublists are placed on new lines
    // @example writetxt myfile.txt @maxdepth 1 @caption no indentation is performed
    // @marg 0 @name filename @optional 1 @type symbol
    // @mattr indent @type atom @default tab @digest Number of spaces for indentation or "tab" symbol
    // @mattr maxdepth @type int @default -1 @digest Maximum depth for new lines
    // @mattr wrap @type int @default 0 @digest Maximum number of characters per line (0 means: no wrapping)
    // @seealso write
    
	class_addmethod(c, (method)write_anything,	"writetxt",		A_GIMME,	0);

	class_addmethod(c, (method)write_int,		"int",			A_LONG,		0);
	class_addmethod(c, (method)write_float,		"float",		A_FLOAT,	0);
	class_addmethod(c, (method)write_anything,	"list",			A_GIMME,	0);
	class_addmethod(c, (method)write_bang,		"bang",			0);
	
	class_addmethod(c, (method)write_assist,	"assist",		A_CANT,		0);
	class_addmethod(c, (method)write_inletinfo,	"inletinfo",	A_CANT,		0);
	
	//llllobj_class_add_check_attr(c, LLLL_OBJ_VANILLA);
	
    CLASS_ATTR_LONG(c, "escape",	0,	t_write, n_escape);
    CLASS_ATTR_FILTER_CLIP(c, "escape", 0, 3);
    CLASS_ATTR_LABEL(c, "escape", 0, "Escaping style");
<<<<<<< HEAD
    CLASS_ATTR_ENUMINDEX(c,"escape", 0, "None Backtick Double Quotes Smart");
=======
    CLASS_ATTR_ENUMINDEX(c,"escape", 0, "None Backtick Double Smart");
>>>>>>> 418a03d5

    // @description When set to 1, all the symbols that could be interpreted as different data types
    // (e.g., the symbol <b>12</b>, the symbol <b>1/3</b> or the symbol <b>A1</b>,
    // distinct from the corresponding integer, rational or pitch, but potentially interpreted as such by any bach object)
    // are written to text with a preceding backtick
    // (in the above example, respectively <b>`12</b>, <b>`1/3</b>, <b>`A1</b>).
    // This is the normal behavior for the llll text format.<br />
    // When set to 2, all the symbols that could be interpreted as different data types
    // are written to text surrounded by double quotes
    // (in the example above, respectively <b>"12"</b>, <b>"1/3"</b>, <b>"A1"</b>).<br />
    // When set to 3 (default), symbols that could be interpreted as different data types
    // are written to text either surrounded by double quotes, or preceded by a backtick,
    // according to their features, so as to improve readability and, at the same time,
    // maintaining compatibility with the <o>message</o> object (see below).
    // When set to 0, no backtick is added. <br />
    // Notice that text files written with the <m>escape</m> attribute set to 1, 2 or 3
    // will be interpreted correctly by all the bach objects capable to import text files.
    // On the contrary, text files written with the <m>escape</m> attribute set to 0
    // will be potentially interpreted differently from the original,
    // and even be considered broken. <br />
    // On the other hand, the contents of text files written with the <m>escape</m> attribute
    // set to 1 or 3 can be safely pasted in a <o>message</o> object,
    // whereas doing the same with the contents of a text file
    // written with the <m>escape</m> attribute set to 0 or 2
    // may result in an llll different from the original.<br />
    // The attribute has no effect when the file is saved in native format,
    // through the <m>write</m> message.
    
    CLASS_ATTR_LONG(c, "negativeoctaves",	0,	t_write, n_negativeoctaves);
    CLASS_ATTR_FILTER_CLIP(c, "negativeoctaves", 0, 1);
    CLASS_ATTR_LABEL(c, "negativeoctaves", 0, "Use Negative Octaves");
    CLASS_ATTR_STYLE(c, "negativeoctaves", 0, "onoff");
    // @description When set to 0 (default), pitches at octaves lower than octave 0
    // are written to text as negative pitches, that is, as the inversion of the interval they form with C0.
    // For example, the pitch A-1 (one minor third below C0) is returned as its equivalent form -Eb0 (still one minor third below C0).
    // This is the normal behavior for the llll text format,
    // and is more likely to be convenient as very low pitches are usually employed to denote descending intervals.
    // Notice that the pitch class of -Eb0 is A anyway.<br />
    // When set to 1, pitches at octaves lower then octave 0 are represented as positive pitches with negative octaves.
    // For example, the pitch A-1 and its equivalent form -Eb0 are both represented as A-1.
    // The attribute has no effect when the file is saved in native format,
    // through the <m>write</m> message.
    
	class_register(CLASS_BOX, c);
	write_class = c;
	
	dev_post("bach.write compiled %s %s", __DATE__, __TIME__);
	
    llllobj_class_add_versionnumber_attr(c, LLLL_OBJ_VANILLA);

	return 0;
}

void write_bang(t_write *x)
{	
	write_anything(x, _sym_bang, 0, NULL);
}

void write_int(t_write *x, t_atom_long v)
{
	t_atom outatom;
	atom_setlong(&outatom, v);
	write_anything(x, _sym_int, 1, &outatom);
}

void write_float(t_write *x, double v)
{
	t_atom outatom;
	atom_setfloat(&outatom, v);
	write_anything(x, _sym_float, 1, &outatom);
}

void write_anything(t_write *x, t_symbol *msg, long ac, t_atom *av)
{
	t_llll *to_write;
	t_symbol *path;
	long inlet = proxy_getinlet((t_object *) x);
	
	if (inlet) {
		llllobj_parse_and_store((t_object *) x, LLLL_OBJ_VANILLA, msg, ac, av, 0);
		return;
	}
	
    t_llll *arguments = llllobj_parse_llll((t_object *) x, LLLL_OBJ_VANILLA, msg, ac, av, LLLL_PARSE_CLONE);
    to_write = llllobj_get_retained_store_contents((t_object *) x, LLLL_OBJ_VANILLA, 0);

    if (arguments->l_size < 1) {
        object_error((t_object *) x, "Invalid message");
        llll_free(arguments);
        llll_free(to_write);
        return;
    }
    
    t_symbol *writemsg = hatom_getsym(&arguments->l_head->l_hatom);
    if (writemsg == _sym_write) {
        llll_destroyelem(arguments->l_head);
        path = arguments->l_size ? hatom_getsym(&arguments->l_head->l_hatom) : gensym("");
        llll_writenative((t_object *) x, path, to_write);
    } else if (writemsg == gensym("writetxt")) {
        long general_flags = x->n_negativeoctaves ? LLLL_T_NEGATIVE_OCTAVES : 0;
        long escape_flags = 0;
        long backslash_flags = 0;

        switch (x->n_escape) {
            case 0:
                break;
            case 1:
                escape_flags = LLLL_TE_BACKTICK;
                backslash_flags = LLLL_TB_SPECIAL_AND_SEPARATORS;
                break;
            case 2:
                escape_flags = LLLL_TE_DOUBLE_QUOTE;
                backslash_flags = LLLL_TB_SPECIAL;
                break;
            case 3:
                escape_flags = LLLL_TE_SMART;
                backslash_flags = LLLL_TB_SMART;
                break;
        }
        
        llll_destroyelem(arguments->l_head);
        llll_writetxt((t_object *) x, to_write, arguments, 10, 0, "\t", -1, general_flags, escape_flags, backslash_flags);
    } else {
        object_error((t_object *) x, "Invalid message");
        return;
    }
}

void write_assist(t_write *x, void *b, long m, long a, char *s)
{
		if (a == 0)	sprintf(s, "write / writetxt"); // @in 0 @type write/writetxt @digest Write the llll
		else sprintf(s, "llll to Write"); // @in 1 @type llll @digest llll to store
}

void write_inletinfo(t_write *x, void *b, long a, char *t)
{
	if (a)
		*t = 1;
}

void write_free(t_write *x)
{
	object_free_debug(x->n_proxy);
	llllobj_obj_free((t_llllobj_object *) x);
}

t_write *write_new(t_symbol *s, short ac, t_atom *av)
{
	t_write *x = NULL;
	t_max_err err = MAX_ERR_NONE;
	
	if ((x = (t_write *) object_alloc_debug(write_class))) {
        x->n_escape = 3;
		attr_args_process(x, ac, av);
		llllobj_obj_setup((t_llllobj_object *) x, 1, "");		
		x->n_proxy = proxy_new_debug((t_object *) x, 1, &x->n_in);
	}
	
    llllobj_set_current_version_number((t_object *) x, LLLL_OBJ_VANILLA);

	if (x && err == MAX_ERR_NONE)
		return x;
	
	object_free_debug(x); // unlike freeobject(), this works even if the argument is NULL
	return NULL;
}<|MERGE_RESOLUTION|>--- conflicted
+++ resolved
@@ -130,11 +130,7 @@
     CLASS_ATTR_LONG(c, "escape",	0,	t_write, n_escape);
     CLASS_ATTR_FILTER_CLIP(c, "escape", 0, 3);
     CLASS_ATTR_LABEL(c, "escape", 0, "Escaping style");
-<<<<<<< HEAD
-    CLASS_ATTR_ENUMINDEX(c,"escape", 0, "None Backtick Double Quotes Smart");
-=======
     CLASS_ATTR_ENUMINDEX(c,"escape", 0, "None Backtick Double Smart");
->>>>>>> 418a03d5
 
     // @description When set to 1, all the symbols that could be interpreted as different data types
     // (e.g., the symbol <b>12</b>, the symbol <b>1/3</b> or the symbol <b>A1</b>,
