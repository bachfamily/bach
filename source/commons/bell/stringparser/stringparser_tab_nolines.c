--- conflicted
+++ resolved
@@ -1,12 +1,8 @@
-<<<<<<< HEAD
 /* A Bison parser, made by GNU Bison 3.8.2.  */
-=======
-/* A Bison parser, made by GNU Bison 3.7.4.  */
->>>>>>> 2e0f87ba
 
 /* Skeleton implementation for Bison GLR parsers in C
 
-   Copyright (C) 2002-2015, 2018-2020 Free Software Foundation, Inc.
+   Copyright (C) 2002-2015, 2018-2021 Free Software Foundation, Inc.
 
    This program is free software: you can redistribute it and/or modify
    it under the terms of the GNU General Public License as published by
@@ -19,7 +15,7 @@
    GNU General Public License for more details.
 
    You should have received a copy of the GNU General Public License
-   along with this program.  If not, see <http://www.gnu.org/licenses/>.  */
+   along with this program.  If not, see <https://www.gnu.org/licenses/>.  */
 
 /* As a special exception, you may create a larger work that contains
    part or all of the Bison parser skeleton and distribute that work
@@ -41,17 +37,10 @@
    private implementation details that can be changed or removed.  */
 
 /* Identify Bison output, and Bison version.  */
-<<<<<<< HEAD
 #define YYBISON 30802
 
 /* Bison version string.  */
 #define YYBISON_VERSION "3.8.2"
-=======
-#define YYBISON 30704
-
-/* Bison version string.  */
-#define YYBISON_VERSION "3.7.4"
->>>>>>> 2e0f87ba
 
 /* Skeleton name.  */
 #define YYSKELETON_NAME "glr.c"
@@ -389,6 +378,18 @@
 typedef short yytype_int16;
 #endif
 
+/* Work around bug in HP-UX 11.23, which defines these macros
+   incorrectly for preprocessor constants.  This workaround can likely
+   be removed in 2023, as HPE has promised support for HP-UX 11.23
+   (aka HP-UX 11i v2) only through the end of 2022; see Table 2 of
+   <https://h20195.www2.hpe.com/V2/getpdf.aspx/4AA4-7673ENW.pdf>.  */
+#ifdef __hpux
+# undef UINT_LEAST8_MAX
+# undef UINT_LEAST16_MAX
+# define UINT_LEAST8_MAX 255
+# define UINT_LEAST16_MAX 65535
+#endif
+
 #if defined __UINT_LEAST8_MAX__ && __UINT_LEAST8_MAX__ <= __INT_MAX__
 typedef __UINT_LEAST8_TYPE__ yytype_uint8;
 #elif (!defined __UINT_LEAST8_MAX__ && defined YY_STDINT_H \
@@ -422,7 +423,7 @@
 #  define YYPTRDIFF_MAXIMUM PTRDIFF_MAX
 # else
 #  define YYPTRDIFF_T long
-#  define YYPTRDIFF_MAXIMUM ATOM_LONG_MAX
+#  define YYPTRDIFF_MAXIMUM LONG_MAX
 # endif
 #endif
 
@@ -516,7 +517,6 @@
       && ((201103 <= __cplusplus && !(__GNUC__ == 4 && __GNUC_MINOR__ == 7)) \
           || (defined _MSC_VER && 1900 <= _MSC_VER)))
 #  define _Noreturn [[noreturn]]
-<<<<<<< HEAD
 # elif ((!defined __cplusplus || defined __clang__) \
         && (201112 <= (defined __STDC_VERSION__ ? __STDC_VERSION__ : 0) \
             || (!defined __STRICT_ANSI__ \
@@ -524,16 +524,9 @@
                     || (defined __apple_build_version__ \
                         ? 6000000 <= __apple_build_version__ \
                         : 3 < __clang_major__ + (5 <= __clang_minor__))))))
-=======
-# elif (!defined __cplusplus                     \
-        && (201112 <= (defined __STDC_VERSION__ ? __STDC_VERSION__ : 0)  \
-            || 4 < __GNUC__ + (7 <= __GNUC_MINOR__) \
-            || (defined __apple_build_version__ \
-                ? 6000000 <= __apple_build_version__ \
-                : 3 < __clang_major__ + (5 <= __clang_minor__))))
->>>>>>> 2e0f87ba
    /* _Noreturn works as-is.  */
-# elif 2 < __GNUC__ + (8 <= __GNUC_MINOR__) || 0x5110 <= __SUNPRO_C
+# elif (2 < __GNUC__ + (8 <= __GNUC_MINOR__) || defined __clang__ \
+        || 0x5110 <= __SUNPRO_C)
 #  define _Noreturn __attribute__ ((__noreturn__))
 # elif 1200 <= (defined _MSC_VER ? _MSC_VER : 0)
 #  define _Noreturn __declspec (noreturn)
@@ -544,9 +537,9 @@
 
 /* Suppress unused-variable warnings by "using" E.  */
 #if ! defined lint || defined __GNUC__
-# define YYUSE(E) ((void) (E))
+# define YY_USE(E) ((void) (E))
 #else
-# define YYUSE(E) /* empty */
+# define YY_USE(E) /* empty */
 #endif
 
 /* Suppress an incorrect diagnostic about yylval being uninitialized.  */
@@ -807,7 +800,7 @@
 /* YYDEFGOTO[NTERM-NUM].  */
 static const yytype_int16 yydefgoto[] =
 {
-      -1,    38,    39,    40,    41,    42,    65,    66,    43,   170,
+       0,    38,    39,    40,    41,    42,    65,    66,    43,   170,
       69,   334,   174,    44,   154,   398,    45,    46,    47,   238,
      239,   240,    48,    49,    50,    51,    52,   126,   242,    53,
       54,    55,    56,    57,    58
@@ -1907,13 +1900,13 @@
                        yysymbol_kind_t yykind, YYSTYPE const * const yyvaluep, void *scanner, struct _parseParams *params)
 {
   FILE *yyoutput = yyo;
-  YYUSE (yyoutput);
-  YYUSE (scanner);
-  YYUSE (params);
+  YY_USE (yyoutput);
+  YY_USE (scanner);
+  YY_USE (params);
   if (!yyvaluep)
     return;
   YY_IGNORE_MAYBE_UNINITIALIZED_BEGIN
-  YYUSE (yykind);
+  YY_USE (yykind);
   YY_IGNORE_MAYBE_UNINITIALIZED_END
 }
 
@@ -2077,8 +2070,8 @@
 yygetToken (int *yycharp, yyGLRStack* yystackp, void *scanner, struct _parseParams *params)
 {
   yysymbol_kind_t yytoken;
-  YYUSE (scanner);
-  YYUSE (params);
+  YY_USE (scanner);
+  YY_USE (params);
   if (*yycharp == YYEMPTY)
     {
       YY_DPRINTF ((stderr, "Reading a token\n"));
@@ -2124,7 +2117,6 @@
               yyGLRStack* yystackp, YYPTRDIFF_T yyk,
               YYSTYPE* yyvalp, void *scanner, struct _parseParams *params)
 {
-<<<<<<< HEAD
   const yybool yynormal YY_ATTRIBUTE_UNUSED = yystackp->yysplitPoint == YY_NULLPTR;
   int yylow = 1;
   YY_USE (yyvalp);
@@ -2132,14 +2124,6 @@
   YY_USE (params);
   YY_USE (yyk);
   YY_USE (yyrhslen);
-=======
-  yybool yynormal YY_ATTRIBUTE_UNUSED = yystackp->yysplitPoint == YY_NULLPTR;
-  int yylow;
-  YYUSE (yyvalp);
-  YYUSE (scanner);
-  YYUSE (params);
-  YYUSE (yyrhslen);
->>>>>>> 2e0f87ba
 # undef yyerrok
 # define yyerrok (yystackp->yyerrState = 0)
 # undef YYACCEPT
@@ -3893,8 +3877,8 @@
 static void
 yyuserMerge (int yyn, YYSTYPE* yy0, YYSTYPE* yy1)
 {
-  YYUSE (yy0);
-  YYUSE (yy1);
+  YY_USE (yy0);
+  YY_USE (yy1);
 
   switch (yyn)
     {
@@ -3913,15 +3897,15 @@
 yydestruct (const char *yymsg,
             yysymbol_kind_t yykind, YYSTYPE *yyvaluep, void *scanner, struct _parseParams *params)
 {
-  YYUSE (yyvaluep);
-  YYUSE (scanner);
-  YYUSE (params);
+  YY_USE (yyvaluep);
+  YY_USE (scanner);
+  YY_USE (params);
   if (!yymsg)
     yymsg = "Deleting";
   YY_SYMBOL_PRINT (yymsg, yykind, yyvaluep, yylocationp);
 
   YY_IGNORE_MAYBE_UNINITIALIZED_BEGIN
-  YYUSE (yykind);
+  YY_USE (yykind);
   YY_IGNORE_MAYBE_UNINITIALIZED_END
 }
 
@@ -4735,8 +4719,8 @@
 yyreportAmbiguity (yySemanticOption* yyx0,
                    yySemanticOption* yyx1, void *scanner, struct _parseParams *params)
 {
-  YYUSE (yyx0);
-  YYUSE (yyx1);
+  YY_USE (yyx0);
+  YY_USE (yyx1);
 
 #if YYDEBUG
   YY_FPRINTF ((stderr, "Ambiguity detected.\n"));
