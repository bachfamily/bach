<<<<<<< HEAD
/* A Bison parser, made by GNU Bison 3.4.2.  */

/* Skeleton interface for Bison GLR parsers in C

   Copyright (C) 2002-2015, 2018-2019 Free Software Foundation, Inc.
=======
/* A Bison parser, made by GNU Bison 3.7.4.  */

/* Skeleton interface for Bison GLR parsers in C

   Copyright (C) 2002-2015, 2018-2020 Free Software Foundation, Inc.
>>>>>>> 0f00c4ad

   This program is free software: you can redistribute it and/or modify
   it under the terms of the GNU General Public License as published by
   the Free Software Foundation, either version 3 of the License, or
   (at your option) any later version.

   This program is distributed in the hope that it will be useful,
   but WITHOUT ANY WARRANTY; without even the implied warranty of
   MERCHANTABILITY or FITNESS FOR A PARTICULAR PURPOSE.  See the
   GNU General Public License for more details.

   You should have received a copy of the GNU General Public License
   along with this program.  If not, see <http://www.gnu.org/licenses/>.  */

/* As a special exception, you may create a larger work that contains
   part or all of the Bison parser skeleton and distribute that work
   under terms of your choice, so long as that work isn't itself a
   parser generator using the skeleton or a modified version thereof
   as a parser skeleton.  Alternatively, if you modify or redistribute
   the parser skeleton itself, you may (at your option) remove this
   special exception, which will cause the skeleton and the resulting
   Bison output files to be licensed under the GNU General Public
   License without this special exception.

   This special exception was added by the Free Software Foundation in
   version 2.2 of Bison.  */

#ifndef YY_STRINGPARSER_STRINGPARSER_TAB_H_INCLUDED
# define YY_STRINGPARSER_STRINGPARSER_TAB_H_INCLUDED
/* Debug traces.  */
#ifndef YYDEBUG
# define YYDEBUG 0
#endif
#if YYDEBUG
extern int stringparser_debug;
#endif

/* Token kinds.  */
#ifndef YYTOKENTYPE
# define YYTOKENTYPE
  enum yytokentype
  {
    YYEMPTY = -2,
    YYEOF = 0,                     /* "end of file"  */
    YYerror = 256,                 /* error  */
    YYUNDEF = 257,                 /* "invalid token"  */
    LONG_LITERAL = 258,            /* LONG_LITERAL  */
    INLET = 259,                   /* INLET  */
    INTINLET = 260,                /* INTINLET  */
    RATINLET = 261,                /* RATINLET  */
    FLOATINLET = 262,              /* FLOATINLET  */
    PITCHINLET = 263,              /* PITCHINLET  */
    OUTLET = 264,                  /* OUTLET  */
    DIRINLET = 265,                /* DIRINLET  */
    DIROUTLET = 266,               /* DIROUTLET  */
    RAT_LITERAL = 267,             /* RAT_LITERAL  */
    DOUBLE_LITERAL = 268,          /* DOUBLE_LITERAL  */
    PITCH_LITERAL = 269,           /* PITCH_LITERAL  */
    SYMBOL_LITERAL = 270,          /* SYMBOL_LITERAL  */
    GLOBALVAR = 271,               /* GLOBALVAR  */
    PATCHERVAR = 272,              /* PATCHERVAR  */
    LOCALVAR = 273,                /* LOCALVAR  */
    NAMEDPARAM = 274,              /* NAMEDPARAM  */
    BIF = 275,                     /* BIF  */
    OF = 276,                      /* OF  */
    SEQ = 277,                     /* SEQ  */
    IF_KW = 278,                   /* IF_KW  */
    THEN_KW = 279,                 /* THEN_KW  */
    ELSE_KW = 280,                 /* ELSE_KW  */
    WHILE_KW = 281,                /* WHILE_KW  */
    DO_KW = 282,                   /* DO_KW  */
    FOR_KW = 283,                  /* FOR_KW  */
    IN_KW = 284,                   /* IN_KW  */
    COLLECT_KW = 285,              /* COLLECT_KW  */
    ASSIGN = 286,                  /* ASSIGN  */
    PLUS = 287,                    /* PLUS  */
    MINUS = 288,                   /* MINUS  */
    TIMES = 289,                   /* TIMES  */
    DIV = 290,                     /* DIV  */
    DIVDIV = 291,                  /* DIVDIV  */
    APLUS = 292,                   /* APLUS  */
    LOGOR = 293,                   /* LOGOR  */
    LOGAND = 294,                  /* LOGAND  */
    LOGOREXT = 295,                /* LOGOREXT  */
    LOGANDEXT = 296,               /* LOGANDEXT  */
    EQUAL = 297,                   /* EQUAL  */
    LT = 298,                      /* LT  */
    GT = 299,                      /* GT  */
    LEQ = 300,                     /* LEQ  */
    GEQ = 301,                     /* GEQ  */
    NEQ = 302,                     /* NEQ  */
    OPEN = 303,                    /* OPEN  */
    CLOSEDROUND = 304,             /* CLOSEDROUND  */
    FUNDEF = 305,                  /* FUNDEF  */
    PUSH = 306,                    /* PUSH  */
    POP = 307,                     /* POP  */
    STARTPARAMS = 308,             /* STARTPARAMS  */
    COMMA = 309,                   /* COMMA  */
    ELLIPSIS = 310,                /* ELLIPSIS  */
    BACHNULL = 311,                /* BACHNULL  */
    BACHNIL = 312,                 /* BACHNIL  */
    ARGCOUNT = 313,                /* ARGCOUNT  */
    EOL = 314,                     /* EOL  */
    UNRECOGNIZED = 315,            /* UNRECOGNIZED  */
    LIFT = 316,                    /* LIFT  */
    AMINUS = 317,                  /* AMINUS  */
    ATIMES = 318,                  /* ATIMES  */
    APOWOP = 319,                  /* APOWOP  */
    ADIV = 320,                    /* ADIV  */
    ADIVDIV = 321,                 /* ADIVDIV  */
    AREM = 322,                    /* AREM  */
    ABITAND = 323,                 /* ABITAND  */
    ABITXOR = 324,                 /* ABITXOR  */
    ABITOR = 325,                  /* ABITOR  */
    ALSHIFT = 326,                 /* ALSHIFT  */
    ARSHIFT = 327,                 /* ARSHIFT  */
    ALOGAND = 328,                 /* ALOGAND  */
    ALOGANDEXT = 329,              /* ALOGANDEXT  */
    ALOGXOR = 330,                 /* ALOGXOR  */
    ALOGOR = 331,                  /* ALOGOR  */
    ALOGOREXT = 332,               /* ALOGOREXT  */
    ANTHOP = 333,                  /* ANTHOP  */
    AAPPLY = 334,                  /* AAPPLY  */
    ACONCAT = 335,                 /* ACONCAT  */
    ARCONCAT = 336,                /* ARCONCAT  */
    CONCAT = 337,                  /* CONCAT  */
    LOGXOR = 338,                  /* LOGXOR  */
    BITOR = 339,                   /* BITOR  */
    BITXOR = 340,                  /* BITXOR  */
    BITAND = 341,                  /* BITAND  */
    REPEAT = 342,                  /* REPEAT  */
    RANGE = 343,                   /* RANGE  */
    LSHIFT = 344,                  /* LSHIFT  */
    RSHIFT = 345,                  /* RSHIFT  */
    REM = 346,                     /* REM  */
    UPLUS = 347,                   /* UPLUS  */
    UMINUS = 348,                  /* UMINUS  */
    POWOP = 349,                   /* POWOP  */
    NTHOP = 350,                   /* NTHOP  */
    PICKOP = 351,                  /* PICKOP  */
    APPLY = 352,                   /* APPLY  */
    ACCESS_UNWRAP = 353,           /* ACCESS_UNWRAP  */
    LVALUESTEPPARAMS = 354,        /* LVALUESTEPPARAMS  */
    AS_KW = 355,                   /* AS_KW  */
    WITH_KW = 356,                 /* WITH_KW  */
    LOGNOT = 357,                  /* LOGNOT  */
    BITNOT = 358,                  /* BITNOT  */
    KEEP = 359,                    /* KEEP  */
    UNKEEP = 360,                  /* UNKEEP  */
    INIT = 361                     /* INIT  */
  };
  typedef enum yytokentype yytoken_kind_t;
#endif

/* Value type.  */
#if ! defined YYSTYPE && ! defined YYSTYPE_IS_DECLARED
union YYSTYPE
{

    astNode *n;
    astFunctionCall *fc;
    astLocalVar *lv;
    astPatcherVar *pv;
    astGlobalVar *gv;
    astVar *var;
    
    countedList<astNode *> *nl;
    countedList<symNodePair *> *snpl;
    countedList<funArg *> *funarglist;
    countedList<t_localVar> *liftedarglist;
    countedList<forArg *> *fal;
    lvalueStepList *lvsl;
    symNodePair *snp;
    forArg *forarg;
    
    long l;
    t_rational r;
    double d;
    t_pitch p;
    t_symbol *sym;


};
typedef union YYSTYPE YYSTYPE;
# define YYSTYPE_IS_TRIVIAL 1
# define YYSTYPE_IS_DECLARED 1
#endif



int stringparser_parse (void *scanner, struct _parseParams *params);

#endif /* !YY_STRINGPARSER_STRINGPARSER_TAB_H_INCLUDED  */<|MERGE_RESOLUTION|>--- conflicted
+++ resolved
@@ -1,16 +1,8 @@
-<<<<<<< HEAD
 /* A Bison parser, made by GNU Bison 3.4.2.  */
 
 /* Skeleton interface for Bison GLR parsers in C
 
    Copyright (C) 2002-2015, 2018-2019 Free Software Foundation, Inc.
-=======
-/* A Bison parser, made by GNU Bison 3.7.4.  */
-
-/* Skeleton interface for Bison GLR parsers in C
-
-   Copyright (C) 2002-2015, 2018-2020 Free Software Foundation, Inc.
->>>>>>> 0f00c4ad
 
    This program is free software: you can redistribute it and/or modify
    it under the terms of the GNU General Public License as published by
