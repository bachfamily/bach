--- conflicted
+++ resolved
@@ -75,11 +75,8 @@
 			#endif
 			#define BACH_LLLL_VERSION "0.8.0.0"
 			#define BACH_VERSION "0.8.0.0"
-<<<<<<< HEAD
-            #define MAXAPI_USE_MSCRT
-=======
+
 			#define MAXAPI_USE_MSCRT
->>>>>>> 96370753
 		#endif
 		
 		#ifdef CONFIGURATION_Development
