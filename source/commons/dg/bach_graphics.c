--- conflicted
+++ resolved
@@ -4020,11 +4020,7 @@
     // 1) find the base path across points
     const double safe_dist = 2 * EXTRUDE_AMOUNT;
     long *path_ids = (long *)bach_newptr(num_pts_in*sizeof(long));
-<<<<<<< HEAD
     long *done = (long*) bach_newptr(num_pts_in * sizeof(long));
-=======
-    long *done = (long *)bach_newptr(num_pts_in*sizeof(long));
->>>>>>> c56713bf
 
     for (long i = 0; i < num_pts_in; i++)
         done[i] = false;
