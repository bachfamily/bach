<<<<<<< HEAD
/* A Bison parser, made by GNU Bison 3.8.2.  */
=======
/* A Bison parser, made by GNU Bison 3.7.4.  */
>>>>>>> 2e0f87ba

/* Bison implementation for Yacc-like parsers in C

   Copyright (C) 1984, 1989-1990, 2000-2015, 2018-2020 Free Software Foundation,
   Inc.

   This program is free software: you can redistribute it and/or modify
   it under the terms of the GNU General Public License as published by
   the Free Software Foundation, either version 3 of the License, or
   (at your option) any later version.

   This program is distributed in the hope that it will be useful,
   but WITHOUT ANY WARRANTY; without even the implied warranty of
   MERCHANTABILITY or FITNESS FOR A PARTICULAR PURPOSE.  See the
   GNU General Public License for more details.

   You should have received a copy of the GNU General Public License
   along with this program.  If not, see <http://www.gnu.org/licenses/>.  */

/* As a special exception, you may create a larger work that contains
   part or all of the Bison parser skeleton and distribute that work
   under terms of your choice, so long as that work isn't itself a
   parser generator using the skeleton or a modified version thereof
   as a parser skeleton.  Alternatively, if you modify or redistribute
   the parser skeleton itself, you may (at your option) remove this
   special exception, which will cause the skeleton and the resulting
   Bison output files to be licensed under the GNU General Public
   License without this special exception.

   This special exception was added by the Free Software Foundation in
   version 2.2 of Bison.  */

/* C LALR(1) parser skeleton written by Richard Stallman, by
   simplifying the original so-called "semantic" parser.  */

/* DO NOT RELY ON FEATURES THAT ARE NOT DOCUMENTED in the manual,
   especially those whose name start with YY_ or yy_.  They are
   private implementation details that can be changed or removed.  */

/* All symbols defined below should begin with yy or YY, to avoid
   infringing on user name space.  This should be done even for local
   variables, as they might otherwise be expanded by user macros.
   There are some unavoidable exceptions within include files to
   define necessary library symbols; they are noted "INFRINGES ON
   USER NAME SPACE" below.  */

/* Identify Bison output, and Bison version.  */
<<<<<<< HEAD
#define YYBISON 30802

/* Bison version string.  */
#define YYBISON_VERSION "3.8.2"
=======
#define YYBISON 30704

/* Bison version string.  */
#define YYBISON_VERSION "3.7.4"
>>>>>>> 2e0f87ba

/* Skeleton name.  */
#define YYSKELETON_NAME "yacc.c"

/* Pure parsers.  */
#define YYPURE 2

/* Push parsers.  */
#define YYPUSH 0

/* Pull parsers.  */
#define YYPULL 1

/* Substitute the type names.  */
#define YYSTYPE         STRPARSER_STYPE
/* Substitute the variable and function names.  */
#define yyparse         strparser_parse
#define yylex           strparser_lex
#define yyerror         strparser_error
#define yydebug         strparser_debug
#define yynerrs         strparser_nerrs

/* First part of user prologue.  */
#line 1 "strparser.y"

    /*
     *  strparser.y
     *
     * Copyright (C) 2010-2022 Andrea Agostini and Daniele Ghisi
     *
     * This program is free software: you can redistribute it and/or modify it
     * under the terms of the GNU General Public License
     * as published by the Free Software Foundation,
     * either version 3 of the License, or (at your option) any later version.
     * This program is distributed in the hope that it will be useful,
     * but WITHOUT ANY WARRANTY; without even the implied warranty of
     * MERCHANTABILITY or FITNESS FOR A PARTICULAR PURPOSE.
     * See the GNU General Public License for more details.
     * You should have received a copy of the GNU General Public License
     * along with this program.
     * If not, see <https://www.gnu.org/licenses/>.
     *
     */
#line 45 "strparser.y"

	//#define BACH_MAX
	#ifdef BACH_MAX
    #include "strparser.h"
    #else
    #include <stdio.h>
    #define parserpost printf
    #endif
    #define YY_NO_UNISTD_H


#line 109 "strparser.tab.c"

# ifndef YY_CAST
#  ifdef __cplusplus
#   define YY_CAST(Type, Val) static_cast<Type> (Val)
#   define YY_REINTERPRET_CAST(Type, Val) reinterpret_cast<Type> (Val)
#  else
#   define YY_CAST(Type, Val) ((Type) (Val))
#   define YY_REINTERPRET_CAST(Type, Val) ((Type) (Val))
#  endif
# endif
# ifndef YY_NULLPTR
#  if defined __cplusplus
#   if 201103L <= __cplusplus
#    define YY_NULLPTR nullptr
#   else
#    define YY_NULLPTR 0
#   endif
#  else
#   define YY_NULLPTR ((void*)0)
#  endif
# endif

#include "strparser.tab.h"
/* Symbol kind.  */
enum yysymbol_kind_t
{
  YYSYMBOL_YYEMPTY = -2,
  YYSYMBOL_YYEOF = 0,                      /* "end of file"  */
  YYSYMBOL_YYerror = 1,                    /* error  */
  YYSYMBOL_YYUNDEF = 2,                    /* "invalid token"  */
  YYSYMBOL_BACH_LONG = 3,                  /* BACH_LONG  */
  YYSYMBOL_BACH_DOUBLE = 4,                /* BACH_DOUBLE  */
  YYSYMBOL_BACH_RAT = 5,                   /* BACH_RAT  */
  YYSYMBOL_BACH_PITCH = 6,                 /* BACH_PITCH  */
  YYSYMBOL_BACH_SYMBOL = 7,                /* BACH_SYMBOL  */
  YYSYMBOL_BACH_PUSH = 8,                  /* BACH_PUSH  */
  YYSYMBOL_BACH_POP = 9,                   /* BACH_POP  */
  YYSYMBOL_BACH_NULL = 10,                 /* BACH_NULL  */
  YYSYMBOL_BACH_NIL = 11,                  /* BACH_NIL  */
  YYSYMBOL_YYACCEPT = 12,                  /* $accept  */
  YYSYMBOL_sequence = 13,                  /* sequence  */
  YYSYMBOL_term = 14                       /* term  */
};
typedef enum yysymbol_kind_t yysymbol_kind_t;


/* Second part of user prologue.  */
#line 66 "strparser.y"

    #include "parsers/strparser/bach_strparser_tab.h"
    #include "parsers/strparser/bach_strparser_lex.h"
    
    int yylex(YYSTYPE *yylval_param, yyscan_t myscanner);
    int yyerror(yyscan_t myscanner, t_llll **ll, t_llll_stack *stack, long *depth, char *s);
    YY_BUFFER_STATE strparser_scan_string(yyscan_t myscanner, const char *buf);
    void strparser_flush_and_delete_buffer(yyscan_t myscanner, YY_BUFFER_STATE bp);
    

#line 168 "strparser.tab.c"


#ifdef short
# undef short
#endif

/* On compilers that do not define __PTRDIFF_MAX__ etc., make sure
   <limits.h> and (if available) <stdint.h> are included
   so that the code can choose integer types of a good width.  */

#ifndef __PTRDIFF_MAX__
# include <limits.h> /* INFRINGES ON USER NAME SPACE */
# if defined __STDC_VERSION__ && 199901 <= __STDC_VERSION__
#  include <stdint.h> /* INFRINGES ON USER NAME SPACE */
#  define YY_STDINT_H
# endif
#endif

/* Narrow types that promote to a signed type and that can represent a
   signed or unsigned integer of at least N bits.  In tables they can
   save space and decrease cache pressure.  Promoting to a signed type
   helps avoid bugs in integer arithmetic.  */

#ifdef __INT_LEAST8_MAX__
typedef __INT_LEAST8_TYPE__ yytype_int8;
#elif defined YY_STDINT_H
typedef int_least8_t yytype_int8;
#else
typedef signed char yytype_int8;
#endif

#ifdef __INT_LEAST16_MAX__
typedef __INT_LEAST16_TYPE__ yytype_int16;
#elif defined YY_STDINT_H
typedef int_least16_t yytype_int16;
#else
typedef short yytype_int16;
#endif

#if defined __UINT_LEAST8_MAX__ && __UINT_LEAST8_MAX__ <= __INT_MAX__
typedef __UINT_LEAST8_TYPE__ yytype_uint8;
#elif (!defined __UINT_LEAST8_MAX__ && defined YY_STDINT_H \
       && UINT_LEAST8_MAX <= INT_MAX)
typedef uint_least8_t yytype_uint8;
#elif !defined __UINT_LEAST8_MAX__ && UCHAR_MAX <= INT_MAX
typedef unsigned char yytype_uint8;
#else
typedef short yytype_uint8;
#endif

#if defined __UINT_LEAST16_MAX__ && __UINT_LEAST16_MAX__ <= __INT_MAX__
typedef __UINT_LEAST16_TYPE__ yytype_uint16;
#elif (!defined __UINT_LEAST16_MAX__ && defined YY_STDINT_H \
       && UINT_LEAST16_MAX <= INT_MAX)
typedef uint_least16_t yytype_uint16;
#elif !defined __UINT_LEAST16_MAX__ && USHRT_MAX <= INT_MAX
typedef unsigned short yytype_uint16;
#else
typedef int yytype_uint16;
#endif

#ifndef YYPTRDIFF_T
# if defined __PTRDIFF_TYPE__ && defined __PTRDIFF_MAX__
#  define YYPTRDIFF_T __PTRDIFF_TYPE__
#  define YYPTRDIFF_MAXIMUM __PTRDIFF_MAX__
# elif defined PTRDIFF_MAX
#  ifndef ptrdiff_t
#   include <stddef.h> /* INFRINGES ON USER NAME SPACE */
#  endif
#  define YYPTRDIFF_T ptrdiff_t
#  define YYPTRDIFF_MAXIMUM PTRDIFF_MAX
# else
#  define YYPTRDIFF_T long
#  define YYPTRDIFF_MAXIMUM LONG_MAX
# endif
#endif

#ifndef YYSIZE_T
# ifdef __SIZE_TYPE__
#  define YYSIZE_T __SIZE_TYPE__
# elif defined size_t
#  define YYSIZE_T size_t
# elif defined __STDC_VERSION__ && 199901 <= __STDC_VERSION__
#  include <stddef.h> /* INFRINGES ON USER NAME SPACE */
#  define YYSIZE_T size_t
# else
#  define YYSIZE_T unsigned
# endif
#endif

#define YYSIZE_MAXIMUM                                  \
  YY_CAST (YYPTRDIFF_T,                                 \
           (YYPTRDIFF_MAXIMUM < YY_CAST (YYSIZE_T, -1)  \
            ? YYPTRDIFF_MAXIMUM                         \
            : YY_CAST (YYSIZE_T, -1)))

#define YYSIZEOF(X) YY_CAST (YYPTRDIFF_T, sizeof (X))


/* Stored state numbers (used for stacks). */
typedef yytype_int8 yy_state_t;

/* State numbers in computations.  */
typedef int yy_state_fast_t;

#ifndef YY_
# if defined YYENABLE_NLS && YYENABLE_NLS
#  if ENABLE_NLS
#   include <libintl.h> /* INFRINGES ON USER NAME SPACE */
#   define YY_(Msgid) dgettext ("bison-runtime", Msgid)
#  endif
# endif
# ifndef YY_
#  define YY_(Msgid) Msgid
# endif
#endif


#ifndef YY_ATTRIBUTE_PURE
# if defined __GNUC__ && 2 < __GNUC__ + (96 <= __GNUC_MINOR__)
#  define YY_ATTRIBUTE_PURE __attribute__ ((__pure__))
# else
#  define YY_ATTRIBUTE_PURE
# endif
#endif

#ifndef YY_ATTRIBUTE_UNUSED
# if defined __GNUC__ && 2 < __GNUC__ + (7 <= __GNUC_MINOR__)
#  define YY_ATTRIBUTE_UNUSED __attribute__ ((__unused__))
# else
#  define YY_ATTRIBUTE_UNUSED
# endif
#endif

/* Suppress unused-variable warnings by "using" E.  */
#if ! defined lint || defined __GNUC__
# define YYUSE(E) ((void) (E))
#else
# define YYUSE(E) /* empty */
#endif

/* Suppress an incorrect diagnostic about yylval being uninitialized.  */
#if defined __GNUC__ && ! defined __ICC && 406 <= __GNUC__ * 100 + __GNUC_MINOR__
# if __GNUC__ * 100 + __GNUC_MINOR__ < 407
#  define YY_IGNORE_MAYBE_UNINITIALIZED_BEGIN                           \
    _Pragma ("GCC diagnostic push")                                     \
    _Pragma ("GCC diagnostic ignored \"-Wuninitialized\"")
# else
#  define YY_IGNORE_MAYBE_UNINITIALIZED_BEGIN                           \
    _Pragma ("GCC diagnostic push")                                     \
    _Pragma ("GCC diagnostic ignored \"-Wuninitialized\"")              \
    _Pragma ("GCC diagnostic ignored \"-Wmaybe-uninitialized\"")
# endif
# define YY_IGNORE_MAYBE_UNINITIALIZED_END      \
    _Pragma ("GCC diagnostic pop")
#else
# define YY_INITIAL_VALUE(Value) Value
#endif
#ifndef YY_IGNORE_MAYBE_UNINITIALIZED_BEGIN
# define YY_IGNORE_MAYBE_UNINITIALIZED_BEGIN
# define YY_IGNORE_MAYBE_UNINITIALIZED_END
#endif
#ifndef YY_INITIAL_VALUE
# define YY_INITIAL_VALUE(Value) /* Nothing. */
#endif

#if defined __cplusplus && defined __GNUC__ && ! defined __ICC && 6 <= __GNUC__
# define YY_IGNORE_USELESS_CAST_BEGIN                          \
    _Pragma ("GCC diagnostic push")                            \
    _Pragma ("GCC diagnostic ignored \"-Wuseless-cast\"")
# define YY_IGNORE_USELESS_CAST_END            \
    _Pragma ("GCC diagnostic pop")
#endif
#ifndef YY_IGNORE_USELESS_CAST_BEGIN
# define YY_IGNORE_USELESS_CAST_BEGIN
# define YY_IGNORE_USELESS_CAST_END
#endif


#define YY_ASSERT(E) ((void) (0 && (E)))

#if !defined yyoverflow

/* The parser invokes alloca or malloc; define the necessary symbols.  */

# ifdef YYSTACK_USE_ALLOCA
#  if YYSTACK_USE_ALLOCA
#   ifdef __GNUC__
#    define YYSTACK_ALLOC __builtin_alloca
#   elif defined __BUILTIN_VA_ARG_INCR
#    include <alloca.h> /* INFRINGES ON USER NAME SPACE */
#   elif defined _AIX
#    define YYSTACK_ALLOC __alloca
#   elif defined _MSC_VER
#    include <malloc.h> /* INFRINGES ON USER NAME SPACE */
#    define alloca _alloca
#   else
#    define YYSTACK_ALLOC alloca
#    if ! defined _ALLOCA_H && ! defined EXIT_SUCCESS
#     include <stdlib.h> /* INFRINGES ON USER NAME SPACE */
      /* Use EXIT_SUCCESS as a witness for stdlib.h.  */
#     ifndef EXIT_SUCCESS
#      define EXIT_SUCCESS 0
#     endif
#    endif
#   endif
#  endif
# endif

# ifdef YYSTACK_ALLOC
   /* Pacify GCC's 'empty if-body' warning.  */
#  define YYSTACK_FREE(Ptr) do { /* empty */; } while (0)
#  ifndef YYSTACK_ALLOC_MAXIMUM
    /* The OS might guarantee only one guard page at the bottom of the stack,
       and a page size can be as small as 4096 bytes.  So we cannot safely
       invoke alloca (N) if N exceeds 4096.  Use a slightly smaller number
       to allow for a few compiler-allocated temporary stack slots.  */
#   define YYSTACK_ALLOC_MAXIMUM 4032 /* reasonable circa 2006 */
#  endif
# else
#  define YYSTACK_ALLOC YYMALLOC
#  define YYSTACK_FREE YYFREE
#  ifndef YYSTACK_ALLOC_MAXIMUM
#   define YYSTACK_ALLOC_MAXIMUM YYSIZE_MAXIMUM
#  endif
#  if (defined __cplusplus && ! defined EXIT_SUCCESS \
       && ! ((defined YYMALLOC || defined malloc) \
             && (defined YYFREE || defined free)))
#   include <stdlib.h> /* INFRINGES ON USER NAME SPACE */
#   ifndef EXIT_SUCCESS
#    define EXIT_SUCCESS 0
#   endif
#  endif
#  ifndef YYMALLOC
#   define YYMALLOC malloc
#   if ! defined malloc && ! defined EXIT_SUCCESS
void *malloc (YYSIZE_T); /* INFRINGES ON USER NAME SPACE */
#   endif
#  endif
#  ifndef YYFREE
#   define YYFREE free
#   if ! defined free && ! defined EXIT_SUCCESS
void free (void *); /* INFRINGES ON USER NAME SPACE */
#   endif
#  endif
# endif
#endif /* !defined yyoverflow */

#if (! defined yyoverflow \
     && (! defined __cplusplus \
         || (defined STRPARSER_STYPE_IS_TRIVIAL && STRPARSER_STYPE_IS_TRIVIAL)))

/* A type that is properly aligned for any stack member.  */
union yyalloc
{
  yy_state_t yyss_alloc;
  YYSTYPE yyvs_alloc;
};

/* The size of the maximum gap between one aligned stack and the next.  */
# define YYSTACK_GAP_MAXIMUM (YYSIZEOF (union yyalloc) - 1)

/* The size of an array large to enough to hold all stacks, each with
   N elements.  */
# define YYSTACK_BYTES(N) \
     ((N) * (YYSIZEOF (yy_state_t) + YYSIZEOF (YYSTYPE)) \
      + YYSTACK_GAP_MAXIMUM)

# define YYCOPY_NEEDED 1

/* Relocate STACK from its old location to the new one.  The
   local variables YYSIZE and YYSTACKSIZE give the old and new number of
   elements in the stack, and YYPTR gives the new location of the
   stack.  Advance YYPTR to a properly aligned location for the next
   stack.  */
# define YYSTACK_RELOCATE(Stack_alloc, Stack)                           \
    do                                                                  \
      {                                                                 \
        YYPTRDIFF_T yynewbytes;                                         \
        YYCOPY (&yyptr->Stack_alloc, Stack, yysize);                    \
        Stack = &yyptr->Stack_alloc;                                    \
        yynewbytes = yystacksize * YYSIZEOF (*Stack) + YYSTACK_GAP_MAXIMUM; \
        yyptr += yynewbytes / YYSIZEOF (*yyptr);                        \
      }                                                                 \
    while (0)

#endif

#if defined YYCOPY_NEEDED && YYCOPY_NEEDED
/* Copy COUNT objects from SRC to DST.  The source and destination do
   not overlap.  */
# ifndef YYCOPY
#  if defined __GNUC__ && 1 < __GNUC__
#   define YYCOPY(Dst, Src, Count) \
      __builtin_memcpy (Dst, Src, YY_CAST (YYSIZE_T, (Count)) * sizeof (*(Src)))
#  else
#   define YYCOPY(Dst, Src, Count)              \
      do                                        \
        {                                       \
          YYPTRDIFF_T yyi;                      \
          for (yyi = 0; yyi < (Count); yyi++)   \
            (Dst)[yyi] = (Src)[yyi];            \
        }                                       \
      while (0)
#  endif
# endif
#endif /* !YYCOPY_NEEDED */

/* YYFINAL -- State number of the termination state.  */
#define YYFINAL  2
/* YYLAST -- Last index in YYTABLE.  */
#define YYLAST   11

/* YYNTOKENS -- Number of terminals.  */
#define YYNTOKENS  12
/* YYNNTS -- Number of nonterminals.  */
#define YYNNTS  3
/* YYNRULES -- Number of rules.  */
#define YYNRULES  12
/* YYNSTATES -- Number of states.  */
#define YYNSTATES  13

/* YYMAXUTOK -- Last valid token kind.  */
#define YYMAXUTOK   266


/* YYTRANSLATE(TOKEN-NUM) -- Symbol number corresponding to TOKEN-NUM
   as returned by yylex, with out-of-bounds checking.  */
#define YYTRANSLATE(YYX)                                \
  (0 <= (YYX) && (YYX) <= YYMAXUTOK                     \
   ? YY_CAST (yysymbol_kind_t, yytranslate[YYX])        \
   : YYSYMBOL_YYUNDEF)

/* YYTRANSLATE[TOKEN-NUM] -- Symbol number corresponding to TOKEN-NUM
   as returned by yylex.  */
static const yytype_int8 yytranslate[] =
{
       0,     2,     2,     2,     2,     2,     2,     2,     2,     2,
       2,     2,     2,     2,     2,     2,     2,     2,     2,     2,
       2,     2,     2,     2,     2,     2,     2,     2,     2,     2,
       2,     2,     2,     2,     2,     2,     2,     2,     2,     2,
       2,     2,     2,     2,     2,     2,     2,     2,     2,     2,
       2,     2,     2,     2,     2,     2,     2,     2,     2,     2,
       2,     2,     2,     2,     2,     2,     2,     2,     2,     2,
       2,     2,     2,     2,     2,     2,     2,     2,     2,     2,
       2,     2,     2,     2,     2,     2,     2,     2,     2,     2,
       2,     2,     2,     2,     2,     2,     2,     2,     2,     2,
       2,     2,     2,     2,     2,     2,     2,     2,     2,     2,
       2,     2,     2,     2,     2,     2,     2,     2,     2,     2,
       2,     2,     2,     2,     2,     2,     2,     2,     2,     2,
       2,     2,     2,     2,     2,     2,     2,     2,     2,     2,
       2,     2,     2,     2,     2,     2,     2,     2,     2,     2,
       2,     2,     2,     2,     2,     2,     2,     2,     2,     2,
       2,     2,     2,     2,     2,     2,     2,     2,     2,     2,
       2,     2,     2,     2,     2,     2,     2,     2,     2,     2,
       2,     2,     2,     2,     2,     2,     2,     2,     2,     2,
       2,     2,     2,     2,     2,     2,     2,     2,     2,     2,
       2,     2,     2,     2,     2,     2,     2,     2,     2,     2,
       2,     2,     2,     2,     2,     2,     2,     2,     2,     2,
       2,     2,     2,     2,     2,     2,     2,     2,     2,     2,
       2,     2,     2,     2,     2,     2,     2,     2,     2,     2,
       2,     2,     2,     2,     2,     2,     2,     2,     2,     2,
       2,     2,     2,     2,     2,     2,     1,     2,     3,     4,
       5,     6,     7,     8,     9,    10,    11
};

#if STRPARSER_DEBUG
/* YYRLINE[YYN] -- Source line where rule number YYN was defined.  */
static const yytype_int8 yyrline[] =
{
       0,    87,    87,    88,    91,    94,    97,   100,   104,   107,
     109,   112,   119
};
#endif

/** Accessing symbol of state STATE.  */
#define YY_ACCESSING_SYMBOL(State) YY_CAST (yysymbol_kind_t, yystos[State])

#if STRPARSER_DEBUG || 0
/* The user-facing name of the symbol whose (internal) number is
   YYSYMBOL.  No bounds checking.  */
static const char *yysymbol_name (yysymbol_kind_t yysymbol) YY_ATTRIBUTE_UNUSED;

/* YYTNAME[SYMBOL-NUM] -- String name of the symbol SYMBOL-NUM.
   First, the terminals, then, starting at YYNTOKENS, nonterminals.  */
static const char *const yytname[] =
{
  "\"end of file\"", "error", "\"invalid token\"", "BACH_LONG",
  "BACH_DOUBLE", "BACH_RAT", "BACH_PITCH", "BACH_SYMBOL", "BACH_PUSH",
  "BACH_POP", "BACH_NULL", "BACH_NIL", "$accept", "sequence", "term", YY_NULLPTR
};

static const char *
yysymbol_name (yysymbol_kind_t yysymbol)
{
  return yytname[yysymbol];
}
#endif

#define YYPACT_NINF (-1)

#define yypact_value_is_default(Yyn) \
  ((Yyn) == YYPACT_NINF)

#define YYTABLE_NINF (-1)

#define yytable_value_is_error(Yyn) \
  0

/* YYPACT[STATE-NUM] -- Index in YYTABLE of the portion describing
   STATE-NUM.  */
static const yytype_int8 yypact[] =
{
      -1,     0,    -1,    -1,    -1,    -1,    -1,    -1,    -1,    -1,
      -1,    -1,    -1
};

/* YYDEFACT[STATE-NUM] -- Default reduction number in state STATE-NUM.
   Performed when YYTABLE does not specify something else to do.  Zero
   means the default is an error.  */
static const yytype_int8 yydefact[] =
{
       2,     0,     1,     4,     5,     6,     7,     8,    11,    12,
       9,    10,     3
};

/* YYPGOTO[NTERM-NUM].  */
static const yytype_int8 yypgoto[] =
{
      -1,    -1,    -1
};

/* YYDEFGOTO[NTERM-NUM].  */
static const yytype_int8 yydefgoto[] =
{
      -1,     1,    12
};

/* YYTABLE[YYPACT[STATE-NUM]] -- What to do in state STATE-NUM.  If
   positive, shift that token.  If negative, reduce the rule whose
   number is the opposite.  If YYTABLE_NINF, syntax error.  */
static const yytype_int8 yytable[] =
{
       2,     0,     0,     3,     4,     5,     6,     7,     8,     9,
      10,    11
};

static const yytype_int8 yycheck[] =
{
       0,    -1,    -1,     3,     4,     5,     6,     7,     8,     9,
      10,    11
};

/* YYSTOS[STATE-NUM] -- The symbol kind of the accessing symbol of
   state STATE-NUM.  */
static const yytype_int8 yystos[] =
{
       0,    13,     0,     3,     4,     5,     6,     7,     8,     9,
      10,    11,    14
};

/* YYR1[RULE-NUM] -- Symbol kind of the left-hand side of rule RULE-NUM.  */
static const yytype_int8 yyr1[] =
{
       0,    12,    13,    13,    14,    14,    14,    14,    14,    14,
      14,    14,    14
};

/* YYR2[RULE-NUM] -- Number of symbols on the right-hand side of rule RULE-NUM.  */
static const yytype_int8 yyr2[] =
{
       0,     2,     0,     2,     1,     1,     1,     1,     1,     1,
       1,     1,     1
};


enum { YYENOMEM = -2 };

#define yyerrok         (yyerrstatus = 0)
#define yyclearin       (yychar = STRPARSER_EMPTY)

#define YYACCEPT        goto yyacceptlab
#define YYABORT         goto yyabortlab
#define YYERROR         goto yyerrorlab
#define YYNOMEM         goto yyexhaustedlab


#define YYRECOVERING()  (!!yyerrstatus)

#define YYBACKUP(Token, Value)                                    \
  do                                                              \
    if (yychar == STRPARSER_EMPTY)                                        \
      {                                                           \
        yychar = (Token);                                         \
        yylval = (Value);                                         \
        YYPOPSTACK (yylen);                                       \
        yystate = *yyssp;                                         \
        goto yybackup;                                            \
      }                                                           \
    else                                                          \
      {                                                           \
        yyerror (scanner, ll, stack, depth, YY_("syntax error: cannot back up")); \
        YYERROR;                                                  \
      }                                                           \
  while (0)

/* Backward compatibility with an undocumented macro.
   Use STRPARSER_error or STRPARSER_UNDEF. */
#define YYERRCODE STRPARSER_UNDEF


/* Enable debugging if requested.  */
#if STRPARSER_DEBUG

# ifndef YYFPRINTF
#  include <stdio.h> /* INFRINGES ON USER NAME SPACE */
#  define YYFPRINTF fprintf
# endif

# define YYDPRINTF(Args)                        \
do {                                            \
  if (yydebug)                                  \
    YYFPRINTF Args;                             \
} while (0)




# define YY_SYMBOL_PRINT(Title, Kind, Value, Location)                    \
do {                                                                      \
  if (yydebug)                                                            \
    {                                                                     \
      YYFPRINTF (stderr, "%s ", Title);                                   \
      yy_symbol_print (stderr,                                            \
                  Kind, Value, scanner, ll, stack, depth); \
      YYFPRINTF (stderr, "\n");                                           \
    }                                                                     \
} while (0)


/*-----------------------------------.
| Print this symbol's value on YYO.  |
`-----------------------------------*/

static void
yy_symbol_value_print (FILE *yyo,
                       yysymbol_kind_t yykind, YYSTYPE const * const yyvaluep, void *scanner, t_llll **ll, t_llll_stack *stack, long *depth)
{
  FILE *yyoutput = yyo;
  YYUSE (yyoutput);
  YYUSE (scanner);
  YYUSE (ll);
  YYUSE (stack);
  YYUSE (depth);
  if (!yyvaluep)
    return;
  YY_IGNORE_MAYBE_UNINITIALIZED_BEGIN
  YYUSE (yykind);
  YY_IGNORE_MAYBE_UNINITIALIZED_END
}


/*---------------------------.
| Print this symbol on YYO.  |
`---------------------------*/

static void
yy_symbol_print (FILE *yyo,
                 yysymbol_kind_t yykind, YYSTYPE const * const yyvaluep, void *scanner, t_llll **ll, t_llll_stack *stack, long *depth)
{
  YYFPRINTF (yyo, "%s %s (",
             yykind < YYNTOKENS ? "token" : "nterm", yysymbol_name (yykind));

  yy_symbol_value_print (yyo, yykind, yyvaluep, scanner, ll, stack, depth);
  YYFPRINTF (yyo, ")");
}

/*------------------------------------------------------------------.
| yy_stack_print -- Print the state stack from its BOTTOM up to its |
| TOP (included).                                                   |
`------------------------------------------------------------------*/

static void
yy_stack_print (yy_state_t *yybottom, yy_state_t *yytop)
{
  YYFPRINTF (stderr, "Stack now");
  for (; yybottom <= yytop; yybottom++)
    {
      int yybot = *yybottom;
      YYFPRINTF (stderr, " %d", yybot);
    }
  YYFPRINTF (stderr, "\n");
}

# define YY_STACK_PRINT(Bottom, Top)                            \
do {                                                            \
  if (yydebug)                                                  \
    yy_stack_print ((Bottom), (Top));                           \
} while (0)


/*------------------------------------------------.
| Report that the YYRULE is going to be reduced.  |
`------------------------------------------------*/

static void
yy_reduce_print (yy_state_t *yyssp, YYSTYPE *yyvsp,
                 int yyrule, void *scanner, t_llll **ll, t_llll_stack *stack, long *depth)
{
  int yylno = yyrline[yyrule];
  int yynrhs = yyr2[yyrule];
  int yyi;
  YYFPRINTF (stderr, "Reducing stack by rule %d (line %d):\n",
             yyrule - 1, yylno);
  /* The symbols being reduced.  */
  for (yyi = 0; yyi < yynrhs; yyi++)
    {
      YYFPRINTF (stderr, "   $%d = ", yyi + 1);
      yy_symbol_print (stderr,
                       YY_ACCESSING_SYMBOL (+yyssp[yyi + 1 - yynrhs]),
                       &yyvsp[(yyi + 1) - (yynrhs)], scanner, ll, stack, depth);
      YYFPRINTF (stderr, "\n");
    }
}

# define YY_REDUCE_PRINT(Rule)          \
do {                                    \
  if (yydebug)                          \
    yy_reduce_print (yyssp, yyvsp, Rule, scanner, ll, stack, depth); \
} while (0)

/* Nonzero means print parse trace.  It is left uninitialized so that
   multiple parsers can coexist.  */
int yydebug;
#else /* !STRPARSER_DEBUG */
# define YYDPRINTF(Args) ((void) 0)
# define YY_SYMBOL_PRINT(Title, Kind, Value, Location)
# define YY_STACK_PRINT(Bottom, Top)
# define YY_REDUCE_PRINT(Rule)
#endif /* !STRPARSER_DEBUG */


/* YYINITDEPTH -- initial size of the parser's stacks.  */
#ifndef YYINITDEPTH
# define YYINITDEPTH 200
#endif

/* YYMAXDEPTH -- maximum size the stacks can grow to (effective only
   if the built-in stack extension method is used).

   Do not make this value too large; the results are undefined if
   YYSTACK_ALLOC_MAXIMUM < YYSTACK_BYTES (YYMAXDEPTH)
   evaluated with infinite-precision integer arithmetic.  */

#ifndef YYMAXDEPTH
# define YYMAXDEPTH 10000
#endif






/*-----------------------------------------------.
| Release the memory associated to this symbol.  |
`-----------------------------------------------*/

static void
yydestruct (const char *yymsg,
            yysymbol_kind_t yykind, YYSTYPE *yyvaluep, void *scanner, t_llll **ll, t_llll_stack *stack, long *depth)
{
  YYUSE (yyvaluep);
  YYUSE (scanner);
  YYUSE (ll);
  YYUSE (stack);
  YYUSE (depth);
  if (!yymsg)
    yymsg = "Deleting";
  YY_SYMBOL_PRINT (yymsg, yykind, yyvaluep, yylocationp);

  YY_IGNORE_MAYBE_UNINITIALIZED_BEGIN
  YYUSE (yykind);
  YY_IGNORE_MAYBE_UNINITIALIZED_END
}






/*----------.
| yyparse.  |
`----------*/

int
yyparse (void *scanner, t_llll **ll, t_llll_stack *stack, long *depth)
{
/* Lookahead token kind.  */
int yychar;


/* The semantic value of the lookahead symbol.  */
/* Default value used for initialization, for pacifying older GCCs
   or non-GCC compilers.  */
YY_INITIAL_VALUE (static YYSTYPE yyval_default;)
YYSTYPE yylval YY_INITIAL_VALUE (= yyval_default);

    /* Number of syntax errors so far.  */
    int yynerrs = 0;

    yy_state_fast_t yystate = 0;
    /* Number of tokens to shift before error messages enabled.  */
    int yyerrstatus = 0;

    /* Refer to the stacks through separate pointers, to allow yyoverflow
       to reallocate them elsewhere.  */

    /* Their size.  */
    YYPTRDIFF_T yystacksize = YYINITDEPTH;

    /* The state stack: array, bottom, top.  */
    yy_state_t yyssa[YYINITDEPTH];
    yy_state_t *yyss = yyssa;
    yy_state_t *yyssp = yyss;

    /* The semantic value stack: array, bottom, top.  */
    YYSTYPE yyvsa[YYINITDEPTH];
    YYSTYPE *yyvs = yyvsa;
    YYSTYPE *yyvsp = yyvs;

  int yyn;
  /* The return value of yyparse.  */
  int yyresult;
  /* Lookahead symbol kind.  */
  yysymbol_kind_t yytoken = YYSYMBOL_YYEMPTY;
  /* The variables used to return semantic value and location from the
     action routines.  */
  YYSTYPE yyval;



#define YYPOPSTACK(N)   (yyvsp -= (N), yyssp -= (N))

  /* The number of symbols on the RHS of the reduced rule.
     Keep to zero when no symbol should be popped.  */
  int yylen = 0;

  YYDPRINTF ((stderr, "Starting parse\n"));

  yychar = STRPARSER_EMPTY; /* Cause a token to be read.  */

  goto yysetstate;


/*------------------------------------------------------------.
| yynewstate -- push a new state, which is found in yystate.  |
`------------------------------------------------------------*/
yynewstate:
  /* In all cases, when you get here, the value and location stacks
     have just been pushed.  So pushing a state here evens the stacks.  */
  yyssp++;


/*--------------------------------------------------------------------.
| yysetstate -- set current state (the top of the stack) to yystate.  |
`--------------------------------------------------------------------*/
yysetstate:
  YYDPRINTF ((stderr, "Entering state %d\n", yystate));
  YY_ASSERT (0 <= yystate && yystate < YYNSTATES);
  YY_IGNORE_USELESS_CAST_BEGIN
  *yyssp = YY_CAST (yy_state_t, yystate);
  YY_IGNORE_USELESS_CAST_END
  YY_STACK_PRINT (yyss, yyssp);

  if (yyss + yystacksize - 1 <= yyssp)
#if !defined yyoverflow && !defined YYSTACK_RELOCATE
    YYNOMEM;
#else
    {
      /* Get the current used size of the three stacks, in elements.  */
      YYPTRDIFF_T yysize = yyssp - yyss + 1;

# if defined yyoverflow
      {
        /* Give user a chance to reallocate the stack.  Use copies of
           these so that the &'s don't force the real ones into
           memory.  */
        yy_state_t *yyss1 = yyss;
        YYSTYPE *yyvs1 = yyvs;

        /* Each stack pointer address is followed by the size of the
           data in use in that stack, in bytes.  This used to be a
           conditional around just the two extra args, but that might
           be undefined if yyoverflow is a macro.  */
        yyoverflow (YY_("memory exhausted"),
                    &yyss1, yysize * YYSIZEOF (*yyssp),
                    &yyvs1, yysize * YYSIZEOF (*yyvsp),
                    &yystacksize);
        yyss = yyss1;
        yyvs = yyvs1;
      }
# else /* defined YYSTACK_RELOCATE */
      /* Extend the stack our own way.  */
      if (YYMAXDEPTH <= yystacksize)
        YYNOMEM;
      yystacksize *= 2;
      if (YYMAXDEPTH < yystacksize)
        yystacksize = YYMAXDEPTH;

      {
        yy_state_t *yyss1 = yyss;
        union yyalloc *yyptr =
          YY_CAST (union yyalloc *,
                   YYSTACK_ALLOC (YY_CAST (YYSIZE_T, YYSTACK_BYTES (yystacksize))));
        if (! yyptr)
          YYNOMEM;
        YYSTACK_RELOCATE (yyss_alloc, yyss);
        YYSTACK_RELOCATE (yyvs_alloc, yyvs);
#  undef YYSTACK_RELOCATE
        if (yyss1 != yyssa)
          YYSTACK_FREE (yyss1);
      }
# endif

      yyssp = yyss + yysize - 1;
      yyvsp = yyvs + yysize - 1;

      YY_IGNORE_USELESS_CAST_BEGIN
      YYDPRINTF ((stderr, "Stack size increased to %ld\n",
                  YY_CAST (long, yystacksize)));
      YY_IGNORE_USELESS_CAST_END

      if (yyss + yystacksize - 1 <= yyssp)
        YYABORT;
    }
#endif /* !defined yyoverflow && !defined YYSTACK_RELOCATE */


  if (yystate == YYFINAL)
    YYACCEPT;

  goto yybackup;


/*-----------.
| yybackup.  |
`-----------*/
yybackup:
  /* Do appropriate processing given the current state.  Read a
     lookahead token if we need one and don't already have one.  */

  /* First try to decide what to do without reference to lookahead token.  */
  yyn = yypact[yystate];
  if (yypact_value_is_default (yyn))
    goto yydefault;

  /* Not known => get a lookahead token if don't already have one.  */

  /* YYCHAR is either empty, or end-of-input, or a valid lookahead.  */
  if (yychar == STRPARSER_EMPTY)
    {
      YYDPRINTF ((stderr, "Reading a token\n"));
      yychar = yylex (&yylval, scanner);
    }

  if (yychar <= STRPARSER_EOF)
    {
      yychar = STRPARSER_EOF;
      yytoken = YYSYMBOL_YYEOF;
      YYDPRINTF ((stderr, "Now at end of input.\n"));
    }
  else if (yychar == STRPARSER_error)
    {
      /* The scanner already issued an error message, process directly
         to error recovery.  But do not keep the error token as
         lookahead, it is too special and may lead us to an endless
         loop in error recovery. */
      yychar = STRPARSER_UNDEF;
      yytoken = YYSYMBOL_YYerror;
      goto yyerrlab1;
    }
  else
    {
      yytoken = YYTRANSLATE (yychar);
      YY_SYMBOL_PRINT ("Next token is", yytoken, &yylval, &yylloc);
    }

  /* If the proper action on seeing token YYTOKEN is to reduce or to
     detect an error, take that action.  */
  yyn += yytoken;
  if (yyn < 0 || YYLAST < yyn || yycheck[yyn] != yytoken)
    goto yydefault;
  yyn = yytable[yyn];
  if (yyn <= 0)
    {
      if (yytable_value_is_error (yyn))
        goto yyerrlab;
      yyn = -yyn;
      goto yyreduce;
    }

  /* Count tokens shifted since error; after three, turn off error
     status.  */
  if (yyerrstatus)
    yyerrstatus--;

  /* Shift the lookahead token.  */
  YY_SYMBOL_PRINT ("Shifting", yytoken, &yylval, &yylloc);
  yystate = yyn;
  YY_IGNORE_MAYBE_UNINITIALIZED_BEGIN
  *++yyvsp = yylval;
  YY_IGNORE_MAYBE_UNINITIALIZED_END

  /* Discard the shifted token.  */
  yychar = STRPARSER_EMPTY;
  goto yynewstate;


/*-----------------------------------------------------------.
| yydefault -- do the default action for the current state.  |
`-----------------------------------------------------------*/
yydefault:
  yyn = yydefact[yystate];
  if (yyn == 0)
    goto yyerrlab;
  goto yyreduce;


/*-----------------------------.
| yyreduce -- do a reduction.  |
`-----------------------------*/
yyreduce:
  /* yyn is the number of a rule to reduce with.  */
  yylen = yyr2[yyn];

  /* If YYLEN is nonzero, implement the default value of the action:
     '$$ = $1'.

     Otherwise, the following line sets YYVAL to garbage.
     This behavior is undocumented and Bison
     users should not rely upon it.  Assigning to YYVAL
     unconditionally makes the parser a bit smaller, and it avoids a
     GCC warning that YYVAL may be used uninitialized.  */
  yyval = yyvsp[1-yylen];


  YY_REDUCE_PRINT (yyn);
  switch (yyn)
    {
  case 4: /* term: BACH_LONG  */
#line 91 "strparser.y"
                {
	llll_appendlong(*ll, (yyvsp[0].l));
	parserpost("parse: BACH_LONG %ld", (yyvsp[0].l));
}
<<<<<<< HEAD
#line 1136 "strparser.tab.c"
=======
#line 1131 "strparser.tab.c"
>>>>>>> 2e0f87ba
    break;

  case 5: /* term: BACH_DOUBLE  */
#line 94 "strparser.y"
                {
	llll_appenddouble(*ll, (yyvsp[0].d));
	parserpost("parse: BACH_DOUBLE %lf", (yyvsp[0].d));
}
<<<<<<< HEAD
#line 1145 "strparser.tab.c"
=======
#line 1140 "strparser.tab.c"
>>>>>>> 2e0f87ba
    break;

  case 6: /* term: BACH_RAT  */
#line 97 "strparser.y"
             {
	llll_appendrat(*ll, (yyvsp[0].r));
	parserpost("parse: BACH_RAT %ld/%ld", (yyvsp[0].r).num(), (yyvsp[0].r).den());
}
<<<<<<< HEAD
#line 1154 "strparser.tab.c"
=======
#line 1149 "strparser.tab.c"
>>>>>>> 2e0f87ba
    break;

  case 7: /* term: BACH_PITCH  */
#line 100 "strparser.y"
               {
	llll_appendpitch(*ll, (yyvsp[0].p));
	parserpost("parse: degree: %c%d+%d/%d", 
		t_pitch::degree2name[(yyvsp[0].p).degree()], (yyvsp[0].p).octave(), (yyvsp[0].p).alter().num(), (yyvsp[0].p).alter().den());
}
<<<<<<< HEAD
#line 1164 "strparser.tab.c"
=======
#line 1159 "strparser.tab.c"
>>>>>>> 2e0f87ba
    break;

  case 8: /* term: BACH_SYMBOL  */
#line 104 "strparser.y"
                {
	llll_appendsym(*ll, (yyvsp[0].sym));
	parserpost("parse: BACH_SYMBOL %s", (yyvsp[0].sym)->s_name);
}
<<<<<<< HEAD
#line 1173 "strparser.tab.c"
=======
#line 1168 "strparser.tab.c"
>>>>>>> 2e0f87ba
    break;

  case 9: /* term: BACH_NULL  */
#line 107 "strparser.y"
              {
    parserpost("parse: NULL");
}
<<<<<<< HEAD
#line 1181 "strparser.tab.c"
=======
#line 1176 "strparser.tab.c"
>>>>>>> 2e0f87ba
    break;

  case 10: /* term: BACH_NIL  */
#line 109 "strparser.y"
             {
	llll_appendllll(*ll, llll_get());
    parserpost("parse: NIL");
}
<<<<<<< HEAD
#line 1190 "strparser.tab.c"
=======
#line 1185 "strparser.tab.c"
>>>>>>> 2e0f87ba
    break;

  case 11: /* term: BACH_PUSH  */
#line 112 "strparser.y"
              {
	(*depth)++;
	t_llll *newll = llll_get();
	llll_appendllll(*ll, newll, 0, WHITENULL_llll);
	llll_stack_push(stack, *ll);
	*ll = newll;
	parserpost("parse: BACH_PUSH");
}
<<<<<<< HEAD
#line 1203 "strparser.tab.c"
=======
#line 1198 "strparser.tab.c"
>>>>>>> 2e0f87ba
    break;

  case 12: /* term: BACH_POP  */
#line 119 "strparser.y"
             {
	(*depth)--;
	if (*depth > 0) {
		t_llll *parent = (t_llll *) llll_stack_pop(stack);
		if (parent->l_depth <= (*ll)->l_depth)
			parent->l_depth = 1 + (*ll)->l_depth;
		*ll = parent;
	} else
		YYERROR;
	parserpost("parse: BACH_POP");
}
<<<<<<< HEAD
#line 1219 "strparser.tab.c"
    break;


#line 1223 "strparser.tab.c"
=======
#line 1214 "strparser.tab.c"
    break;


#line 1218 "strparser.tab.c"
>>>>>>> 2e0f87ba

      default: break;
    }
  /* User semantic actions sometimes alter yychar, and that requires
     that yytoken be updated with the new translation.  We take the
     approach of translating immediately before every use of yytoken.
     One alternative is translating here after every semantic action,
     but that translation would be missed if the semantic action invokes
     YYABORT, YYACCEPT, or YYERROR immediately after altering yychar or
     if it invokes YYBACKUP.  In the case of YYABORT or YYACCEPT, an
     incorrect destructor might then be invoked immediately.  In the
     case of YYERROR or YYBACKUP, subsequent parser actions might lead
     to an incorrect destructor call or verbose syntax error message
     before the lookahead is translated.  */
  YY_SYMBOL_PRINT ("-> $$ =", YY_CAST (yysymbol_kind_t, yyr1[yyn]), &yyval, &yyloc);

  YYPOPSTACK (yylen);
  yylen = 0;

  *++yyvsp = yyval;

  /* Now 'shift' the result of the reduction.  Determine what state
     that goes to, based on the state we popped back to and the rule
     number reduced by.  */
  {
    const int yylhs = yyr1[yyn] - YYNTOKENS;
    const int yyi = yypgoto[yylhs] + *yyssp;
    yystate = (0 <= yyi && yyi <= YYLAST && yycheck[yyi] == *yyssp
               ? yytable[yyi]
               : yydefgoto[yylhs]);
  }

  goto yynewstate;


/*--------------------------------------.
| yyerrlab -- here on detecting error.  |
`--------------------------------------*/
yyerrlab:
  /* Make sure we have latest lookahead translation.  See comments at
     user semantic actions for why this is necessary.  */
  yytoken = yychar == STRPARSER_EMPTY ? YYSYMBOL_YYEMPTY : YYTRANSLATE (yychar);
  /* If not already recovering from an error, report this error.  */
  if (!yyerrstatus)
    {
      ++yynerrs;
      yyerror (scanner, ll, stack, depth, YY_("syntax error"));
    }

  if (yyerrstatus == 3)
    {
      /* If just tried and failed to reuse lookahead token after an
         error, discard it.  */

      if (yychar <= STRPARSER_EOF)
        {
          /* Return failure if at end of input.  */
          if (yychar == STRPARSER_EOF)
            YYABORT;
        }
      else
        {
          yydestruct ("Error: discarding",
                      yytoken, &yylval, scanner, ll, stack, depth);
          yychar = STRPARSER_EMPTY;
        }
    }

  /* Else will try to reuse lookahead token after shifting the error
     token.  */
  goto yyerrlab1;


/*---------------------------------------------------.
| yyerrorlab -- error raised explicitly by YYERROR.  |
`---------------------------------------------------*/
yyerrorlab:
  /* Pacify compilers when the user code never invokes YYERROR and the
     label yyerrorlab therefore never appears in user code.  */
  if (0)
    YYERROR;
  ++yynerrs;

  /* Do not reclaim the symbols of the rule whose action triggered
     this YYERROR.  */
  YYPOPSTACK (yylen);
  yylen = 0;
  YY_STACK_PRINT (yyss, yyssp);
  yystate = *yyssp;
  goto yyerrlab1;


/*-------------------------------------------------------------.
| yyerrlab1 -- common code for both syntax error and YYERROR.  |
`-------------------------------------------------------------*/
yyerrlab1:
  yyerrstatus = 3;      /* Each real token shifted decrements this.  */

  /* Pop stack until we find a state that shifts the error token.  */
  for (;;)
    {
      yyn = yypact[yystate];
      if (!yypact_value_is_default (yyn))
        {
          yyn += YYSYMBOL_YYerror;
          if (0 <= yyn && yyn <= YYLAST && yycheck[yyn] == YYSYMBOL_YYerror)
            {
              yyn = yytable[yyn];
              if (0 < yyn)
                break;
            }
        }

      /* Pop the current state because it cannot handle the error token.  */
      if (yyssp == yyss)
        YYABORT;


      yydestruct ("Error: popping",
                  YY_ACCESSING_SYMBOL (yystate), yyvsp, scanner, ll, stack, depth);
      YYPOPSTACK (1);
      yystate = *yyssp;
      YY_STACK_PRINT (yyss, yyssp);
    }

  YY_IGNORE_MAYBE_UNINITIALIZED_BEGIN
  *++yyvsp = yylval;
  YY_IGNORE_MAYBE_UNINITIALIZED_END


  /* Shift the error token.  */
  YY_SYMBOL_PRINT ("Shifting", YY_ACCESSING_SYMBOL (yyn), yyvsp, yylsp);

  yystate = yyn;
  goto yynewstate;


/*-------------------------------------.
| yyacceptlab -- YYACCEPT comes here.  |
`-------------------------------------*/
yyacceptlab:
  yyresult = 0;
  goto yyreturnlab;


/*-----------------------------------.
| yyabortlab -- YYABORT comes here.  |
`-----------------------------------*/
yyabortlab:
  yyresult = 1;
  goto yyreturnlab;


/*-----------------------------------------------------------.
| yyexhaustedlab -- YYNOMEM (memory exhaustion) comes here.  |
`-----------------------------------------------------------*/
yyexhaustedlab:
  yyerror (scanner, ll, stack, depth, YY_("memory exhausted"));
  yyresult = 2;
  goto yyreturnlab;


/*----------------------------------------------------------.
| yyreturnlab -- parsing is finished, clean up and return.  |
`----------------------------------------------------------*/
yyreturnlab:
  if (yychar != STRPARSER_EMPTY)
    {
      /* Make sure we have latest lookahead translation.  See comments at
         user semantic actions for why this is necessary.  */
      yytoken = YYTRANSLATE (yychar);
      yydestruct ("Cleanup: discarding lookahead",
                  yytoken, &yylval, scanner, ll, stack, depth);
    }
  /* Do not reclaim the symbols of the rule whose action triggered
     this YYABORT or YYACCEPT.  */
  YYPOPSTACK (yylen);
  YY_STACK_PRINT (yyss, yyssp);
  while (yyssp != yyss)
    {
      yydestruct ("Cleanup: popping",
                  YY_ACCESSING_SYMBOL (+*yyssp), yyvsp, scanner, ll, stack, depth);
      YYPOPSTACK (1);
    }
#ifndef yyoverflow
  if (yyss != yyssa)
    YYSTACK_FREE (yyss);
#endif

  return yyresult;
}

#line 131 "strparser.y"


void t_strParser::parse(const char *buf, t_llll **ll, t_llll_stack *stack, long *depth)
{
    parserpost("strparser: parsing %s", buf);
    if (!big) {
        YY_BUFFER_STATE bp;
        bp = strparser_scan_string((yyscan_t) this, buf);
        strparser_parse((yyscan_t) this, ll, stack, depth);
        reset();
    } else {
        yyscan_t myscanner;
        YY_BUFFER_STATE bp;
        strparser_lex_init(&myscanner);
        ((t_strParser *) myscanner)->makeBig();
        ((t_strParser *) myscanner)->setStartCondition(startCondition);
        bp = strparser_scan_string(myscanner, buf);
        strparser_parse(myscanner, ll, stack, depth);
        strparser_flush_and_delete_buffer(myscanner, bp);
        strparser_lex_destroy(myscanner);
    }
}


#ifndef BACH_MAX
int main(int argc, char **argv)
{
    int result = scrisp_parse("(1+2*3)*(4+5) ");
    
    printf("result: %d\n", result);
    return 0;
}
#endif

int yyerror(void *dummy, t_llll **ll, t_llll_stack *stack, long *depth, char *s)
{
    parserpost("error: %s\n", s);
    return 0;
}<|MERGE_RESOLUTION|>--- conflicted
+++ resolved
@@ -1,12 +1,8 @@
-<<<<<<< HEAD
 /* A Bison parser, made by GNU Bison 3.8.2.  */
-=======
-/* A Bison parser, made by GNU Bison 3.7.4.  */
->>>>>>> 2e0f87ba
 
 /* Bison implementation for Yacc-like parsers in C
 
-   Copyright (C) 1984, 1989-1990, 2000-2015, 2018-2020 Free Software Foundation,
+   Copyright (C) 1984, 1989-1990, 2000-2015, 2018-2021 Free Software Foundation,
    Inc.
 
    This program is free software: you can redistribute it and/or modify
@@ -20,7 +16,7 @@
    GNU General Public License for more details.
 
    You should have received a copy of the GNU General Public License
-   along with this program.  If not, see <http://www.gnu.org/licenses/>.  */
+   along with this program.  If not, see <https://www.gnu.org/licenses/>.  */
 
 /* As a special exception, you may create a larger work that contains
    part or all of the Bison parser skeleton and distribute that work
@@ -50,17 +46,10 @@
    USER NAME SPACE" below.  */
 
 /* Identify Bison output, and Bison version.  */
-<<<<<<< HEAD
 #define YYBISON 30802
 
 /* Bison version string.  */
 #define YYBISON_VERSION "3.8.2"
-=======
-#define YYBISON 30704
-
-/* Bison version string.  */
-#define YYBISON_VERSION "3.7.4"
->>>>>>> 2e0f87ba
 
 /* Skeleton name.  */
 #define YYSKELETON_NAME "yacc.c"
@@ -215,6 +204,18 @@
 typedef short yytype_int16;
 #endif
 
+/* Work around bug in HP-UX 11.23, which defines these macros
+   incorrectly for preprocessor constants.  This workaround can likely
+   be removed in 2023, as HPE has promised support for HP-UX 11.23
+   (aka HP-UX 11i v2) only through the end of 2022; see Table 2 of
+   <https://h20195.www2.hpe.com/V2/getpdf.aspx/4AA4-7673ENW.pdf>.  */
+#ifdef __hpux
+# undef UINT_LEAST8_MAX
+# undef UINT_LEAST16_MAX
+# define UINT_LEAST8_MAX 255
+# define UINT_LEAST16_MAX 65535
+#endif
+
 #if defined __UINT_LEAST8_MAX__ && __UINT_LEAST8_MAX__ <= __INT_MAX__
 typedef __UINT_LEAST8_TYPE__ yytype_uint8;
 #elif (!defined __UINT_LEAST8_MAX__ && defined YY_STDINT_H \
@@ -312,9 +313,9 @@
 
 /* Suppress unused-variable warnings by "using" E.  */
 #if ! defined lint || defined __GNUC__
-# define YYUSE(E) ((void) (E))
+# define YY_USE(E) ((void) (E))
 #else
-# define YYUSE(E) /* empty */
+# define YY_USE(E) /* empty */
 #endif
 
 /* Suppress an incorrect diagnostic about yylval being uninitialized.  */
@@ -611,7 +612,7 @@
 /* YYDEFGOTO[NTERM-NUM].  */
 static const yytype_int8 yydefgoto[] =
 {
-      -1,     1,    12
+       0,     1,    12
 };
 
 /* YYTABLE[YYPACT[STATE-NUM]] -- What to do in state STATE-NUM.  If
@@ -725,15 +726,15 @@
                        yysymbol_kind_t yykind, YYSTYPE const * const yyvaluep, void *scanner, t_llll **ll, t_llll_stack *stack, long *depth)
 {
   FILE *yyoutput = yyo;
-  YYUSE (yyoutput);
-  YYUSE (scanner);
-  YYUSE (ll);
-  YYUSE (stack);
-  YYUSE (depth);
+  YY_USE (yyoutput);
+  YY_USE (scanner);
+  YY_USE (ll);
+  YY_USE (stack);
+  YY_USE (depth);
   if (!yyvaluep)
     return;
   YY_IGNORE_MAYBE_UNINITIALIZED_BEGIN
-  YYUSE (yykind);
+  YY_USE (yykind);
   YY_IGNORE_MAYBE_UNINITIALIZED_END
 }
 
@@ -847,17 +848,17 @@
 yydestruct (const char *yymsg,
             yysymbol_kind_t yykind, YYSTYPE *yyvaluep, void *scanner, t_llll **ll, t_llll_stack *stack, long *depth)
 {
-  YYUSE (yyvaluep);
-  YYUSE (scanner);
-  YYUSE (ll);
-  YYUSE (stack);
-  YYUSE (depth);
+  YY_USE (yyvaluep);
+  YY_USE (scanner);
+  YY_USE (ll);
+  YY_USE (stack);
+  YY_USE (depth);
   if (!yymsg)
     yymsg = "Deleting";
   YY_SYMBOL_PRINT (yymsg, yykind, yyvaluep, yylocationp);
 
   YY_IGNORE_MAYBE_UNINITIALIZED_BEGIN
-  YYUSE (yykind);
+  YY_USE (yykind);
   YY_IGNORE_MAYBE_UNINITIALIZED_END
 }
 
@@ -1131,11 +1132,7 @@
 	llll_appendlong(*ll, (yyvsp[0].l));
 	parserpost("parse: BACH_LONG %ld", (yyvsp[0].l));
 }
-<<<<<<< HEAD
 #line 1136 "strparser.tab.c"
-=======
-#line 1131 "strparser.tab.c"
->>>>>>> 2e0f87ba
     break;
 
   case 5: /* term: BACH_DOUBLE  */
@@ -1144,11 +1141,7 @@
 	llll_appenddouble(*ll, (yyvsp[0].d));
 	parserpost("parse: BACH_DOUBLE %lf", (yyvsp[0].d));
 }
-<<<<<<< HEAD
 #line 1145 "strparser.tab.c"
-=======
-#line 1140 "strparser.tab.c"
->>>>>>> 2e0f87ba
     break;
 
   case 6: /* term: BACH_RAT  */
@@ -1157,11 +1150,7 @@
 	llll_appendrat(*ll, (yyvsp[0].r));
 	parserpost("parse: BACH_RAT %ld/%ld", (yyvsp[0].r).num(), (yyvsp[0].r).den());
 }
-<<<<<<< HEAD
 #line 1154 "strparser.tab.c"
-=======
-#line 1149 "strparser.tab.c"
->>>>>>> 2e0f87ba
     break;
 
   case 7: /* term: BACH_PITCH  */
@@ -1171,11 +1160,7 @@
 	parserpost("parse: degree: %c%d+%d/%d", 
 		t_pitch::degree2name[(yyvsp[0].p).degree()], (yyvsp[0].p).octave(), (yyvsp[0].p).alter().num(), (yyvsp[0].p).alter().den());
 }
-<<<<<<< HEAD
 #line 1164 "strparser.tab.c"
-=======
-#line 1159 "strparser.tab.c"
->>>>>>> 2e0f87ba
     break;
 
   case 8: /* term: BACH_SYMBOL  */
@@ -1184,11 +1169,7 @@
 	llll_appendsym(*ll, (yyvsp[0].sym));
 	parserpost("parse: BACH_SYMBOL %s", (yyvsp[0].sym)->s_name);
 }
-<<<<<<< HEAD
 #line 1173 "strparser.tab.c"
-=======
-#line 1168 "strparser.tab.c"
->>>>>>> 2e0f87ba
     break;
 
   case 9: /* term: BACH_NULL  */
@@ -1196,11 +1177,7 @@
               {
     parserpost("parse: NULL");
 }
-<<<<<<< HEAD
 #line 1181 "strparser.tab.c"
-=======
-#line 1176 "strparser.tab.c"
->>>>>>> 2e0f87ba
     break;
 
   case 10: /* term: BACH_NIL  */
@@ -1209,11 +1186,7 @@
 	llll_appendllll(*ll, llll_get());
     parserpost("parse: NIL");
 }
-<<<<<<< HEAD
 #line 1190 "strparser.tab.c"
-=======
-#line 1185 "strparser.tab.c"
->>>>>>> 2e0f87ba
     break;
 
   case 11: /* term: BACH_PUSH  */
@@ -1226,11 +1199,7 @@
 	*ll = newll;
 	parserpost("parse: BACH_PUSH");
 }
-<<<<<<< HEAD
 #line 1203 "strparser.tab.c"
-=======
-#line 1198 "strparser.tab.c"
->>>>>>> 2e0f87ba
     break;
 
   case 12: /* term: BACH_POP  */
@@ -1246,19 +1215,11 @@
 		YYERROR;
 	parserpost("parse: BACH_POP");
 }
-<<<<<<< HEAD
 #line 1219 "strparser.tab.c"
     break;
 
 
 #line 1223 "strparser.tab.c"
-=======
-#line 1214 "strparser.tab.c"
-    break;
-
-
-#line 1218 "strparser.tab.c"
->>>>>>> 2e0f87ba
 
       default: break;
     }
