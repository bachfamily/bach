<<<<<<< HEAD
/* A Bison parser, made by GNU Bison 3.4.2.  */

/* Bison implementation for Yacc-like parsers in C

   Copyright (C) 1984, 1989-1990, 2000-2015, 2018-2019 Free Software Foundation,
=======
/* A Bison parser, made by GNU Bison 3.7.4.  */

/* Bison implementation for Yacc-like parsers in C

   Copyright (C) 1984, 1989-1990, 2000-2015, 2018-2020 Free Software Foundation,
>>>>>>> 0f00c4ad
   Inc.

   This program is free software: you can redistribute it and/or modify
   it under the terms of the GNU General Public License as published by
   the Free Software Foundation, either version 3 of the License, or
   (at your option) any later version.

   This program is distributed in the hope that it will be useful,
   but WITHOUT ANY WARRANTY; without even the implied warranty of
   MERCHANTABILITY or FITNESS FOR A PARTICULAR PURPOSE.  See the
   GNU General Public License for more details.

   You should have received a copy of the GNU General Public License
   along with this program.  If not, see <http://www.gnu.org/licenses/>.  */

/* As a special exception, you may create a larger work that contains
   part or all of the Bison parser skeleton and distribute that work
   under terms of your choice, so long as that work isn't itself a
   parser generator using the skeleton or a modified version thereof
   as a parser skeleton.  Alternatively, if you modify or redistribute
   the parser skeleton itself, you may (at your option) remove this
   special exception, which will cause the skeleton and the resulting
   Bison output files to be licensed under the GNU General Public
   License without this special exception.

   This special exception was added by the Free Software Foundation in
   version 2.2 of Bison.  */

/* C LALR(1) parser skeleton written by Richard Stallman, by
   simplifying the original so-called "semantic" parser.  */

/* DO NOT RELY ON FEATURES THAT ARE NOT DOCUMENTED in the manual,
   especially those whose name start with YY_ or yy_.  They are
   private implementation details that can be changed or removed.  */

/* All symbols defined below should begin with yy or YY, to avoid
   infringing on user name space.  This should be done even for local
   variables, as they might otherwise be expanded by user macros.
   There are some unavoidable exceptions within include files to
   define necessary library symbols; they are noted "INFRINGES ON
   USER NAME SPACE" below.  */

<<<<<<< HEAD
/* Undocumented macros, especially those whose name start with YY_,
   are private implementation details.  Do not rely on them.  */

/* Identify Bison output.  */
#define YYBISON 1

/* Bison version.  */
#define YYBISON_VERSION "3.4.2"
=======
/* Identify Bison output, and Bison version.  */
#define YYBISON 30704

/* Bison version string.  */
#define YYBISON_VERSION "3.7.4"
>>>>>>> 0f00c4ad

/* Skeleton name.  */
#define YYSKELETON_NAME "yacc.c"

/* Pure parsers.  */
#define YYPURE 2

/* Push parsers.  */
#define YYPUSH 0

/* Pull parsers.  */
#define YYPULL 1


/* Substitute the variable and function names.  */
#define yyparse         strparser_parse
#define yylex           strparser_lex
#define yyerror         strparser_error
#define yydebug         strparser_debug
#define yynerrs         strparser_nerrs

<<<<<<< HEAD

=======
>>>>>>> 0f00c4ad
/* First part of user prologue.  */

    /*
     *  strparser.y
     *
     * Copyright (C) 2010-2020 Andrea Agostini and Daniele Ghisi
     *
     * This program is free software: you can redistribute it and/or modify it
     * under the terms of the GNU General Public License
     * as published by the Free Software Foundation,
     * either version 3 of the License, or (at your option) any later version.
     * This program is distributed in the hope that it will be useful,
     * but WITHOUT ANY WARRANTY; without even the implied warranty of
     * MERCHANTABILITY or FITNESS FOR A PARTICULAR PURPOSE.
     * See the GNU General Public License for more details.
     * You should have received a copy of the GNU General Public License
     * along with this program.
     * If not, see <https://www.gnu.org/licenses/>.
     *
     */

	//#define BACH_MAX
	#ifdef BACH_MAX
    #include "strparser.h"
    #else
    #include <stdio.h>
    #define parserpost printf
    #endif
    #define YY_NO_UNISTD_H



# ifndef YY_CAST
#  ifdef __cplusplus
#   define YY_CAST(Type, Val) static_cast<Type> (Val)
#   define YY_REINTERPRET_CAST(Type, Val) reinterpret_cast<Type> (Val)
#  else
#   define YY_CAST(Type, Val) ((Type) (Val))
#   define YY_REINTERPRET_CAST(Type, Val) ((Type) (Val))
#  endif
# endif
# ifndef YY_NULLPTR
#  if defined __cplusplus
#   if 201103L <= __cplusplus
#    define YY_NULLPTR nullptr
#   else
#    define YY_NULLPTR 0
#   endif
#  else
#   define YY_NULLPTR ((void*)0)
#  endif
# endif

<<<<<<< HEAD
/* Enabling verbose error messages.  */
#ifdef YYERROR_VERBOSE
# undef YYERROR_VERBOSE
# define YYERROR_VERBOSE 1
#else
# define YYERROR_VERBOSE 0
#endif

/* Use api.header.include to #include this header
   instead of duplicating it here.  */
#ifndef YY_STRPARSER_STRPARSER_TAB_H_INCLUDED
# define YY_STRPARSER_STRPARSER_TAB_H_INCLUDED
/* Debug traces.  */
#ifndef YYDEBUG
# define YYDEBUG 0
#endif
#if YYDEBUG
extern int strparser_debug;
#endif

/* Token type.  */
#ifndef YYTOKENTYPE
# define YYTOKENTYPE
  enum yytokentype
  {
    BACH_LONG = 258,
    BACH_DOUBLE = 259,
    BACH_RAT = 260,
    BACH_PITCH = 261,
    BACH_SYMBOL = 262,
    BACH_PUSH = 263,
    BACH_POP = 264,
    BACH_NULL = 265,
    BACH_NIL = 266
  };
#endif

/* Value type.  */
#if ! defined YYSTYPE && ! defined YYSTYPE_IS_DECLARED
union YYSTYPE
{

	long l;
	double d;
	t_rational r;
	t_pitch p;
	t_symbol *sym;


};
typedef union YYSTYPE YYSTYPE;
# define YYSTYPE_IS_TRIVIAL 1
# define YYSTYPE_IS_DECLARED 1
#endif



int strparser_parse (void *scanner, t_llll **ll, t_llll_stack *stack, long *depth);

#endif /* !YY_STRPARSER_STRPARSER_TAB_H_INCLUDED  */

=======
#include "strparser.tab.h"
/* Symbol kind.  */
enum yysymbol_kind_t
{
  YYSYMBOL_YYEMPTY = -2,
  YYSYMBOL_YYEOF = 0,                      /* "end of file"  */
  YYSYMBOL_YYerror = 1,                    /* error  */
  YYSYMBOL_YYUNDEF = 2,                    /* "invalid token"  */
  YYSYMBOL_BACH_LONG = 3,                  /* BACH_LONG  */
  YYSYMBOL_BACH_DOUBLE = 4,                /* BACH_DOUBLE  */
  YYSYMBOL_BACH_RAT = 5,                   /* BACH_RAT  */
  YYSYMBOL_BACH_PITCH = 6,                 /* BACH_PITCH  */
  YYSYMBOL_BACH_SYMBOL = 7,                /* BACH_SYMBOL  */
  YYSYMBOL_BACH_PUSH = 8,                  /* BACH_PUSH  */
  YYSYMBOL_BACH_POP = 9,                   /* BACH_POP  */
  YYSYMBOL_BACH_NULL = 10,                 /* BACH_NULL  */
  YYSYMBOL_BACH_NIL = 11,                  /* BACH_NIL  */
  YYSYMBOL_YYACCEPT = 12,                  /* $accept  */
  YYSYMBOL_sequence = 13,                  /* sequence  */
  YYSYMBOL_term = 14                       /* term  */
};
typedef enum yysymbol_kind_t yysymbol_kind_t;


>>>>>>> 0f00c4ad
/* Second part of user prologue.  */

    #include "parsers/strparser/bach_strparser_tab.h"
    #include "parsers/strparser/bach_strparser_lex.h"
    
    int yylex(YYSTYPE *yylval_param, yyscan_t myscanner);
    int yyerror(yyscan_t myscanner, t_llll **ll, t_llll_stack *stack, long *depth, char *s);
    YY_BUFFER_STATE strparser_scan_string(yyscan_t myscanner, const char *buf);
    void strparser_flush_and_delete_buffer(yyscan_t myscanner, YY_BUFFER_STATE bp);
    



#ifdef short
# undef short
#endif

/* On compilers that do not define __PTRDIFF_MAX__ etc., make sure
   <limits.h> and (if available) <stdint.h> are included
   so that the code can choose integer types of a good width.  */

#ifndef __PTRDIFF_MAX__
# include <limits.h> /* INFRINGES ON USER NAME SPACE */
# if defined __STDC_VERSION__ && 199901 <= __STDC_VERSION__
#  include <stdint.h> /* INFRINGES ON USER NAME SPACE */
#  define YY_STDINT_H
# endif
#endif

/* Narrow types that promote to a signed type and that can represent a
   signed or unsigned integer of at least N bits.  In tables they can
   save space and decrease cache pressure.  Promoting to a signed type
   helps avoid bugs in integer arithmetic.  */

#ifdef __INT_LEAST8_MAX__
typedef __INT_LEAST8_TYPE__ yytype_int8;
#elif defined YY_STDINT_H
typedef int_least8_t yytype_int8;
#else
typedef signed char yytype_int8;
#endif

#ifdef __INT_LEAST16_MAX__
typedef __INT_LEAST16_TYPE__ yytype_int16;
#elif defined YY_STDINT_H
typedef int_least16_t yytype_int16;
#else
typedef short yytype_int16;
#endif

#if defined __UINT_LEAST8_MAX__ && __UINT_LEAST8_MAX__ <= __INT_MAX__
typedef __UINT_LEAST8_TYPE__ yytype_uint8;
#elif (!defined __UINT_LEAST8_MAX__ && defined YY_STDINT_H \
       && UINT_LEAST8_MAX <= INT_MAX)
typedef uint_least8_t yytype_uint8;
#elif !defined __UINT_LEAST8_MAX__ && UCHAR_MAX <= INT_MAX
typedef unsigned char yytype_uint8;
#else
<<<<<<< HEAD
typedef unsigned short yytype_uint16;
=======
typedef short yytype_uint8;
>>>>>>> 0f00c4ad
#endif

#if defined __UINT_LEAST16_MAX__ && __UINT_LEAST16_MAX__ <= __INT_MAX__
typedef __UINT_LEAST16_TYPE__ yytype_uint16;
#elif (!defined __UINT_LEAST16_MAX__ && defined YY_STDINT_H \
       && UINT_LEAST16_MAX <= INT_MAX)
typedef uint_least16_t yytype_uint16;
#elif !defined __UINT_LEAST16_MAX__ && USHRT_MAX <= INT_MAX
typedef unsigned short yytype_uint16;
#else
<<<<<<< HEAD
typedef short yytype_int16;
=======
typedef int yytype_uint16;
#endif

#ifndef YYPTRDIFF_T
# if defined __PTRDIFF_TYPE__ && defined __PTRDIFF_MAX__
#  define YYPTRDIFF_T __PTRDIFF_TYPE__
#  define YYPTRDIFF_MAXIMUM __PTRDIFF_MAX__
# elif defined PTRDIFF_MAX
#  ifndef ptrdiff_t
#   include <stddef.h> /* INFRINGES ON USER NAME SPACE */
#  endif
#  define YYPTRDIFF_T ptrdiff_t
#  define YYPTRDIFF_MAXIMUM PTRDIFF_MAX
# else
#  define YYPTRDIFF_T long
#  define YYPTRDIFF_MAXIMUM LONG_MAX
# endif
>>>>>>> 0f00c4ad
#endif

#ifndef YYSIZE_T
# ifdef __SIZE_TYPE__
#  define YYSIZE_T __SIZE_TYPE__
# elif defined size_t
#  define YYSIZE_T size_t
# elif defined __STDC_VERSION__ && 199901 <= __STDC_VERSION__
#  include <stddef.h> /* INFRINGES ON USER NAME SPACE */
#  define YYSIZE_T size_t
# else
#  define YYSIZE_T unsigned
# endif
#endif

#define YYSIZE_MAXIMUM                                  \
  YY_CAST (YYPTRDIFF_T,                                 \
           (YYPTRDIFF_MAXIMUM < YY_CAST (YYSIZE_T, -1)  \
            ? YYPTRDIFF_MAXIMUM                         \
            : YY_CAST (YYSIZE_T, -1)))

#define YYSIZEOF(X) YY_CAST (YYPTRDIFF_T, sizeof (X))


/* Stored state numbers (used for stacks). */
typedef yytype_int8 yy_state_t;

/* State numbers in computations.  */
typedef int yy_state_fast_t;

#ifndef YY_
# if defined YYENABLE_NLS && YYENABLE_NLS
#  if ENABLE_NLS
#   include <libintl.h> /* INFRINGES ON USER NAME SPACE */
#   define YY_(Msgid) dgettext ("bison-runtime", Msgid)
#  endif
# endif
# ifndef YY_
#  define YY_(Msgid) Msgid
# endif
#endif


#ifndef YY_ATTRIBUTE_PURE
# if defined __GNUC__ && 2 < __GNUC__ + (96 <= __GNUC_MINOR__)
#  define YY_ATTRIBUTE_PURE __attribute__ ((__pure__))
# else
#  define YY_ATTRIBUTE_PURE
# endif
#endif

#ifndef YY_ATTRIBUTE_UNUSED
<<<<<<< HEAD
# define YY_ATTRIBUTE_UNUSED YY_ATTRIBUTE ((__unused__))
=======
# if defined __GNUC__ && 2 < __GNUC__ + (7 <= __GNUC_MINOR__)
#  define YY_ATTRIBUTE_UNUSED __attribute__ ((__unused__))
# else
#  define YY_ATTRIBUTE_UNUSED
# endif
>>>>>>> 0f00c4ad
#endif

/* Suppress unused-variable warnings by "using" E.  */
#if ! defined lint || defined __GNUC__
# define YYUSE(E) ((void) (E))
#else
# define YYUSE(E) /* empty */
#endif

#if defined __GNUC__ && ! defined __ICC && 407 <= __GNUC__ * 100 + __GNUC_MINOR__
/* Suppress an incorrect diagnostic about yylval being uninitialized.  */
# define YY_IGNORE_MAYBE_UNINITIALIZED_BEGIN                            \
    _Pragma ("GCC diagnostic push")                                     \
    _Pragma ("GCC diagnostic ignored \"-Wuninitialized\"")              \
    _Pragma ("GCC diagnostic ignored \"-Wmaybe-uninitialized\"")
# define YY_IGNORE_MAYBE_UNINITIALIZED_END      \
    _Pragma ("GCC diagnostic pop")
#else
# define YY_INITIAL_VALUE(Value) Value
#endif
#ifndef YY_IGNORE_MAYBE_UNINITIALIZED_BEGIN
# define YY_IGNORE_MAYBE_UNINITIALIZED_BEGIN
# define YY_IGNORE_MAYBE_UNINITIALIZED_END
#endif
#ifndef YY_INITIAL_VALUE
# define YY_INITIAL_VALUE(Value) /* Nothing. */
#endif

#if defined __cplusplus && defined __GNUC__ && ! defined __ICC && 6 <= __GNUC__
# define YY_IGNORE_USELESS_CAST_BEGIN                          \
    _Pragma ("GCC diagnostic push")                            \
    _Pragma ("GCC diagnostic ignored \"-Wuseless-cast\"")
# define YY_IGNORE_USELESS_CAST_END            \
    _Pragma ("GCC diagnostic pop")
#endif
#ifndef YY_IGNORE_USELESS_CAST_BEGIN
# define YY_IGNORE_USELESS_CAST_BEGIN
# define YY_IGNORE_USELESS_CAST_END
#endif


#define YY_ASSERT(E) ((void) (0 && (E)))

<<<<<<< HEAD
#define YY_ASSERT(E) ((void) (0 && (E)))

#if ! defined yyoverflow || YYERROR_VERBOSE
=======
#if !defined yyoverflow
>>>>>>> 0f00c4ad

/* The parser invokes alloca or malloc; define the necessary symbols.  */

# ifdef YYSTACK_USE_ALLOCA
#  if YYSTACK_USE_ALLOCA
#   ifdef __GNUC__
#    define YYSTACK_ALLOC __builtin_alloca
#   elif defined __BUILTIN_VA_ARG_INCR
#    include <alloca.h> /* INFRINGES ON USER NAME SPACE */
#   elif defined _AIX
#    define YYSTACK_ALLOC __alloca
#   elif defined _MSC_VER
#    include <malloc.h> /* INFRINGES ON USER NAME SPACE */
#    define alloca _alloca
#   else
#    define YYSTACK_ALLOC alloca
#    if ! defined _ALLOCA_H && ! defined EXIT_SUCCESS
#     include <stdlib.h> /* INFRINGES ON USER NAME SPACE */
      /* Use EXIT_SUCCESS as a witness for stdlib.h.  */
#     ifndef EXIT_SUCCESS
#      define EXIT_SUCCESS 0
#     endif
#    endif
#   endif
#  endif
# endif

# ifdef YYSTACK_ALLOC
   /* Pacify GCC's 'empty if-body' warning.  */
#  define YYSTACK_FREE(Ptr) do { /* empty */; } while (0)
#  ifndef YYSTACK_ALLOC_MAXIMUM
    /* The OS might guarantee only one guard page at the bottom of the stack,
       and a page size can be as small as 4096 bytes.  So we cannot safely
       invoke alloca (N) if N exceeds 4096.  Use a slightly smaller number
       to allow for a few compiler-allocated temporary stack slots.  */
#   define YYSTACK_ALLOC_MAXIMUM 4032 /* reasonable circa 2006 */
#  endif
# else
#  define YYSTACK_ALLOC YYMALLOC
#  define YYSTACK_FREE YYFREE
#  ifndef YYSTACK_ALLOC_MAXIMUM
#   define YYSTACK_ALLOC_MAXIMUM YYSIZE_MAXIMUM
#  endif
#  if (defined __cplusplus && ! defined EXIT_SUCCESS \
       && ! ((defined YYMALLOC || defined malloc) \
             && (defined YYFREE || defined free)))
#   include <stdlib.h> /* INFRINGES ON USER NAME SPACE */
#   ifndef EXIT_SUCCESS
#    define EXIT_SUCCESS 0
#   endif
#  endif
#  ifndef YYMALLOC
#   define YYMALLOC malloc
#   if ! defined malloc && ! defined EXIT_SUCCESS
void *malloc (YYSIZE_T); /* INFRINGES ON USER NAME SPACE */
#   endif
#  endif
#  ifndef YYFREE
#   define YYFREE free
#   if ! defined free && ! defined EXIT_SUCCESS
void free (void *); /* INFRINGES ON USER NAME SPACE */
#   endif
#  endif
# endif
#endif /* !defined yyoverflow */

#if (! defined yyoverflow \
     && (! defined __cplusplus \
         || (defined YYSTYPE_IS_TRIVIAL && YYSTYPE_IS_TRIVIAL)))

/* A type that is properly aligned for any stack member.  */
union yyalloc
{
  yy_state_t yyss_alloc;
  YYSTYPE yyvs_alloc;
};

/* The size of the maximum gap between one aligned stack and the next.  */
# define YYSTACK_GAP_MAXIMUM (YYSIZEOF (union yyalloc) - 1)

/* The size of an array large to enough to hold all stacks, each with
   N elements.  */
# define YYSTACK_BYTES(N) \
     ((N) * (YYSIZEOF (yy_state_t) + YYSIZEOF (YYSTYPE)) \
      + YYSTACK_GAP_MAXIMUM)

# define YYCOPY_NEEDED 1

/* Relocate STACK from its old location to the new one.  The
   local variables YYSIZE and YYSTACKSIZE give the old and new number of
   elements in the stack, and YYPTR gives the new location of the
   stack.  Advance YYPTR to a properly aligned location for the next
   stack.  */
# define YYSTACK_RELOCATE(Stack_alloc, Stack)                           \
    do                                                                  \
      {                                                                 \
        YYPTRDIFF_T yynewbytes;                                         \
        YYCOPY (&yyptr->Stack_alloc, Stack, yysize);                    \
        Stack = &yyptr->Stack_alloc;                                    \
        yynewbytes = yystacksize * YYSIZEOF (*Stack) + YYSTACK_GAP_MAXIMUM; \
        yyptr += yynewbytes / YYSIZEOF (*yyptr);                        \
      }                                                                 \
    while (0)

#endif

#if defined YYCOPY_NEEDED && YYCOPY_NEEDED
/* Copy COUNT objects from SRC to DST.  The source and destination do
   not overlap.  */
# ifndef YYCOPY
#  if defined __GNUC__ && 1 < __GNUC__
#   define YYCOPY(Dst, Src, Count) \
      __builtin_memcpy (Dst, Src, YY_CAST (YYSIZE_T, (Count)) * sizeof (*(Src)))
#  else
#   define YYCOPY(Dst, Src, Count)              \
      do                                        \
        {                                       \
          YYPTRDIFF_T yyi;                      \
          for (yyi = 0; yyi < (Count); yyi++)   \
            (Dst)[yyi] = (Src)[yyi];            \
        }                                       \
      while (0)
#  endif
# endif
#endif /* !YYCOPY_NEEDED */

/* YYFINAL -- State number of the termination state.  */
#define YYFINAL  2
/* YYLAST -- Last index in YYTABLE.  */
#define YYLAST   11

/* YYNTOKENS -- Number of terminals.  */
#define YYNTOKENS  12
/* YYNNTS -- Number of nonterminals.  */
#define YYNNTS  3
/* YYNRULES -- Number of rules.  */
#define YYNRULES  12
/* YYNSTATES -- Number of states.  */
#define YYNSTATES  13

<<<<<<< HEAD
#define YYUNDEFTOK  2
#define YYMAXUTOK   266

/* YYTRANSLATE(TOKEN-NUM) -- Symbol number corresponding to TOKEN-NUM
   as returned by yylex, with out-of-bounds checking.  */
#define YYTRANSLATE(YYX)                                                \
  ((unsigned) (YYX) <= YYMAXUTOK ? yytranslate[YYX] : YYUNDEFTOK)

/* YYTRANSLATE[TOKEN-NUM] -- Symbol number corresponding to TOKEN-NUM
   as returned by yylex.  */
static const yytype_uint8 yytranslate[] =
=======
/* YYMAXUTOK -- Last valid token kind.  */
#define YYMAXUTOK   266


/* YYTRANSLATE(TOKEN-NUM) -- Symbol number corresponding to TOKEN-NUM
   as returned by yylex, with out-of-bounds checking.  */
#define YYTRANSLATE(YYX)                                \
  (0 <= (YYX) && (YYX) <= YYMAXUTOK                     \
   ? YY_CAST (yysymbol_kind_t, yytranslate[YYX])        \
   : YYSYMBOL_YYUNDEF)

/* YYTRANSLATE[TOKEN-NUM] -- Symbol number corresponding to TOKEN-NUM
   as returned by yylex.  */
static const yytype_int8 yytranslate[] =
>>>>>>> 0f00c4ad
{
       0,     2,     2,     2,     2,     2,     2,     2,     2,     2,
       2,     2,     2,     2,     2,     2,     2,     2,     2,     2,
       2,     2,     2,     2,     2,     2,     2,     2,     2,     2,
       2,     2,     2,     2,     2,     2,     2,     2,     2,     2,
       2,     2,     2,     2,     2,     2,     2,     2,     2,     2,
       2,     2,     2,     2,     2,     2,     2,     2,     2,     2,
       2,     2,     2,     2,     2,     2,     2,     2,     2,     2,
       2,     2,     2,     2,     2,     2,     2,     2,     2,     2,
       2,     2,     2,     2,     2,     2,     2,     2,     2,     2,
       2,     2,     2,     2,     2,     2,     2,     2,     2,     2,
       2,     2,     2,     2,     2,     2,     2,     2,     2,     2,
       2,     2,     2,     2,     2,     2,     2,     2,     2,     2,
       2,     2,     2,     2,     2,     2,     2,     2,     2,     2,
       2,     2,     2,     2,     2,     2,     2,     2,     2,     2,
       2,     2,     2,     2,     2,     2,     2,     2,     2,     2,
       2,     2,     2,     2,     2,     2,     2,     2,     2,     2,
       2,     2,     2,     2,     2,     2,     2,     2,     2,     2,
       2,     2,     2,     2,     2,     2,     2,     2,     2,     2,
       2,     2,     2,     2,     2,     2,     2,     2,     2,     2,
       2,     2,     2,     2,     2,     2,     2,     2,     2,     2,
       2,     2,     2,     2,     2,     2,     2,     2,     2,     2,
       2,     2,     2,     2,     2,     2,     2,     2,     2,     2,
       2,     2,     2,     2,     2,     2,     2,     2,     2,     2,
       2,     2,     2,     2,     2,     2,     2,     2,     2,     2,
       2,     2,     2,     2,     2,     2,     2,     2,     2,     2,
       2,     2,     2,     2,     2,     2,     1,     2,     3,     4,
       5,     6,     7,     8,     9,    10,    11
};

#if YYDEBUG
  /* YYRLINE[YYN] -- Source line where rule number YYN was defined.  */
static const yytype_int8 yyrline[] =
{
       0,    76,    76,    77,    80,    83,    86,    89,    93,    96,
      98,   101,   108
};
#endif

/** Accessing symbol of state STATE.  */
#define YY_ACCESSING_SYMBOL(State) YY_CAST (yysymbol_kind_t, yystos[State])

#if YYDEBUG || 0
/* The user-facing name of the symbol whose (internal) number is
   YYSYMBOL.  No bounds checking.  */
static const char *yysymbol_name (yysymbol_kind_t yysymbol) YY_ATTRIBUTE_UNUSED;

/* YYTNAME[SYMBOL-NUM] -- String name of the symbol SYMBOL-NUM.
   First, the terminals, then, starting at YYNTOKENS, nonterminals.  */
static const char *const yytname[] =
{
  "\"end of file\"", "error", "\"invalid token\"", "BACH_LONG",
  "BACH_DOUBLE", "BACH_RAT", "BACH_PITCH", "BACH_SYMBOL", "BACH_PUSH",
  "BACH_POP", "BACH_NULL", "BACH_NIL", "$accept", "sequence", "term", YY_NULLPTR
};

static const char *
yysymbol_name (yysymbol_kind_t yysymbol)
{
  return yytname[yysymbol];
}
#endif

#ifdef YYPRINT
/* YYTOKNUM[NUM] -- (External) token number corresponding to the
   (internal) symbol number NUM (which must be that of a token).  */
static const yytype_int16 yytoknum[] =
{
       0,   256,   257,   258,   259,   260,   261,   262,   263,   264,
     265,   266
};
#endif

#define YYPACT_NINF (-1)

#define yypact_value_is_default(Yyn) \
  ((Yyn) == YYPACT_NINF)

#define YYTABLE_NINF (-1)

#define yytable_value_is_error(Yyn) \
  0

  /* YYPACT[STATE-NUM] -- Index in YYTABLE of the portion describing
     STATE-NUM.  */
static const yytype_int8 yypact[] =
{
      -1,     0,    -1,    -1,    -1,    -1,    -1,    -1,    -1,    -1,
      -1,    -1,    -1
};

  /* YYDEFACT[STATE-NUM] -- Default reduction number in state STATE-NUM.
     Performed when YYTABLE does not specify something else to do.  Zero
     means the default is an error.  */
static const yytype_int8 yydefact[] =
{
       2,     0,     1,     4,     5,     6,     7,     8,    11,    12,
       9,    10,     3
};

  /* YYPGOTO[NTERM-NUM].  */
static const yytype_int8 yypgoto[] =
{
      -1,    -1,    -1
};

  /* YYDEFGOTO[NTERM-NUM].  */
static const yytype_int8 yydefgoto[] =
{
      -1,     1,    12
};

  /* YYTABLE[YYPACT[STATE-NUM]] -- What to do in state STATE-NUM.  If
     positive, shift that token.  If negative, reduce the rule whose
     number is the opposite.  If YYTABLE_NINF, syntax error.  */
static const yytype_int8 yytable[] =
{
       2,     0,     0,     3,     4,     5,     6,     7,     8,     9,
      10,    11
};

static const yytype_int8 yycheck[] =
{
       0,    -1,    -1,     3,     4,     5,     6,     7,     8,     9,
      10,    11
};

  /* YYSTOS[STATE-NUM] -- The (internal number of the) accessing
     symbol of state STATE-NUM.  */
static const yytype_int8 yystos[] =
{
       0,    13,     0,     3,     4,     5,     6,     7,     8,     9,
      10,    11,    14
};

  /* YYR1[YYN] -- Symbol number of symbol that rule YYN derives.  */
static const yytype_int8 yyr1[] =
{
       0,    12,    13,    13,    14,    14,    14,    14,    14,    14,
      14,    14,    14
};

  /* YYR2[YYN] -- Number of symbols on the right hand side of rule YYN.  */
static const yytype_int8 yyr2[] =
{
       0,     2,     0,     2,     1,     1,     1,     1,     1,     1,
       1,     1,     1
};


enum { YYENOMEM = -2 };

#define yyerrok         (yyerrstatus = 0)
#define yyclearin       (yychar = YYEMPTY)

#define YYACCEPT        goto yyacceptlab
#define YYABORT         goto yyabortlab
#define YYERROR         goto yyerrorlab


#define YYRECOVERING()  (!!yyerrstatus)

#define YYBACKUP(Token, Value)                                    \
  do                                                              \
    if (yychar == YYEMPTY)                                        \
      {                                                           \
        yychar = (Token);                                         \
        yylval = (Value);                                         \
        YYPOPSTACK (yylen);                                       \
        yystate = *yyssp;                                         \
        goto yybackup;                                            \
      }                                                           \
    else                                                          \
      {                                                           \
        yyerror (scanner, ll, stack, depth, YY_("syntax error: cannot back up")); \
        YYERROR;                                                  \
      }                                                           \
  while (0)

<<<<<<< HEAD
/* Error token number */
#define YYTERROR        1
#define YYERRCODE       256

=======
/* Backward compatibility with an undocumented macro.
   Use YYerror or YYUNDEF. */
#define YYERRCODE YYUNDEF
>>>>>>> 0f00c4ad


/* Enable debugging if requested.  */
#if YYDEBUG

# ifndef YYFPRINTF
#  include <stdio.h> /* INFRINGES ON USER NAME SPACE */
#  define YYFPRINTF fprintf
# endif

# define YYDPRINTF(Args)                        \
do {                                            \
  if (yydebug)                                  \
    YYFPRINTF Args;                             \
} while (0)

/* This macro is provided for backward compatibility. */
# ifndef YY_LOCATION_PRINT
#  define YY_LOCATION_PRINT(File, Loc) ((void) 0)
# endif


# define YY_SYMBOL_PRINT(Title, Kind, Value, Location)                    \
do {                                                                      \
  if (yydebug)                                                            \
    {                                                                     \
      YYFPRINTF (stderr, "%s ", Title);                                   \
      yy_symbol_print (stderr,                                            \
                  Kind, Value, scanner, ll, stack, depth); \
      YYFPRINTF (stderr, "\n");                                           \
    }                                                                     \
} while (0)


/*-----------------------------------.
| Print this symbol's value on YYO.  |
`-----------------------------------*/

static void
<<<<<<< HEAD
yy_symbol_value_print (FILE *yyo, int yytype, YYSTYPE const * const yyvaluep, void *scanner, t_llll **ll, t_llll_stack *stack, long *depth)
=======
yy_symbol_value_print (FILE *yyo,
                       yysymbol_kind_t yykind, YYSTYPE const * const yyvaluep, void *scanner, t_llll **ll, t_llll_stack *stack, long *depth)
>>>>>>> 0f00c4ad
{
  FILE *yyoutput = yyo;
  YYUSE (yyoutput);
  YYUSE (scanner);
  YYUSE (ll);
  YYUSE (stack);
  YYUSE (depth);
  if (!yyvaluep)
    return;
# ifdef YYPRINT
<<<<<<< HEAD
  if (yytype < YYNTOKENS)
    YYPRINT (yyo, yytoknum[yytype], *yyvaluep);
# endif
  YY_IGNORE_MAYBE_UNINITIALIZED_BEGIN
  YYUSE (yytype);
=======
  if (yykind < YYNTOKENS)
    YYPRINT (yyo, yytoknum[yykind], *yyvaluep);
# endif
  YY_IGNORE_MAYBE_UNINITIALIZED_BEGIN
  YYUSE (yykind);
>>>>>>> 0f00c4ad
  YY_IGNORE_MAYBE_UNINITIALIZED_END
}


/*---------------------------.
| Print this symbol on YYO.  |
`---------------------------*/

static void
<<<<<<< HEAD
yy_symbol_print (FILE *yyo, int yytype, YYSTYPE const * const yyvaluep, void *scanner, t_llll **ll, t_llll_stack *stack, long *depth)
{
  YYFPRINTF (yyo, "%s %s (",
             yytype < YYNTOKENS ? "token" : "nterm", yytname[yytype]);

  yy_symbol_value_print (yyo, yytype, yyvaluep, scanner, ll, stack, depth);
=======
yy_symbol_print (FILE *yyo,
                 yysymbol_kind_t yykind, YYSTYPE const * const yyvaluep, void *scanner, t_llll **ll, t_llll_stack *stack, long *depth)
{
  YYFPRINTF (yyo, "%s %s (",
             yykind < YYNTOKENS ? "token" : "nterm", yysymbol_name (yykind));

  yy_symbol_value_print (yyo, yykind, yyvaluep, scanner, ll, stack, depth);
>>>>>>> 0f00c4ad
  YYFPRINTF (yyo, ")");
}

/*------------------------------------------------------------------.
| yy_stack_print -- Print the state stack from its BOTTOM up to its |
| TOP (included).                                                   |
`------------------------------------------------------------------*/

static void
yy_stack_print (yy_state_t *yybottom, yy_state_t *yytop)
{
  YYFPRINTF (stderr, "Stack now");
  for (; yybottom <= yytop; yybottom++)
    {
      int yybot = *yybottom;
      YYFPRINTF (stderr, " %d", yybot);
    }
  YYFPRINTF (stderr, "\n");
}

# define YY_STACK_PRINT(Bottom, Top)                            \
do {                                                            \
  if (yydebug)                                                  \
    yy_stack_print ((Bottom), (Top));                           \
} while (0)


/*------------------------------------------------.
| Report that the YYRULE is going to be reduced.  |
`------------------------------------------------*/

static void
yy_reduce_print (yy_state_t *yyssp, YYSTYPE *yyvsp,
                 int yyrule, void *scanner, t_llll **ll, t_llll_stack *stack, long *depth)
{
<<<<<<< HEAD
  unsigned long yylno = yyrline[yyrule];
=======
  int yylno = yyrline[yyrule];
>>>>>>> 0f00c4ad
  int yynrhs = yyr2[yyrule];
  int yyi;
  YYFPRINTF (stderr, "Reducing stack by rule %d (line %d):\n",
             yyrule - 1, yylno);
  /* The symbols being reduced.  */
  for (yyi = 0; yyi < yynrhs; yyi++)
    {
      YYFPRINTF (stderr, "   $%d = ", yyi + 1);
      yy_symbol_print (stderr,
<<<<<<< HEAD
                       yystos[yyssp[yyi + 1 - yynrhs]],
                       &yyvsp[(yyi + 1) - (yynrhs)]
                                              , scanner, ll, stack, depth);
=======
                       YY_ACCESSING_SYMBOL (+yyssp[yyi + 1 - yynrhs]),
                       &yyvsp[(yyi + 1) - (yynrhs)], scanner, ll, stack, depth);
>>>>>>> 0f00c4ad
      YYFPRINTF (stderr, "\n");
    }
}

# define YY_REDUCE_PRINT(Rule)          \
do {                                    \
  if (yydebug)                          \
    yy_reduce_print (yyssp, yyvsp, Rule, scanner, ll, stack, depth); \
} while (0)

/* Nonzero means print parse trace.  It is left uninitialized so that
   multiple parsers can coexist.  */
int yydebug;
#else /* !YYDEBUG */
# define YYDPRINTF(Args) ((void) 0)
# define YY_SYMBOL_PRINT(Title, Kind, Value, Location)
# define YY_STACK_PRINT(Bottom, Top)
# define YY_REDUCE_PRINT(Rule)
#endif /* !YYDEBUG */


/* YYINITDEPTH -- initial size of the parser's stacks.  */
#ifndef YYINITDEPTH
# define YYINITDEPTH 200
#endif

/* YYMAXDEPTH -- maximum size the stacks can grow to (effective only
   if the built-in stack extension method is used).

   Do not make this value too large; the results are undefined if
   YYSTACK_ALLOC_MAXIMUM < YYSTACK_BYTES (YYMAXDEPTH)
   evaluated with infinite-precision integer arithmetic.  */

#ifndef YYMAXDEPTH
# define YYMAXDEPTH 10000
#endif


<<<<<<< HEAD
#if YYERROR_VERBOSE

# ifndef yystrlen
#  if defined __GLIBC__ && defined _STRING_H
#   define yystrlen strlen
#  else
/* Return the length of YYSTR.  */
static YYSIZE_T
yystrlen (const char *yystr)
{
  YYSIZE_T yylen;
  for (yylen = 0; yystr[yylen]; yylen++)
    continue;
  return yylen;
}
#  endif
# endif

# ifndef yystpcpy
#  if defined __GLIBC__ && defined _STRING_H && defined _GNU_SOURCE
#   define yystpcpy stpcpy
#  else
/* Copy YYSRC to YYDEST, returning the address of the terminating '\0' in
   YYDEST.  */
static char *
yystpcpy (char *yydest, const char *yysrc)
{
  char *yyd = yydest;
  const char *yys = yysrc;

  while ((*yyd++ = *yys++) != '\0')
    continue;

  return yyd - 1;
}
#  endif
# endif

# ifndef yytnamerr
/* Copy to YYRES the contents of YYSTR after stripping away unnecessary
   quotes and backslashes, so that it's suitable for yyerror.  The
   heuristic is that double-quoting is unnecessary unless the string
   contains an apostrophe, a comma, or backslash (other than
   backslash-backslash).  YYSTR is taken from yytname.  If YYRES is
   null, do not copy; instead, return the length of what the result
   would have been.  */
static YYSIZE_T
yytnamerr (char *yyres, const char *yystr)
{
  if (*yystr == '"')
    {
      YYSIZE_T yyn = 0;
      char const *yyp = yystr;

      for (;;)
        switch (*++yyp)
          {
          case '\'':
          case ',':
            goto do_not_strip_quotes;

          case '\\':
            if (*++yyp != '\\')
              goto do_not_strip_quotes;
            else
              goto append;

          append:
          default:
            if (yyres)
              yyres[yyn] = *yyp;
            yyn++;
            break;

          case '"':
            if (yyres)
              yyres[yyn] = '\0';
            return yyn;
          }
    do_not_strip_quotes: ;
    }

  if (! yyres)
    return yystrlen (yystr);

  return (YYSIZE_T) (yystpcpy (yyres, yystr) - yyres);
}
# endif

/* Copy into *YYMSG, which is of size *YYMSG_ALLOC, an error message
   about the unexpected token YYTOKEN for the state stack whose top is
   YYSSP.

   Return 0 if *YYMSG was successfully written.  Return 1 if *YYMSG is
   not large enough to hold the message.  In that case, also set
   *YYMSG_ALLOC to the required number of bytes.  Return 2 if the
   required number of bytes is too large to store.  */
static int
yysyntax_error (YYSIZE_T *yymsg_alloc, char **yymsg,
                yytype_int16 *yyssp, int yytoken)
{
  YYSIZE_T yysize0 = yytnamerr (YY_NULLPTR, yytname[yytoken]);
  YYSIZE_T yysize = yysize0;
  enum { YYERROR_VERBOSE_ARGS_MAXIMUM = 5 };
  /* Internationalized format string. */
  const char *yyformat = YY_NULLPTR;
  /* Arguments of yyformat. */
  char const *yyarg[YYERROR_VERBOSE_ARGS_MAXIMUM];
  /* Number of reported tokens (one for the "unexpected", one per
     "expected"). */
  int yycount = 0;

  /* There are many possibilities here to consider:
     - If this state is a consistent state with a default action, then
       the only way this function was invoked is if the default action
       is an error action.  In that case, don't check for expected
       tokens because there are none.
     - The only way there can be no lookahead present (in yychar) is if
       this state is a consistent state with a default action.  Thus,
       detecting the absence of a lookahead is sufficient to determine
       that there is no unexpected or expected token to report.  In that
       case, just report a simple "syntax error".
     - Don't assume there isn't a lookahead just because this state is a
       consistent state with a default action.  There might have been a
       previous inconsistent state, consistent state with a non-default
       action, or user semantic action that manipulated yychar.
     - Of course, the expected token list depends on states to have
       correct lookahead information, and it depends on the parser not
       to perform extra reductions after fetching a lookahead from the
       scanner and before detecting a syntax error.  Thus, state merging
       (from LALR or IELR) and default reductions corrupt the expected
       token list.  However, the list is correct for canonical LR with
       one exception: it will still contain any token that will not be
       accepted due to an error action in a later state.
  */
  if (yytoken != YYEMPTY)
    {
      int yyn = yypact[*yyssp];
      yyarg[yycount++] = yytname[yytoken];
      if (!yypact_value_is_default (yyn))
        {
          /* Start YYX at -YYN if negative to avoid negative indexes in
             YYCHECK.  In other words, skip the first -YYN actions for
             this state because they are default actions.  */
          int yyxbegin = yyn < 0 ? -yyn : 0;
          /* Stay within bounds of both yycheck and yytname.  */
          int yychecklim = YYLAST - yyn + 1;
          int yyxend = yychecklim < YYNTOKENS ? yychecklim : YYNTOKENS;
          int yyx;

          for (yyx = yyxbegin; yyx < yyxend; ++yyx)
            if (yycheck[yyx + yyn] == yyx && yyx != YYTERROR
                && !yytable_value_is_error (yytable[yyx + yyn]))
              {
                if (yycount == YYERROR_VERBOSE_ARGS_MAXIMUM)
                  {
                    yycount = 1;
                    yysize = yysize0;
                    break;
                  }
                yyarg[yycount++] = yytname[yyx];
                {
                  YYSIZE_T yysize1 = yysize + yytnamerr (YY_NULLPTR, yytname[yyx]);
                  if (yysize <= yysize1 && yysize1 <= YYSTACK_ALLOC_MAXIMUM)
                    yysize = yysize1;
                  else
                    return 2;
                }
              }
        }
    }
=======
>>>>>>> 0f00c4ad


<<<<<<< HEAD
  {
    YYSIZE_T yysize1 = yysize + yystrlen (yyformat);
    if (yysize <= yysize1 && yysize1 <= YYSTACK_ALLOC_MAXIMUM)
      yysize = yysize1;
    else
      return 2;
  }
=======
>>>>>>> 0f00c4ad


/*-----------------------------------------------.
| Release the memory associated to this symbol.  |
`-----------------------------------------------*/

static void
yydestruct (const char *yymsg,
            yysymbol_kind_t yykind, YYSTYPE *yyvaluep, void *scanner, t_llll **ll, t_llll_stack *stack, long *depth)
{
  YYUSE (yyvaluep);
  YYUSE (scanner);
  YYUSE (ll);
  YYUSE (stack);
  YYUSE (depth);
  if (!yymsg)
    yymsg = "Deleting";
  YY_SYMBOL_PRINT (yymsg, yykind, yyvaluep, yylocationp);

  YY_IGNORE_MAYBE_UNINITIALIZED_BEGIN
  YYUSE (yykind);
  YY_IGNORE_MAYBE_UNINITIALIZED_END
}






/*----------.
| yyparse.  |
`----------*/

int
yyparse (void *scanner, t_llll **ll, t_llll_stack *stack, long *depth)
{
/* Lookahead token kind.  */
int yychar;


/* The semantic value of the lookahead symbol.  */
/* Default value used for initialization, for pacifying older GCCs
   or non-GCC compilers.  */
YY_INITIAL_VALUE (static YYSTYPE yyval_default;)
YYSTYPE yylval YY_INITIAL_VALUE (= yyval_default);

    /* Number of syntax errors so far.  */
    int yynerrs = 0;

    yy_state_fast_t yystate = 0;
    /* Number of tokens to shift before error messages enabled.  */
    int yyerrstatus = 0;

    /* Refer to the stacks through separate pointers, to allow yyoverflow
       to reallocate them elsewhere.  */

    /* Their size.  */
    YYPTRDIFF_T yystacksize = YYINITDEPTH;

    /* The state stack: array, bottom, top.  */
    yy_state_t yyssa[YYINITDEPTH];
    yy_state_t *yyss = yyssa;
    yy_state_t *yyssp = yyss;

    /* The semantic value stack: array, bottom, top.  */
    YYSTYPE yyvsa[YYINITDEPTH];
    YYSTYPE *yyvs = yyvsa;
    YYSTYPE *yyvsp = yyvs;

  int yyn;
  /* The return value of yyparse.  */
  int yyresult;
  /* Lookahead symbol kind.  */
  yysymbol_kind_t yytoken = YYSYMBOL_YYEMPTY;
  /* The variables used to return semantic value and location from the
     action routines.  */
  YYSTYPE yyval;



#define YYPOPSTACK(N)   (yyvsp -= (N), yyssp -= (N))

  /* The number of symbols on the RHS of the reduced rule.
     Keep to zero when no symbol should be popped.  */
  int yylen = 0;

  YYDPRINTF ((stderr, "Starting parse\n"));

  yychar = YYEMPTY; /* Cause a token to be read.  */
  goto yysetstate;


/*------------------------------------------------------------.
| yynewstate -- push a new state, which is found in yystate.  |
`------------------------------------------------------------*/
yynewstate:
  /* In all cases, when you get here, the value and location stacks
     have just been pushed.  So pushing a state here evens the stacks.  */
  yyssp++;


/*--------------------------------------------------------------------.
<<<<<<< HEAD
| yynewstate -- set current state (the top of the stack) to yystate.  |
=======
| yysetstate -- set current state (the top of the stack) to yystate.  |
>>>>>>> 0f00c4ad
`--------------------------------------------------------------------*/
yysetstate:
  YYDPRINTF ((stderr, "Entering state %d\n", yystate));
  YY_ASSERT (0 <= yystate && yystate < YYNSTATES);
<<<<<<< HEAD
  *yyssp = (yytype_int16) yystate;
=======
  YY_IGNORE_USELESS_CAST_BEGIN
  *yyssp = YY_CAST (yy_state_t, yystate);
  YY_IGNORE_USELESS_CAST_END
  YY_STACK_PRINT (yyss, yyssp);
>>>>>>> 0f00c4ad

  if (yyss + yystacksize - 1 <= yyssp)
#if !defined yyoverflow && !defined YYSTACK_RELOCATE
    goto yyexhaustedlab;
#else
    {
      /* Get the current used size of the three stacks, in elements.  */
<<<<<<< HEAD
      YYSIZE_T yysize = (YYSIZE_T) (yyssp - yyss + 1);
=======
      YYPTRDIFF_T yysize = yyssp - yyss + 1;
>>>>>>> 0f00c4ad

# if defined yyoverflow
      {
        /* Give user a chance to reallocate the stack.  Use copies of
           these so that the &'s don't force the real ones into
           memory.  */
        yy_state_t *yyss1 = yyss;
        YYSTYPE *yyvs1 = yyvs;

        /* Each stack pointer address is followed by the size of the
           data in use in that stack, in bytes.  This used to be a
           conditional around just the two extra args, but that might
           be undefined if yyoverflow is a macro.  */
        yyoverflow (YY_("memory exhausted"),
                    &yyss1, yysize * YYSIZEOF (*yyssp),
                    &yyvs1, yysize * YYSIZEOF (*yyvsp),
                    &yystacksize);
        yyss = yyss1;
        yyvs = yyvs1;
      }
# else /* defined YYSTACK_RELOCATE */
      /* Extend the stack our own way.  */
      if (YYMAXDEPTH <= yystacksize)
        goto yyexhaustedlab;
      yystacksize *= 2;
      if (YYMAXDEPTH < yystacksize)
        yystacksize = YYMAXDEPTH;

      {
        yy_state_t *yyss1 = yyss;
        union yyalloc *yyptr =
          YY_CAST (union yyalloc *,
                   YYSTACK_ALLOC (YY_CAST (YYSIZE_T, YYSTACK_BYTES (yystacksize))));
        if (! yyptr)
          goto yyexhaustedlab;
        YYSTACK_RELOCATE (yyss_alloc, yyss);
        YYSTACK_RELOCATE (yyvs_alloc, yyvs);
# undef YYSTACK_RELOCATE
        if (yyss1 != yyssa)
          YYSTACK_FREE (yyss1);
      }
# endif

      yyssp = yyss + yysize - 1;
      yyvsp = yyvs + yysize - 1;

<<<<<<< HEAD
      YYDPRINTF ((stderr, "Stack size increased to %lu\n",
                  (unsigned long) yystacksize));
=======
      YY_IGNORE_USELESS_CAST_BEGIN
      YYDPRINTF ((stderr, "Stack size increased to %ld\n",
                  YY_CAST (long, yystacksize)));
      YY_IGNORE_USELESS_CAST_END
>>>>>>> 0f00c4ad

      if (yyss + yystacksize - 1 <= yyssp)
        YYABORT;
    }
#endif /* !defined yyoverflow && !defined YYSTACK_RELOCATE */

  if (yystate == YYFINAL)
    YYACCEPT;

  goto yybackup;


/*-----------.
| yybackup.  |
`-----------*/
yybackup:
  /* Do appropriate processing given the current state.  Read a
     lookahead token if we need one and don't already have one.  */

  /* First try to decide what to do without reference to lookahead token.  */
  yyn = yypact[yystate];
  if (yypact_value_is_default (yyn))
    goto yydefault;

  /* Not known => get a lookahead token if don't already have one.  */

  /* YYCHAR is either empty, or end-of-input, or a valid lookahead.  */
  if (yychar == YYEMPTY)
    {
      YYDPRINTF ((stderr, "Reading a token\n"));
      yychar = yylex (&yylval, scanner);
    }

  if (yychar <= YYEOF)
    {
      yychar = YYEOF;
      yytoken = YYSYMBOL_YYEOF;
      YYDPRINTF ((stderr, "Now at end of input.\n"));
    }
  else if (yychar == YYerror)
    {
      /* The scanner already issued an error message, process directly
         to error recovery.  But do not keep the error token as
         lookahead, it is too special and may lead us to an endless
         loop in error recovery. */
      yychar = YYUNDEF;
      yytoken = YYSYMBOL_YYerror;
      goto yyerrlab1;
    }
  else
    {
      yytoken = YYTRANSLATE (yychar);
      YY_SYMBOL_PRINT ("Next token is", yytoken, &yylval, &yylloc);
    }

  /* If the proper action on seeing token YYTOKEN is to reduce or to
     detect an error, take that action.  */
  yyn += yytoken;
  if (yyn < 0 || YYLAST < yyn || yycheck[yyn] != yytoken)
    goto yydefault;
  yyn = yytable[yyn];
  if (yyn <= 0)
    {
      if (yytable_value_is_error (yyn))
        goto yyerrlab;
      yyn = -yyn;
      goto yyreduce;
    }

  /* Count tokens shifted since error; after three, turn off error
     status.  */
  if (yyerrstatus)
    yyerrstatus--;

  /* Shift the lookahead token.  */
  YY_SYMBOL_PRINT ("Shifting", yytoken, &yylval, &yylloc);
  yystate = yyn;
  YY_IGNORE_MAYBE_UNINITIALIZED_BEGIN
  *++yyvsp = yylval;
  YY_IGNORE_MAYBE_UNINITIALIZED_END
<<<<<<< HEAD
=======

  /* Discard the shifted token.  */
  yychar = YYEMPTY;
>>>>>>> 0f00c4ad
  goto yynewstate;


/*-----------------------------------------------------------.
| yydefault -- do the default action for the current state.  |
`-----------------------------------------------------------*/
yydefault:
  yyn = yydefact[yystate];
  if (yyn == 0)
    goto yyerrlab;
  goto yyreduce;


/*-----------------------------.
| yyreduce -- do a reduction.  |
`-----------------------------*/
yyreduce:
  /* yyn is the number of a rule to reduce with.  */
  yylen = yyr2[yyn];

  /* If YYLEN is nonzero, implement the default value of the action:
     '$$ = $1'.

     Otherwise, the following line sets YYVAL to garbage.
     This behavior is undocumented and Bison
     users should not rely upon it.  Assigning to YYVAL
     unconditionally makes the parser a bit smaller, and it avoids a
     GCC warning that YYVAL may be used uninitialized.  */
  yyval = yyvsp[1-yylen];


  YY_REDUCE_PRINT (yyn);
  switch (yyn)
    {
<<<<<<< HEAD
  case 4:
    {
=======
  case 4: /* term: BACH_LONG  */
                {
>>>>>>> 0f00c4ad
	llll_appendlong(*ll, (yyvsp[0].l));
	parserpost("parse: BACH_LONG %ld", (yyvsp[0].l));
}
    break;

  case 5: /* term: BACH_DOUBLE  */
                {
	llll_appenddouble(*ll, (yyvsp[0].d));
	parserpost("parse: BACH_DOUBLE %lf", (yyvsp[0].d));
}
    break;

  case 6: /* term: BACH_RAT  */
             {
	llll_appendrat(*ll, (yyvsp[0].r));
	parserpost("parse: BACH_RAT %ld/%ld", (yyvsp[0].r).num(), (yyvsp[0].r).den());
}
    break;

  case 7: /* term: BACH_PITCH  */
               {
	llll_appendpitch(*ll, (yyvsp[0].p));
	parserpost("parse: degree: %c%d+%d/%d", 
		t_pitch::degree2name[(yyvsp[0].p).degree()], (yyvsp[0].p).octave(), (yyvsp[0].p).alter().num(), (yyvsp[0].p).alter().den());
}
    break;

  case 8: /* term: BACH_SYMBOL  */
                {
	llll_appendsym(*ll, (yyvsp[0].sym));
	parserpost("parse: BACH_SYMBOL %s", (yyvsp[0].sym)->s_name);
}
    break;

  case 9: /* term: BACH_NULL  */
              {
    parserpost("parse: NULL");
}
    break;

  case 10: /* term: BACH_NIL  */
             {
	llll_appendllll(*ll, llll_get());
    parserpost("parse: NIL");
}
    break;

  case 11: /* term: BACH_PUSH  */
              {
	(*depth)++;
	t_llll *newll = llll_get();
	llll_appendllll(*ll, newll, 0, WHITENULL_llll);
	llll_stack_push(stack, *ll);
	*ll = newll;
	parserpost("parse: BACH_PUSH");
}
    break;

  case 12: /* term: BACH_POP  */
             {
	(*depth)--;
	if (*depth > 0) {
		t_llll *parent = (t_llll *) llll_stack_pop(stack);
		if (parent->l_depth <= (*ll)->l_depth)
			parent->l_depth = 1 + (*ll)->l_depth;
		*ll = parent;
	} else
		YYERROR;
	parserpost("parse: BACH_POP");
}
    break;



      default: break;
    }
  /* User semantic actions sometimes alter yychar, and that requires
     that yytoken be updated with the new translation.  We take the
     approach of translating immediately before every use of yytoken.
     One alternative is translating here after every semantic action,
     but that translation would be missed if the semantic action invokes
     YYABORT, YYACCEPT, or YYERROR immediately after altering yychar or
     if it invokes YYBACKUP.  In the case of YYABORT or YYACCEPT, an
     incorrect destructor might then be invoked immediately.  In the
     case of YYERROR or YYBACKUP, subsequent parser actions might lead
     to an incorrect destructor call or verbose syntax error message
     before the lookahead is translated.  */
  YY_SYMBOL_PRINT ("-> $$ =", YY_CAST (yysymbol_kind_t, yyr1[yyn]), &yyval, &yyloc);

  YYPOPSTACK (yylen);
  yylen = 0;

  *++yyvsp = yyval;

  /* Now 'shift' the result of the reduction.  Determine what state
     that goes to, based on the state we popped back to and the rule
     number reduced by.  */
  {
    const int yylhs = yyr1[yyn] - YYNTOKENS;
    const int yyi = yypgoto[yylhs] + *yyssp;
    yystate = (0 <= yyi && yyi <= YYLAST && yycheck[yyi] == *yyssp
               ? yytable[yyi]
               : yydefgoto[yylhs]);
  }

  goto yynewstate;


/*--------------------------------------.
| yyerrlab -- here on detecting error.  |
`--------------------------------------*/
yyerrlab:
  /* Make sure we have latest lookahead translation.  See comments at
     user semantic actions for why this is necessary.  */
  yytoken = yychar == YYEMPTY ? YYSYMBOL_YYEMPTY : YYTRANSLATE (yychar);
  /* If not already recovering from an error, report this error.  */
  if (!yyerrstatus)
    {
      ++yynerrs;
      yyerror (scanner, ll, stack, depth, YY_("syntax error"));
    }

  if (yyerrstatus == 3)
    {
      /* If just tried and failed to reuse lookahead token after an
         error, discard it.  */

      if (yychar <= YYEOF)
        {
          /* Return failure if at end of input.  */
          if (yychar == YYEOF)
            YYABORT;
        }
      else
        {
          yydestruct ("Error: discarding",
                      yytoken, &yylval, scanner, ll, stack, depth);
          yychar = YYEMPTY;
        }
    }

  /* Else will try to reuse lookahead token after shifting the error
     token.  */
  goto yyerrlab1;


/*---------------------------------------------------.
| yyerrorlab -- error raised explicitly by YYERROR.  |
`---------------------------------------------------*/
yyerrorlab:
  /* Pacify compilers when the user code never invokes YYERROR and the
     label yyerrorlab therefore never appears in user code.  */
  if (0)
    YYERROR;

  /* Do not reclaim the symbols of the rule whose action triggered
     this YYERROR.  */
  YYPOPSTACK (yylen);
  yylen = 0;
  YY_STACK_PRINT (yyss, yyssp);
  yystate = *yyssp;
  goto yyerrlab1;


/*-------------------------------------------------------------.
| yyerrlab1 -- common code for both syntax error and YYERROR.  |
`-------------------------------------------------------------*/
yyerrlab1:
  yyerrstatus = 3;      /* Each real token shifted decrements this.  */

  /* Pop stack until we find a state that shifts the error token.  */
  for (;;)
    {
      yyn = yypact[yystate];
      if (!yypact_value_is_default (yyn))
        {
          yyn += YYSYMBOL_YYerror;
          if (0 <= yyn && yyn <= YYLAST && yycheck[yyn] == YYSYMBOL_YYerror)
            {
              yyn = yytable[yyn];
              if (0 < yyn)
                break;
            }
        }

      /* Pop the current state because it cannot handle the error token.  */
      if (yyssp == yyss)
        YYABORT;


      yydestruct ("Error: popping",
                  YY_ACCESSING_SYMBOL (yystate), yyvsp, scanner, ll, stack, depth);
      YYPOPSTACK (1);
      yystate = *yyssp;
      YY_STACK_PRINT (yyss, yyssp);
    }

  YY_IGNORE_MAYBE_UNINITIALIZED_BEGIN
  *++yyvsp = yylval;
  YY_IGNORE_MAYBE_UNINITIALIZED_END


  /* Shift the error token.  */
  YY_SYMBOL_PRINT ("Shifting", YY_ACCESSING_SYMBOL (yyn), yyvsp, yylsp);

  yystate = yyn;
  goto yynewstate;


/*-------------------------------------.
| yyacceptlab -- YYACCEPT comes here.  |
`-------------------------------------*/
yyacceptlab:
  yyresult = 0;
  goto yyreturn;


/*-----------------------------------.
| yyabortlab -- YYABORT comes here.  |
`-----------------------------------*/
yyabortlab:
  yyresult = 1;
  goto yyreturn;


<<<<<<< HEAD
#if !defined yyoverflow || YYERROR_VERBOSE
=======
#if !defined yyoverflow
>>>>>>> 0f00c4ad
/*-------------------------------------------------.
| yyexhaustedlab -- memory exhaustion comes here.  |
`-------------------------------------------------*/
yyexhaustedlab:
  yyerror (scanner, ll, stack, depth, YY_("memory exhausted"));
  yyresult = 2;
  goto yyreturn;
#endif


<<<<<<< HEAD
/*-----------------------------------------------------.
| yyreturn -- parsing is finished, return the result.  |
`-----------------------------------------------------*/
=======
/*-------------------------------------------------------.
| yyreturn -- parsing is finished, clean up and return.  |
`-------------------------------------------------------*/
>>>>>>> 0f00c4ad
yyreturn:
  if (yychar != YYEMPTY)
    {
      /* Make sure we have latest lookahead translation.  See comments at
         user semantic actions for why this is necessary.  */
      yytoken = YYTRANSLATE (yychar);
      yydestruct ("Cleanup: discarding lookahead",
                  yytoken, &yylval, scanner, ll, stack, depth);
    }
  /* Do not reclaim the symbols of the rule whose action triggered
     this YYABORT or YYACCEPT.  */
  YYPOPSTACK (yylen);
  YY_STACK_PRINT (yyss, yyssp);
  while (yyssp != yyss)
    {
      yydestruct ("Cleanup: popping",
                  YY_ACCESSING_SYMBOL (+*yyssp), yyvsp, scanner, ll, stack, depth);
      YYPOPSTACK (1);
    }
#ifndef yyoverflow
  if (yyss != yyssa)
    YYSTACK_FREE (yyss);
#endif

  return yyresult;
}



void t_strParser::parse(const char *buf, t_llll **ll, t_llll_stack *stack, long *depth)
{
    parserpost("strparser: parsing %s", buf);
    if (!big) {
        YY_BUFFER_STATE bp;
        bp = strparser_scan_string((yyscan_t) this, buf);
        strparser_parse((yyscan_t) this, ll, stack, depth);
        reset();
    } else {
        yyscan_t myscanner;
        YY_BUFFER_STATE bp;
        strparser_lex_init(&myscanner);
        ((t_strParser *) myscanner)->makeBig();
        ((t_strParser *) myscanner)->setStartCondition(startCondition);
        bp = strparser_scan_string(myscanner, buf);
        strparser_parse(myscanner, ll, stack, depth);
        strparser_flush_and_delete_buffer(myscanner, bp);
        strparser_lex_destroy(myscanner);
    }
}


#ifndef BACH_MAX
int main(int argc, char **argv)
{
    int result = scrisp_parse("(1+2*3)*(4+5) ");
    
    printf("result: %d\n", result);
    return 0;
}
#endif

int yyerror(void *dummy, t_llll **ll, t_llll_stack *stack, long *depth, char *s)
{
    parserpost("error: %s\n", s);
    return 0;
}<|MERGE_RESOLUTION|>--- conflicted
+++ resolved
@@ -1,16 +1,8 @@
-<<<<<<< HEAD
 /* A Bison parser, made by GNU Bison 3.4.2.  */
 
 /* Bison implementation for Yacc-like parsers in C
 
    Copyright (C) 1984, 1989-1990, 2000-2015, 2018-2019 Free Software Foundation,
-=======
-/* A Bison parser, made by GNU Bison 3.7.4.  */
-
-/* Bison implementation for Yacc-like parsers in C
-
-   Copyright (C) 1984, 1989-1990, 2000-2015, 2018-2020 Free Software Foundation,
->>>>>>> 0f00c4ad
    Inc.
 
    This program is free software: you can redistribute it and/or modify
@@ -53,7 +45,6 @@
    define necessary library symbols; they are noted "INFRINGES ON
    USER NAME SPACE" below.  */
 
-<<<<<<< HEAD
 /* Undocumented macros, especially those whose name start with YY_,
    are private implementation details.  Do not rely on them.  */
 
@@ -62,13 +53,6 @@
 
 /* Bison version.  */
 #define YYBISON_VERSION "3.4.2"
-=======
-/* Identify Bison output, and Bison version.  */
-#define YYBISON 30704
-
-/* Bison version string.  */
-#define YYBISON_VERSION "3.7.4"
->>>>>>> 0f00c4ad
 
 /* Skeleton name.  */
 #define YYSKELETON_NAME "yacc.c"
@@ -90,10 +74,7 @@
 #define yydebug         strparser_debug
 #define yynerrs         strparser_nerrs
 
-<<<<<<< HEAD
-
-=======
->>>>>>> 0f00c4ad
+
 /* First part of user prologue.  */
 
     /*
@@ -147,7 +128,6 @@
 #  endif
 # endif
 
-<<<<<<< HEAD
 /* Enabling verbose error messages.  */
 #ifdef YYERROR_VERBOSE
 # undef YYERROR_VERBOSE
@@ -209,32 +189,6 @@
 
 #endif /* !YY_STRPARSER_STRPARSER_TAB_H_INCLUDED  */
 
-=======
-#include "strparser.tab.h"
-/* Symbol kind.  */
-enum yysymbol_kind_t
-{
-  YYSYMBOL_YYEMPTY = -2,
-  YYSYMBOL_YYEOF = 0,                      /* "end of file"  */
-  YYSYMBOL_YYerror = 1,                    /* error  */
-  YYSYMBOL_YYUNDEF = 2,                    /* "invalid token"  */
-  YYSYMBOL_BACH_LONG = 3,                  /* BACH_LONG  */
-  YYSYMBOL_BACH_DOUBLE = 4,                /* BACH_DOUBLE  */
-  YYSYMBOL_BACH_RAT = 5,                   /* BACH_RAT  */
-  YYSYMBOL_BACH_PITCH = 6,                 /* BACH_PITCH  */
-  YYSYMBOL_BACH_SYMBOL = 7,                /* BACH_SYMBOL  */
-  YYSYMBOL_BACH_PUSH = 8,                  /* BACH_PUSH  */
-  YYSYMBOL_BACH_POP = 9,                   /* BACH_POP  */
-  YYSYMBOL_BACH_NULL = 10,                 /* BACH_NULL  */
-  YYSYMBOL_BACH_NIL = 11,                  /* BACH_NIL  */
-  YYSYMBOL_YYACCEPT = 12,                  /* $accept  */
-  YYSYMBOL_sequence = 13,                  /* sequence  */
-  YYSYMBOL_term = 14                       /* term  */
-};
-typedef enum yysymbol_kind_t yysymbol_kind_t;
-
-
->>>>>>> 0f00c4ad
 /* Second part of user prologue.  */
 
     #include "parsers/strparser/bach_strparser_tab.h"
@@ -293,11 +247,7 @@
 #elif !defined __UINT_LEAST8_MAX__ && UCHAR_MAX <= INT_MAX
 typedef unsigned char yytype_uint8;
 #else
-<<<<<<< HEAD
 typedef unsigned short yytype_uint16;
-=======
-typedef short yytype_uint8;
->>>>>>> 0f00c4ad
 #endif
 
 #if defined __UINT_LEAST16_MAX__ && __UINT_LEAST16_MAX__ <= __INT_MAX__
@@ -308,27 +258,7 @@
 #elif !defined __UINT_LEAST16_MAX__ && USHRT_MAX <= INT_MAX
 typedef unsigned short yytype_uint16;
 #else
-<<<<<<< HEAD
 typedef short yytype_int16;
-=======
-typedef int yytype_uint16;
-#endif
-
-#ifndef YYPTRDIFF_T
-# if defined __PTRDIFF_TYPE__ && defined __PTRDIFF_MAX__
-#  define YYPTRDIFF_T __PTRDIFF_TYPE__
-#  define YYPTRDIFF_MAXIMUM __PTRDIFF_MAX__
-# elif defined PTRDIFF_MAX
-#  ifndef ptrdiff_t
-#   include <stddef.h> /* INFRINGES ON USER NAME SPACE */
-#  endif
-#  define YYPTRDIFF_T ptrdiff_t
-#  define YYPTRDIFF_MAXIMUM PTRDIFF_MAX
-# else
-#  define YYPTRDIFF_T long
-#  define YYPTRDIFF_MAXIMUM LONG_MAX
-# endif
->>>>>>> 0f00c4ad
 #endif
 
 #ifndef YYSIZE_T
@@ -381,15 +311,7 @@
 #endif
 
 #ifndef YY_ATTRIBUTE_UNUSED
-<<<<<<< HEAD
 # define YY_ATTRIBUTE_UNUSED YY_ATTRIBUTE ((__unused__))
-=======
-# if defined __GNUC__ && 2 < __GNUC__ + (7 <= __GNUC_MINOR__)
-#  define YY_ATTRIBUTE_UNUSED __attribute__ ((__unused__))
-# else
-#  define YY_ATTRIBUTE_UNUSED
-# endif
->>>>>>> 0f00c4ad
 #endif
 
 /* Suppress unused-variable warnings by "using" E.  */
@@ -433,13 +355,9 @@
 
 #define YY_ASSERT(E) ((void) (0 && (E)))
 
-<<<<<<< HEAD
 #define YY_ASSERT(E) ((void) (0 && (E)))
 
 #if ! defined yyoverflow || YYERROR_VERBOSE
-=======
-#if !defined yyoverflow
->>>>>>> 0f00c4ad
 
 /* The parser invokes alloca or malloc; define the necessary symbols.  */
 
@@ -580,7 +498,6 @@
 /* YYNSTATES -- Number of states.  */
 #define YYNSTATES  13
 
-<<<<<<< HEAD
 #define YYUNDEFTOK  2
 #define YYMAXUTOK   266
 
@@ -592,22 +509,6 @@
 /* YYTRANSLATE[TOKEN-NUM] -- Symbol number corresponding to TOKEN-NUM
    as returned by yylex.  */
 static const yytype_uint8 yytranslate[] =
-=======
-/* YYMAXUTOK -- Last valid token kind.  */
-#define YYMAXUTOK   266
-
-
-/* YYTRANSLATE(TOKEN-NUM) -- Symbol number corresponding to TOKEN-NUM
-   as returned by yylex, with out-of-bounds checking.  */
-#define YYTRANSLATE(YYX)                                \
-  (0 <= (YYX) && (YYX) <= YYMAXUTOK                     \
-   ? YY_CAST (yysymbol_kind_t, yytranslate[YYX])        \
-   : YYSYMBOL_YYUNDEF)
-
-/* YYTRANSLATE[TOKEN-NUM] -- Symbol number corresponding to TOKEN-NUM
-   as returned by yylex.  */
-static const yytype_int8 yytranslate[] =
->>>>>>> 0f00c4ad
 {
        0,     2,     2,     2,     2,     2,     2,     2,     2,     2,
        2,     2,     2,     2,     2,     2,     2,     2,     2,     2,
@@ -787,16 +688,10 @@
       }                                                           \
   while (0)
 
-<<<<<<< HEAD
 /* Error token number */
 #define YYTERROR        1
 #define YYERRCODE       256
 
-=======
-/* Backward compatibility with an undocumented macro.
-   Use YYerror or YYUNDEF. */
-#define YYERRCODE YYUNDEF
->>>>>>> 0f00c4ad
 
 
 /* Enable debugging if requested.  */
@@ -836,12 +731,7 @@
 `-----------------------------------*/
 
 static void
-<<<<<<< HEAD
 yy_symbol_value_print (FILE *yyo, int yytype, YYSTYPE const * const yyvaluep, void *scanner, t_llll **ll, t_llll_stack *stack, long *depth)
-=======
-yy_symbol_value_print (FILE *yyo,
-                       yysymbol_kind_t yykind, YYSTYPE const * const yyvaluep, void *scanner, t_llll **ll, t_llll_stack *stack, long *depth)
->>>>>>> 0f00c4ad
 {
   FILE *yyoutput = yyo;
   YYUSE (yyoutput);
@@ -852,19 +742,11 @@
   if (!yyvaluep)
     return;
 # ifdef YYPRINT
-<<<<<<< HEAD
   if (yytype < YYNTOKENS)
     YYPRINT (yyo, yytoknum[yytype], *yyvaluep);
 # endif
   YY_IGNORE_MAYBE_UNINITIALIZED_BEGIN
   YYUSE (yytype);
-=======
-  if (yykind < YYNTOKENS)
-    YYPRINT (yyo, yytoknum[yykind], *yyvaluep);
-# endif
-  YY_IGNORE_MAYBE_UNINITIALIZED_BEGIN
-  YYUSE (yykind);
->>>>>>> 0f00c4ad
   YY_IGNORE_MAYBE_UNINITIALIZED_END
 }
 
@@ -874,22 +756,12 @@
 `---------------------------*/
 
 static void
-<<<<<<< HEAD
 yy_symbol_print (FILE *yyo, int yytype, YYSTYPE const * const yyvaluep, void *scanner, t_llll **ll, t_llll_stack *stack, long *depth)
 {
   YYFPRINTF (yyo, "%s %s (",
              yytype < YYNTOKENS ? "token" : "nterm", yytname[yytype]);
 
   yy_symbol_value_print (yyo, yytype, yyvaluep, scanner, ll, stack, depth);
-=======
-yy_symbol_print (FILE *yyo,
-                 yysymbol_kind_t yykind, YYSTYPE const * const yyvaluep, void *scanner, t_llll **ll, t_llll_stack *stack, long *depth)
-{
-  YYFPRINTF (yyo, "%s %s (",
-             yykind < YYNTOKENS ? "token" : "nterm", yysymbol_name (yykind));
-
-  yy_symbol_value_print (yyo, yykind, yyvaluep, scanner, ll, stack, depth);
->>>>>>> 0f00c4ad
   YYFPRINTF (yyo, ")");
 }
 
@@ -925,11 +797,7 @@
 yy_reduce_print (yy_state_t *yyssp, YYSTYPE *yyvsp,
                  int yyrule, void *scanner, t_llll **ll, t_llll_stack *stack, long *depth)
 {
-<<<<<<< HEAD
   unsigned long yylno = yyrline[yyrule];
-=======
-  int yylno = yyrline[yyrule];
->>>>>>> 0f00c4ad
   int yynrhs = yyr2[yyrule];
   int yyi;
   YYFPRINTF (stderr, "Reducing stack by rule %d (line %d):\n",
@@ -939,14 +807,9 @@
     {
       YYFPRINTF (stderr, "   $%d = ", yyi + 1);
       yy_symbol_print (stderr,
-<<<<<<< HEAD
                        yystos[yyssp[yyi + 1 - yynrhs]],
                        &yyvsp[(yyi + 1) - (yynrhs)]
                                               , scanner, ll, stack, depth);
-=======
-                       YY_ACCESSING_SYMBOL (+yyssp[yyi + 1 - yynrhs]),
-                       &yyvsp[(yyi + 1) - (yynrhs)], scanner, ll, stack, depth);
->>>>>>> 0f00c4ad
       YYFPRINTF (stderr, "\n");
     }
 }
@@ -985,7 +848,6 @@
 #endif
 
 
-<<<<<<< HEAD
 #if YYERROR_VERBOSE
 
 # ifndef yystrlen
@@ -1157,11 +1019,8 @@
               }
         }
     }
-=======
->>>>>>> 0f00c4ad
-
-
-<<<<<<< HEAD
+
+
   {
     YYSIZE_T yysize1 = yysize + yystrlen (yyformat);
     if (yysize <= yysize1 && yysize1 <= YYSTACK_ALLOC_MAXIMUM)
@@ -1169,8 +1028,6 @@
     else
       return 2;
   }
-=======
->>>>>>> 0f00c4ad
 
 
 /*-----------------------------------------------.
@@ -1273,23 +1130,12 @@
 
 
 /*--------------------------------------------------------------------.
-<<<<<<< HEAD
 | yynewstate -- set current state (the top of the stack) to yystate.  |
-=======
-| yysetstate -- set current state (the top of the stack) to yystate.  |
->>>>>>> 0f00c4ad
 `--------------------------------------------------------------------*/
 yysetstate:
   YYDPRINTF ((stderr, "Entering state %d\n", yystate));
   YY_ASSERT (0 <= yystate && yystate < YYNSTATES);
-<<<<<<< HEAD
   *yyssp = (yytype_int16) yystate;
-=======
-  YY_IGNORE_USELESS_CAST_BEGIN
-  *yyssp = YY_CAST (yy_state_t, yystate);
-  YY_IGNORE_USELESS_CAST_END
-  YY_STACK_PRINT (yyss, yyssp);
->>>>>>> 0f00c4ad
 
   if (yyss + yystacksize - 1 <= yyssp)
 #if !defined yyoverflow && !defined YYSTACK_RELOCATE
@@ -1297,11 +1143,7 @@
 #else
     {
       /* Get the current used size of the three stacks, in elements.  */
-<<<<<<< HEAD
       YYSIZE_T yysize = (YYSIZE_T) (yyssp - yyss + 1);
-=======
-      YYPTRDIFF_T yysize = yyssp - yyss + 1;
->>>>>>> 0f00c4ad
 
 # if defined yyoverflow
       {
@@ -1348,15 +1190,8 @@
       yyssp = yyss + yysize - 1;
       yyvsp = yyvs + yysize - 1;
 
-<<<<<<< HEAD
       YYDPRINTF ((stderr, "Stack size increased to %lu\n",
                   (unsigned long) yystacksize));
-=======
-      YY_IGNORE_USELESS_CAST_BEGIN
-      YYDPRINTF ((stderr, "Stack size increased to %ld\n",
-                  YY_CAST (long, yystacksize)));
-      YY_IGNORE_USELESS_CAST_END
->>>>>>> 0f00c4ad
 
       if (yyss + yystacksize - 1 <= yyssp)
         YYABORT;
@@ -1437,12 +1272,6 @@
   YY_IGNORE_MAYBE_UNINITIALIZED_BEGIN
   *++yyvsp = yylval;
   YY_IGNORE_MAYBE_UNINITIALIZED_END
-<<<<<<< HEAD
-=======
-
-  /* Discard the shifted token.  */
-  yychar = YYEMPTY;
->>>>>>> 0f00c4ad
   goto yynewstate;
 
 
@@ -1477,13 +1306,8 @@
   YY_REDUCE_PRINT (yyn);
   switch (yyn)
     {
-<<<<<<< HEAD
   case 4:
     {
-=======
-  case 4: /* term: BACH_LONG  */
-                {
->>>>>>> 0f00c4ad
 	llll_appendlong(*ll, (yyvsp[0].l));
 	parserpost("parse: BACH_LONG %ld", (yyvsp[0].l));
 }
@@ -1709,11 +1533,7 @@
   goto yyreturn;
 
 
-<<<<<<< HEAD
 #if !defined yyoverflow || YYERROR_VERBOSE
-=======
-#if !defined yyoverflow
->>>>>>> 0f00c4ad
 /*-------------------------------------------------.
 | yyexhaustedlab -- memory exhaustion comes here.  |
 `-------------------------------------------------*/
@@ -1724,15 +1544,9 @@
 #endif
 
 
-<<<<<<< HEAD
 /*-----------------------------------------------------.
 | yyreturn -- parsing is finished, return the result.  |
 `-----------------------------------------------------*/
-=======
-/*-------------------------------------------------------.
-| yyreturn -- parsing is finished, clean up and return.  |
-`-------------------------------------------------------*/
->>>>>>> 0f00c4ad
 yyreturn:
   if (yychar != YYEMPTY)
     {
