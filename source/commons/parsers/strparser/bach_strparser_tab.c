<<<<<<< HEAD
/* A Bison parser, made by GNU Bison 3.7.6.  */
=======
/* A Bison parser, made by GNU Bison 3.8.2.  */
>>>>>>> f75e97fa

/* Bison implementation for Yacc-like parsers in C

   Copyright (C) 1984, 1989-1990, 2000-2015, 2018-2021 Free Software Foundation,
   Inc.

   This program is free software: you can redistribute it and/or modify
   it under the terms of the GNU General Public License as published by
   the Free Software Foundation, either version 3 of the License, or
   (at your option) any later version.

   This program is distributed in the hope that it will be useful,
   but WITHOUT ANY WARRANTY; without even the implied warranty of
   MERCHANTABILITY or FITNESS FOR A PARTICULAR PURPOSE.  See the
   GNU General Public License for more details.

   You should have received a copy of the GNU General Public License
   along with this program.  If not, see <https://www.gnu.org/licenses/>.  */

/* As a special exception, you may create a larger work that contains
   part or all of the Bison parser skeleton and distribute that work
   under terms of your choice, so long as that work isn't itself a
   parser generator using the skeleton or a modified version thereof
   as a parser skeleton.  Alternatively, if you modify or redistribute
   the parser skeleton itself, you may (at your option) remove this
   special exception, which will cause the skeleton and the resulting
   Bison output files to be licensed under the GNU General Public
   License without this special exception.

   This special exception was added by the Free Software Foundation in
   version 2.2 of Bison.  */

/* C LALR(1) parser skeleton written by Richard Stallman, by
   simplifying the original so-called "semantic" parser.  */

/* DO NOT RELY ON FEATURES THAT ARE NOT DOCUMENTED in the manual,
   especially those whose name start with YY_ or yy_.  They are
   private implementation details that can be changed or removed.  */

/* All symbols defined below should begin with yy or YY, to avoid
   infringing on user name space.  This should be done even for local
   variables, as they might otherwise be expanded by user macros.
   There are some unavoidable exceptions within include files to
   define necessary library symbols; they are noted "INFRINGES ON
   USER NAME SPACE" below.  */

/* Identify Bison output, and Bison version.  */
<<<<<<< HEAD
#define YYBISON 30706

/* Bison version string.  */
#define YYBISON_VERSION "3.7.6"
=======
#define YYBISON 30802

/* Bison version string.  */
#define YYBISON_VERSION "3.8.2"
>>>>>>> f75e97fa

/* Skeleton name.  */
#define YYSKELETON_NAME "yacc.c"

/* Pure parsers.  */
#define YYPURE 2

/* Push parsers.  */
#define YYPUSH 0

/* Pull parsers.  */
#define YYPULL 1

/* Substitute the type names.  */
#define YYSTYPE         STRPARSER_STYPE
/* Substitute the variable and function names.  */
#define yyparse         strparser_parse
#define yylex           strparser_lex
#define yyerror         strparser_error
#define yydebug         strparser_debug
#define yynerrs         strparser_nerrs

/* First part of user prologue.  */

    /*
     *  strparser.y
     *
     * Copyright (C) 2010-2022 Andrea Agostini and Daniele Ghisi
     *
     * This program is free software: you can redistribute it and/or modify it
     * under the terms of the GNU General Public License
     * as published by the Free Software Foundation,
     * either version 3 of the License, or (at your option) any later version.
     * This program is distributed in the hope that it will be useful,
     * but WITHOUT ANY WARRANTY; without even the implied warranty of
     * MERCHANTABILITY or FITNESS FOR A PARTICULAR PURPOSE.
     * See the GNU General Public License for more details.
     * You should have received a copy of the GNU General Public License
     * along with this program.
     * If not, see <https://www.gnu.org/licenses/>.
     *
     */

	//#define BACH_MAX
	#ifdef BACH_MAX
    #include "strparser.h"
    #else
    #include <stdio.h>
    #define parserpost printf
    #endif
    #define YY_NO_UNISTD_H



# ifndef YY_CAST
#  ifdef __cplusplus
#   define YY_CAST(Type, Val) static_cast<Type> (Val)
#   define YY_REINTERPRET_CAST(Type, Val) reinterpret_cast<Type> (Val)
#  else
#   define YY_CAST(Type, Val) ((Type) (Val))
#   define YY_REINTERPRET_CAST(Type, Val) ((Type) (Val))
#  endif
# endif
# ifndef YY_NULLPTR
#  if defined __cplusplus
#   if 201103L <= __cplusplus
#    define YY_NULLPTR nullptr
#   else
#    define YY_NULLPTR 0
#   endif
#  else
#   define YY_NULLPTR ((void*)0)
#  endif
# endif

#include "strparser.tab.h"
/* Symbol kind.  */
enum yysymbol_kind_t
{
  YYSYMBOL_YYEMPTY = -2,
  YYSYMBOL_YYEOF = 0,                      /* "end of file"  */
  YYSYMBOL_YYerror = 1,                    /* error  */
  YYSYMBOL_YYUNDEF = 2,                    /* "invalid token"  */
  YYSYMBOL_BACH_LONG = 3,                  /* BACH_LONG  */
  YYSYMBOL_BACH_DOUBLE = 4,                /* BACH_DOUBLE  */
  YYSYMBOL_BACH_RAT = 5,                   /* BACH_RAT  */
  YYSYMBOL_BACH_PITCH = 6,                 /* BACH_PITCH  */
  YYSYMBOL_BACH_SYMBOL = 7,                /* BACH_SYMBOL  */
  YYSYMBOL_BACH_PUSH = 8,                  /* BACH_PUSH  */
  YYSYMBOL_BACH_POP = 9,                   /* BACH_POP  */
  YYSYMBOL_BACH_NULL = 10,                 /* BACH_NULL  */
  YYSYMBOL_BACH_NIL = 11,                  /* BACH_NIL  */
  YYSYMBOL_YYACCEPT = 12,                  /* $accept  */
  YYSYMBOL_sequence = 13,                  /* sequence  */
  YYSYMBOL_term = 14                       /* term  */
};
typedef enum yysymbol_kind_t yysymbol_kind_t;


/* Second part of user prologue.  */

    #include "parsers/strparser/bach_strparser_tab.h"
    #include "parsers/strparser/bach_strparser_lex.h"
    
    int yylex(YYSTYPE *yylval_param, yyscan_t myscanner);
    int yyerror(yyscan_t myscanner, t_llll **ll, t_llll_stack *stack, long *depth, char *s);
    YY_BUFFER_STATE strparser_scan_string(yyscan_t myscanner, const char *buf);
    void strparser_flush_and_delete_buffer(yyscan_t myscanner, YY_BUFFER_STATE bp);
    



#ifdef short
# undef short
#endif

/* On compilers that do not define __PTRDIFF_MAX__ etc., make sure
   <limits.h> and (if available) <stdint.h> are included
   so that the code can choose integer types of a good width.  */

#ifndef __PTRDIFF_MAX__
# include <limits.h> /* INFRINGES ON USER NAME SPACE */
# if defined __STDC_VERSION__ && 199901 <= __STDC_VERSION__
#  include <stdint.h> /* INFRINGES ON USER NAME SPACE */
#  define YY_STDINT_H
# endif
#endif

/* Narrow types that promote to a signed type and that can represent a
   signed or unsigned integer of at least N bits.  In tables they can
   save space and decrease cache pressure.  Promoting to a signed type
   helps avoid bugs in integer arithmetic.  */

#ifdef __INT_LEAST8_MAX__
typedef __INT_LEAST8_TYPE__ yytype_int8;
#elif defined YY_STDINT_H
typedef int_least8_t yytype_int8;
#else
typedef signed char yytype_int8;
#endif

#ifdef __INT_LEAST16_MAX__
typedef __INT_LEAST16_TYPE__ yytype_int16;
#elif defined YY_STDINT_H
typedef int_least16_t yytype_int16;
#else
typedef short yytype_int16;
#endif

/* Work around bug in HP-UX 11.23, which defines these macros
   incorrectly for preprocessor constants.  This workaround can likely
   be removed in 2023, as HPE has promised support for HP-UX 11.23
   (aka HP-UX 11i v2) only through the end of 2022; see Table 2 of
   <https://h20195.www2.hpe.com/V2/getpdf.aspx/4AA4-7673ENW.pdf>.  */
#ifdef __hpux
# undef UINT_LEAST8_MAX
# undef UINT_LEAST16_MAX
# define UINT_LEAST8_MAX 255
# define UINT_LEAST16_MAX 65535
#endif

#if defined __UINT_LEAST8_MAX__ && __UINT_LEAST8_MAX__ <= __INT_MAX__
typedef __UINT_LEAST8_TYPE__ yytype_uint8;
#elif (!defined __UINT_LEAST8_MAX__ && defined YY_STDINT_H \
       && UINT_LEAST8_MAX <= INT_MAX)
typedef uint_least8_t yytype_uint8;
#elif !defined __UINT_LEAST8_MAX__ && UCHAR_MAX <= INT_MAX
typedef unsigned char yytype_uint8;
#else
typedef short yytype_uint8;
#endif

#if defined __UINT_LEAST16_MAX__ && __UINT_LEAST16_MAX__ <= __INT_MAX__
typedef __UINT_LEAST16_TYPE__ yytype_uint16;
#elif (!defined __UINT_LEAST16_MAX__ && defined YY_STDINT_H \
       && UINT_LEAST16_MAX <= INT_MAX)
typedef uint_least16_t yytype_uint16;
#elif !defined __UINT_LEAST16_MAX__ && USHRT_MAX <= INT_MAX
typedef unsigned short yytype_uint16;
#else
typedef int yytype_uint16;
#endif

#ifndef YYPTRDIFF_T
# if defined __PTRDIFF_TYPE__ && defined __PTRDIFF_MAX__
#  define YYPTRDIFF_T __PTRDIFF_TYPE__
#  define YYPTRDIFF_MAXIMUM __PTRDIFF_MAX__
# elif defined PTRDIFF_MAX
#  ifndef ptrdiff_t
#   include <stddef.h> /* INFRINGES ON USER NAME SPACE */
#  endif
#  define YYPTRDIFF_T ptrdiff_t
#  define YYPTRDIFF_MAXIMUM PTRDIFF_MAX
# else
#  define YYPTRDIFF_T long
#  define YYPTRDIFF_MAXIMUM LONG_MAX
# endif
#endif

#ifndef YYSIZE_T
# ifdef __SIZE_TYPE__
#  define YYSIZE_T __SIZE_TYPE__
# elif defined size_t
#  define YYSIZE_T size_t
# elif defined __STDC_VERSION__ && 199901 <= __STDC_VERSION__
#  include <stddef.h> /* INFRINGES ON USER NAME SPACE */
#  define YYSIZE_T size_t
# else
#  define YYSIZE_T unsigned
# endif
#endif

#define YYSIZE_MAXIMUM                                  \
  YY_CAST (YYPTRDIFF_T,                                 \
           (YYPTRDIFF_MAXIMUM < YY_CAST (YYSIZE_T, -1)  \
            ? YYPTRDIFF_MAXIMUM                         \
            : YY_CAST (YYSIZE_T, -1)))

#define YYSIZEOF(X) YY_CAST (YYPTRDIFF_T, sizeof (X))


/* Stored state numbers (used for stacks). */
typedef yytype_int8 yy_state_t;

/* State numbers in computations.  */
typedef int yy_state_fast_t;

#ifndef YY_
# if defined YYENABLE_NLS && YYENABLE_NLS
#  if ENABLE_NLS
#   include <libintl.h> /* INFRINGES ON USER NAME SPACE */
#   define YY_(Msgid) dgettext ("bison-runtime", Msgid)
#  endif
# endif
# ifndef YY_
#  define YY_(Msgid) Msgid
# endif
#endif


#ifndef YY_ATTRIBUTE_PURE
# if defined __GNUC__ && 2 < __GNUC__ + (96 <= __GNUC_MINOR__)
#  define YY_ATTRIBUTE_PURE __attribute__ ((__pure__))
# else
#  define YY_ATTRIBUTE_PURE
# endif
#endif

#ifndef YY_ATTRIBUTE_UNUSED
# if defined __GNUC__ && 2 < __GNUC__ + (7 <= __GNUC_MINOR__)
#  define YY_ATTRIBUTE_UNUSED __attribute__ ((__unused__))
# else
#  define YY_ATTRIBUTE_UNUSED
# endif
#endif

/* Suppress unused-variable warnings by "using" E.  */
#if ! defined lint || defined __GNUC__
# define YY_USE(E) ((void) (E))
#else
# define YY_USE(E) /* empty */
#endif

/* Suppress an incorrect diagnostic about yylval being uninitialized.  */
#if defined __GNUC__ && ! defined __ICC && 406 <= __GNUC__ * 100 + __GNUC_MINOR__
# if __GNUC__ * 100 + __GNUC_MINOR__ < 407
#  define YY_IGNORE_MAYBE_UNINITIALIZED_BEGIN                           \
    _Pragma ("GCC diagnostic push")                                     \
    _Pragma ("GCC diagnostic ignored \"-Wuninitialized\"")
# else
#  define YY_IGNORE_MAYBE_UNINITIALIZED_BEGIN                           \
    _Pragma ("GCC diagnostic push")                                     \
    _Pragma ("GCC diagnostic ignored \"-Wuninitialized\"")              \
    _Pragma ("GCC diagnostic ignored \"-Wmaybe-uninitialized\"")
# endif
# define YY_IGNORE_MAYBE_UNINITIALIZED_END      \
    _Pragma ("GCC diagnostic pop")
#else
# define YY_INITIAL_VALUE(Value) Value
#endif
#ifndef YY_IGNORE_MAYBE_UNINITIALIZED_BEGIN
# define YY_IGNORE_MAYBE_UNINITIALIZED_BEGIN
# define YY_IGNORE_MAYBE_UNINITIALIZED_END
#endif
#ifndef YY_INITIAL_VALUE
# define YY_INITIAL_VALUE(Value) /* Nothing. */
#endif

#if defined __cplusplus && defined __GNUC__ && ! defined __ICC && 6 <= __GNUC__
# define YY_IGNORE_USELESS_CAST_BEGIN                          \
    _Pragma ("GCC diagnostic push")                            \
    _Pragma ("GCC diagnostic ignored \"-Wuseless-cast\"")
# define YY_IGNORE_USELESS_CAST_END            \
    _Pragma ("GCC diagnostic pop")
#endif
#ifndef YY_IGNORE_USELESS_CAST_BEGIN
# define YY_IGNORE_USELESS_CAST_BEGIN
# define YY_IGNORE_USELESS_CAST_END
#endif


#define YY_ASSERT(E) ((void) (0 && (E)))

#if !defined yyoverflow

/* The parser invokes alloca or malloc; define the necessary symbols.  */

# ifdef YYSTACK_USE_ALLOCA
#  if YYSTACK_USE_ALLOCA
#   ifdef __GNUC__
#    define YYSTACK_ALLOC __builtin_alloca
#   elif defined __BUILTIN_VA_ARG_INCR
#    include <alloca.h> /* INFRINGES ON USER NAME SPACE */
#   elif defined _AIX
#    define YYSTACK_ALLOC __alloca
#   elif defined _MSC_VER
#    include <malloc.h> /* INFRINGES ON USER NAME SPACE */
#    define alloca _alloca
#   else
#    define YYSTACK_ALLOC alloca
#    if ! defined _ALLOCA_H && ! defined EXIT_SUCCESS
#     include <stdlib.h> /* INFRINGES ON USER NAME SPACE */
      /* Use EXIT_SUCCESS as a witness for stdlib.h.  */
#     ifndef EXIT_SUCCESS
#      define EXIT_SUCCESS 0
#     endif
#    endif
#   endif
#  endif
# endif

# ifdef YYSTACK_ALLOC
   /* Pacify GCC's 'empty if-body' warning.  */
#  define YYSTACK_FREE(Ptr) do { /* empty */; } while (0)
#  ifndef YYSTACK_ALLOC_MAXIMUM
    /* The OS might guarantee only one guard page at the bottom of the stack,
       and a page size can be as small as 4096 bytes.  So we cannot safely
       invoke alloca (N) if N exceeds 4096.  Use a slightly smaller number
       to allow for a few compiler-allocated temporary stack slots.  */
#   define YYSTACK_ALLOC_MAXIMUM 4032 /* reasonable circa 2006 */
#  endif
# else
#  define YYSTACK_ALLOC YYMALLOC
#  define YYSTACK_FREE YYFREE
#  ifndef YYSTACK_ALLOC_MAXIMUM
#   define YYSTACK_ALLOC_MAXIMUM YYSIZE_MAXIMUM
#  endif
#  if (defined __cplusplus && ! defined EXIT_SUCCESS \
       && ! ((defined YYMALLOC || defined malloc) \
             && (defined YYFREE || defined free)))
#   include <stdlib.h> /* INFRINGES ON USER NAME SPACE */
#   ifndef EXIT_SUCCESS
#    define EXIT_SUCCESS 0
#   endif
#  endif
#  ifndef YYMALLOC
#   define YYMALLOC malloc
#   if ! defined malloc && ! defined EXIT_SUCCESS
void *malloc (YYSIZE_T); /* INFRINGES ON USER NAME SPACE */
#   endif
#  endif
#  ifndef YYFREE
#   define YYFREE free
#   if ! defined free && ! defined EXIT_SUCCESS
void free (void *); /* INFRINGES ON USER NAME SPACE */
#   endif
#  endif
# endif
#endif /* !defined yyoverflow */

#if (! defined yyoverflow \
     && (! defined __cplusplus \
         || (defined STRPARSER_STYPE_IS_TRIVIAL && STRPARSER_STYPE_IS_TRIVIAL)))

/* A type that is properly aligned for any stack member.  */
union yyalloc
{
  yy_state_t yyss_alloc;
  YYSTYPE yyvs_alloc;
};

/* The size of the maximum gap between one aligned stack and the next.  */
# define YYSTACK_GAP_MAXIMUM (YYSIZEOF (union yyalloc) - 1)

/* The size of an array large to enough to hold all stacks, each with
   N elements.  */
# define YYSTACK_BYTES(N) \
     ((N) * (YYSIZEOF (yy_state_t) + YYSIZEOF (YYSTYPE)) \
      + YYSTACK_GAP_MAXIMUM)

# define YYCOPY_NEEDED 1

/* Relocate STACK from its old location to the new one.  The
   local variables YYSIZE and YYSTACKSIZE give the old and new number of
   elements in the stack, and YYPTR gives the new location of the
   stack.  Advance YYPTR to a properly aligned location for the next
   stack.  */
# define YYSTACK_RELOCATE(Stack_alloc, Stack)                           \
    do                                                                  \
      {                                                                 \
        YYPTRDIFF_T yynewbytes;                                         \
        YYCOPY (&yyptr->Stack_alloc, Stack, yysize);                    \
        Stack = &yyptr->Stack_alloc;                                    \
        yynewbytes = yystacksize * YYSIZEOF (*Stack) + YYSTACK_GAP_MAXIMUM; \
        yyptr += yynewbytes / YYSIZEOF (*yyptr);                        \
      }                                                                 \
    while (0)

#endif

#if defined YYCOPY_NEEDED && YYCOPY_NEEDED
/* Copy COUNT objects from SRC to DST.  The source and destination do
   not overlap.  */
# ifndef YYCOPY
#  if defined __GNUC__ && 1 < __GNUC__
#   define YYCOPY(Dst, Src, Count) \
      __builtin_memcpy (Dst, Src, YY_CAST (YYSIZE_T, (Count)) * sizeof (*(Src)))
#  else
#   define YYCOPY(Dst, Src, Count)              \
      do                                        \
        {                                       \
          YYPTRDIFF_T yyi;                      \
          for (yyi = 0; yyi < (Count); yyi++)   \
            (Dst)[yyi] = (Src)[yyi];            \
        }                                       \
      while (0)
#  endif
# endif
#endif /* !YYCOPY_NEEDED */

/* YYFINAL -- State number of the termination state.  */
#define YYFINAL  2
/* YYLAST -- Last index in YYTABLE.  */
#define YYLAST   11

/* YYNTOKENS -- Number of terminals.  */
#define YYNTOKENS  12
/* YYNNTS -- Number of nonterminals.  */
#define YYNNTS  3
/* YYNRULES -- Number of rules.  */
#define YYNRULES  12
/* YYNSTATES -- Number of states.  */
#define YYNSTATES  13

/* YYMAXUTOK -- Last valid token kind.  */
#define YYMAXUTOK   266


/* YYTRANSLATE(TOKEN-NUM) -- Symbol number corresponding to TOKEN-NUM
   as returned by yylex, with out-of-bounds checking.  */
#define YYTRANSLATE(YYX)                                \
  (0 <= (YYX) && (YYX) <= YYMAXUTOK                     \
   ? YY_CAST (yysymbol_kind_t, yytranslate[YYX])        \
   : YYSYMBOL_YYUNDEF)

/* YYTRANSLATE[TOKEN-NUM] -- Symbol number corresponding to TOKEN-NUM
   as returned by yylex.  */
static const yytype_int8 yytranslate[] =
{
       0,     2,     2,     2,     2,     2,     2,     2,     2,     2,
       2,     2,     2,     2,     2,     2,     2,     2,     2,     2,
       2,     2,     2,     2,     2,     2,     2,     2,     2,     2,
       2,     2,     2,     2,     2,     2,     2,     2,     2,     2,
       2,     2,     2,     2,     2,     2,     2,     2,     2,     2,
       2,     2,     2,     2,     2,     2,     2,     2,     2,     2,
       2,     2,     2,     2,     2,     2,     2,     2,     2,     2,
       2,     2,     2,     2,     2,     2,     2,     2,     2,     2,
       2,     2,     2,     2,     2,     2,     2,     2,     2,     2,
       2,     2,     2,     2,     2,     2,     2,     2,     2,     2,
       2,     2,     2,     2,     2,     2,     2,     2,     2,     2,
       2,     2,     2,     2,     2,     2,     2,     2,     2,     2,
       2,     2,     2,     2,     2,     2,     2,     2,     2,     2,
       2,     2,     2,     2,     2,     2,     2,     2,     2,     2,
       2,     2,     2,     2,     2,     2,     2,     2,     2,     2,
       2,     2,     2,     2,     2,     2,     2,     2,     2,     2,
       2,     2,     2,     2,     2,     2,     2,     2,     2,     2,
       2,     2,     2,     2,     2,     2,     2,     2,     2,     2,
       2,     2,     2,     2,     2,     2,     2,     2,     2,     2,
       2,     2,     2,     2,     2,     2,     2,     2,     2,     2,
       2,     2,     2,     2,     2,     2,     2,     2,     2,     2,
       2,     2,     2,     2,     2,     2,     2,     2,     2,     2,
       2,     2,     2,     2,     2,     2,     2,     2,     2,     2,
       2,     2,     2,     2,     2,     2,     2,     2,     2,     2,
       2,     2,     2,     2,     2,     2,     2,     2,     2,     2,
       2,     2,     2,     2,     2,     2,     1,     2,     3,     4,
       5,     6,     7,     8,     9,    10,    11
};

#if STRPARSER_DEBUG
/* YYRLINE[YYN] -- Source line where rule number YYN was defined.  */
static const yytype_int8 yyrline[] =
{
       0,    87,    87,    88,    91,    94,    97,   100,   104,   107,
     109,   112,   119
};
#endif

/** Accessing symbol of state STATE.  */
#define YY_ACCESSING_SYMBOL(State) YY_CAST (yysymbol_kind_t, yystos[State])

#if STRPARSER_DEBUG || 0
/* The user-facing name of the symbol whose (internal) number is
   YYSYMBOL.  No bounds checking.  */
static const char *yysymbol_name (yysymbol_kind_t yysymbol) YY_ATTRIBUTE_UNUSED;

/* YYTNAME[SYMBOL-NUM] -- String name of the symbol SYMBOL-NUM.
   First, the terminals, then, starting at YYNTOKENS, nonterminals.  */
static const char *const yytname[] =
{
  "\"end of file\"", "error", "\"invalid token\"", "BACH_LONG",
  "BACH_DOUBLE", "BACH_RAT", "BACH_PITCH", "BACH_SYMBOL", "BACH_PUSH",
  "BACH_POP", "BACH_NULL", "BACH_NIL", "$accept", "sequence", "term", YY_NULLPTR
};

static const char *
yysymbol_name (yysymbol_kind_t yysymbol)
{
  return yytname[yysymbol];
}
#endif

#define YYPACT_NINF (-1)

#define yypact_value_is_default(Yyn) \
  ((Yyn) == YYPACT_NINF)

#define YYTABLE_NINF (-1)

#define yytable_value_is_error(Yyn) \
  0

/* YYPACT[STATE-NUM] -- Index in YYTABLE of the portion describing
   STATE-NUM.  */
static const yytype_int8 yypact[] =
{
      -1,     0,    -1,    -1,    -1,    -1,    -1,    -1,    -1,    -1,
      -1,    -1,    -1
};

/* YYDEFACT[STATE-NUM] -- Default reduction number in state STATE-NUM.
   Performed when YYTABLE does not specify something else to do.  Zero
   means the default is an error.  */
static const yytype_int8 yydefact[] =
{
       2,     0,     1,     4,     5,     6,     7,     8,    11,    12,
       9,    10,     3
};

/* YYPGOTO[NTERM-NUM].  */
static const yytype_int8 yypgoto[] =
{
      -1,    -1,    -1
};

/* YYDEFGOTO[NTERM-NUM].  */
static const yytype_int8 yydefgoto[] =
{
       0,     1,    12
};

/* YYTABLE[YYPACT[STATE-NUM]] -- What to do in state STATE-NUM.  If
   positive, shift that token.  If negative, reduce the rule whose
   number is the opposite.  If YYTABLE_NINF, syntax error.  */
static const yytype_int8 yytable[] =
{
       2,     0,     0,     3,     4,     5,     6,     7,     8,     9,
      10,    11
};

static const yytype_int8 yycheck[] =
{
       0,    -1,    -1,     3,     4,     5,     6,     7,     8,     9,
      10,    11
};

/* YYSTOS[STATE-NUM] -- The symbol kind of the accessing symbol of
   state STATE-NUM.  */
static const yytype_int8 yystos[] =
{
       0,    13,     0,     3,     4,     5,     6,     7,     8,     9,
      10,    11,    14
};

/* YYR1[RULE-NUM] -- Symbol kind of the left-hand side of rule RULE-NUM.  */
static const yytype_int8 yyr1[] =
{
       0,    12,    13,    13,    14,    14,    14,    14,    14,    14,
      14,    14,    14
};

/* YYR2[RULE-NUM] -- Number of symbols on the right-hand side of rule RULE-NUM.  */
static const yytype_int8 yyr2[] =
{
       0,     2,     0,     2,     1,     1,     1,     1,     1,     1,
       1,     1,     1
};


enum { YYENOMEM = -2 };

#define yyerrok         (yyerrstatus = 0)
#define yyclearin       (yychar = STRPARSER_EMPTY)

#define YYACCEPT        goto yyacceptlab
#define YYABORT         goto yyabortlab
#define YYERROR         goto yyerrorlab
#define YYNOMEM         goto yyexhaustedlab


#define YYRECOVERING()  (!!yyerrstatus)

#define YYBACKUP(Token, Value)                                    \
  do                                                              \
    if (yychar == STRPARSER_EMPTY)                                        \
      {                                                           \
        yychar = (Token);                                         \
        yylval = (Value);                                         \
        YYPOPSTACK (yylen);                                       \
        yystate = *yyssp;                                         \
        goto yybackup;                                            \
      }                                                           \
    else                                                          \
      {                                                           \
        yyerror (scanner, ll, stack, depth, YY_("syntax error: cannot back up")); \
        YYERROR;                                                  \
      }                                                           \
  while (0)

/* Backward compatibility with an undocumented macro.
   Use STRPARSER_error or STRPARSER_UNDEF. */
#define YYERRCODE STRPARSER_UNDEF


/* Enable debugging if requested.  */
#if STRPARSER_DEBUG

# ifndef YYFPRINTF
#  include <stdio.h> /* INFRINGES ON USER NAME SPACE */
#  define YYFPRINTF fprintf
# endif

# define YYDPRINTF(Args)                        \
do {                                            \
  if (yydebug)                                  \
    YYFPRINTF Args;                             \
} while (0)




# define YY_SYMBOL_PRINT(Title, Kind, Value, Location)                    \
do {                                                                      \
  if (yydebug)                                                            \
    {                                                                     \
      YYFPRINTF (stderr, "%s ", Title);                                   \
      yy_symbol_print (stderr,                                            \
                  Kind, Value, scanner, ll, stack, depth); \
      YYFPRINTF (stderr, "\n");                                           \
    }                                                                     \
} while (0)


/*-----------------------------------.
| Print this symbol's value on YYO.  |
`-----------------------------------*/

static void
yy_symbol_value_print (FILE *yyo,
                       yysymbol_kind_t yykind, YYSTYPE const * const yyvaluep, void *scanner, t_llll **ll, t_llll_stack *stack, long *depth)
{
  FILE *yyoutput = yyo;
  YY_USE (yyoutput);
  YY_USE (scanner);
  YY_USE (ll);
  YY_USE (stack);
  YY_USE (depth);
  if (!yyvaluep)
    return;
  YY_IGNORE_MAYBE_UNINITIALIZED_BEGIN
  YY_USE (yykind);
  YY_IGNORE_MAYBE_UNINITIALIZED_END
}


/*---------------------------.
| Print this symbol on YYO.  |
`---------------------------*/

static void
yy_symbol_print (FILE *yyo,
                 yysymbol_kind_t yykind, YYSTYPE const * const yyvaluep, void *scanner, t_llll **ll, t_llll_stack *stack, long *depth)
{
  YYFPRINTF (yyo, "%s %s (",
             yykind < YYNTOKENS ? "token" : "nterm", yysymbol_name (yykind));

  yy_symbol_value_print (yyo, yykind, yyvaluep, scanner, ll, stack, depth);
  YYFPRINTF (yyo, ")");
}

/*------------------------------------------------------------------.
| yy_stack_print -- Print the state stack from its BOTTOM up to its |
| TOP (included).                                                   |
`------------------------------------------------------------------*/

static void
yy_stack_print (yy_state_t *yybottom, yy_state_t *yytop)
{
  YYFPRINTF (stderr, "Stack now");
  for (; yybottom <= yytop; yybottom++)
    {
      int yybot = *yybottom;
      YYFPRINTF (stderr, " %d", yybot);
    }
  YYFPRINTF (stderr, "\n");
}

# define YY_STACK_PRINT(Bottom, Top)                            \
do {                                                            \
  if (yydebug)                                                  \
    yy_stack_print ((Bottom), (Top));                           \
} while (0)


/*------------------------------------------------.
| Report that the YYRULE is going to be reduced.  |
`------------------------------------------------*/

static void
yy_reduce_print (yy_state_t *yyssp, YYSTYPE *yyvsp,
                 int yyrule, void *scanner, t_llll **ll, t_llll_stack *stack, long *depth)
{
  int yylno = yyrline[yyrule];
  int yynrhs = yyr2[yyrule];
  int yyi;
  YYFPRINTF (stderr, "Reducing stack by rule %d (line %d):\n",
             yyrule - 1, yylno);
  /* The symbols being reduced.  */
  for (yyi = 0; yyi < yynrhs; yyi++)
    {
      YYFPRINTF (stderr, "   $%d = ", yyi + 1);
      yy_symbol_print (stderr,
                       YY_ACCESSING_SYMBOL (+yyssp[yyi + 1 - yynrhs]),
                       &yyvsp[(yyi + 1) - (yynrhs)], scanner, ll, stack, depth);
      YYFPRINTF (stderr, "\n");
    }
}

# define YY_REDUCE_PRINT(Rule)          \
do {                                    \
  if (yydebug)                          \
    yy_reduce_print (yyssp, yyvsp, Rule, scanner, ll, stack, depth); \
} while (0)

/* Nonzero means print parse trace.  It is left uninitialized so that
   multiple parsers can coexist.  */
int yydebug;
#else /* !STRPARSER_DEBUG */
# define YYDPRINTF(Args) ((void) 0)
# define YY_SYMBOL_PRINT(Title, Kind, Value, Location)
# define YY_STACK_PRINT(Bottom, Top)
# define YY_REDUCE_PRINT(Rule)
#endif /* !STRPARSER_DEBUG */


/* YYINITDEPTH -- initial size of the parser's stacks.  */
#ifndef YYINITDEPTH
# define YYINITDEPTH 200
#endif

/* YYMAXDEPTH -- maximum size the stacks can grow to (effective only
   if the built-in stack extension method is used).

   Do not make this value too large; the results are undefined if
   YYSTACK_ALLOC_MAXIMUM < YYSTACK_BYTES (YYMAXDEPTH)
   evaluated with infinite-precision integer arithmetic.  */

#ifndef YYMAXDEPTH
# define YYMAXDEPTH 10000
#endif






/*-----------------------------------------------.
| Release the memory associated to this symbol.  |
`-----------------------------------------------*/

static void
yydestruct (const char *yymsg,
            yysymbol_kind_t yykind, YYSTYPE *yyvaluep, void *scanner, t_llll **ll, t_llll_stack *stack, long *depth)
{
  YY_USE (yyvaluep);
  YY_USE (scanner);
  YY_USE (ll);
  YY_USE (stack);
  YY_USE (depth);
  if (!yymsg)
    yymsg = "Deleting";
  YY_SYMBOL_PRINT (yymsg, yykind, yyvaluep, yylocationp);

  YY_IGNORE_MAYBE_UNINITIALIZED_BEGIN
  YY_USE (yykind);
  YY_IGNORE_MAYBE_UNINITIALIZED_END
}






/*----------.
| yyparse.  |
`----------*/

int
yyparse (void *scanner, t_llll **ll, t_llll_stack *stack, long *depth)
{
/* Lookahead token kind.  */
int yychar;


/* The semantic value of the lookahead symbol.  */
/* Default value used for initialization, for pacifying older GCCs
   or non-GCC compilers.  */
YY_INITIAL_VALUE (static YYSTYPE yyval_default;)
YYSTYPE yylval YY_INITIAL_VALUE (= yyval_default);

    /* Number of syntax errors so far.  */
    int yynerrs = 0;

    yy_state_fast_t yystate = 0;
    /* Number of tokens to shift before error messages enabled.  */
    int yyerrstatus = 0;

    /* Refer to the stacks through separate pointers, to allow yyoverflow
       to reallocate them elsewhere.  */

    /* Their size.  */
    YYPTRDIFF_T yystacksize = YYINITDEPTH;

    /* The state stack: array, bottom, top.  */
    yy_state_t yyssa[YYINITDEPTH];
    yy_state_t *yyss = yyssa;
    yy_state_t *yyssp = yyss;

    /* The semantic value stack: array, bottom, top.  */
    YYSTYPE yyvsa[YYINITDEPTH];
    YYSTYPE *yyvs = yyvsa;
    YYSTYPE *yyvsp = yyvs;

  int yyn;
  /* The return value of yyparse.  */
  int yyresult;
  /* Lookahead symbol kind.  */
  yysymbol_kind_t yytoken = YYSYMBOL_YYEMPTY;
  /* The variables used to return semantic value and location from the
     action routines.  */
  YYSTYPE yyval;



#define YYPOPSTACK(N)   (yyvsp -= (N), yyssp -= (N))

  /* The number of symbols on the RHS of the reduced rule.
     Keep to zero when no symbol should be popped.  */
  int yylen = 0;

  YYDPRINTF ((stderr, "Starting parse\n"));

  yychar = STRPARSER_EMPTY; /* Cause a token to be read.  */

  goto yysetstate;


/*------------------------------------------------------------.
| yynewstate -- push a new state, which is found in yystate.  |
`------------------------------------------------------------*/
yynewstate:
  /* In all cases, when you get here, the value and location stacks
     have just been pushed.  So pushing a state here evens the stacks.  */
  yyssp++;


/*--------------------------------------------------------------------.
| yysetstate -- set current state (the top of the stack) to yystate.  |
`--------------------------------------------------------------------*/
yysetstate:
  YYDPRINTF ((stderr, "Entering state %d\n", yystate));
  YY_ASSERT (0 <= yystate && yystate < YYNSTATES);
  YY_IGNORE_USELESS_CAST_BEGIN
  *yyssp = YY_CAST (yy_state_t, yystate);
  YY_IGNORE_USELESS_CAST_END
  YY_STACK_PRINT (yyss, yyssp);

  if (yyss + yystacksize - 1 <= yyssp)
#if !defined yyoverflow && !defined YYSTACK_RELOCATE
    YYNOMEM;
#else
    {
      /* Get the current used size of the three stacks, in elements.  */
      YYPTRDIFF_T yysize = yyssp - yyss + 1;

# if defined yyoverflow
      {
        /* Give user a chance to reallocate the stack.  Use copies of
           these so that the &'s don't force the real ones into
           memory.  */
        yy_state_t *yyss1 = yyss;
        YYSTYPE *yyvs1 = yyvs;

        /* Each stack pointer address is followed by the size of the
           data in use in that stack, in bytes.  This used to be a
           conditional around just the two extra args, but that might
           be undefined if yyoverflow is a macro.  */
        yyoverflow (YY_("memory exhausted"),
                    &yyss1, yysize * YYSIZEOF (*yyssp),
                    &yyvs1, yysize * YYSIZEOF (*yyvsp),
                    &yystacksize);
        yyss = yyss1;
        yyvs = yyvs1;
      }
# else /* defined YYSTACK_RELOCATE */
      /* Extend the stack our own way.  */
      if (YYMAXDEPTH <= yystacksize)
        YYNOMEM;
      yystacksize *= 2;
      if (YYMAXDEPTH < yystacksize)
        yystacksize = YYMAXDEPTH;

      {
        yy_state_t *yyss1 = yyss;
        union yyalloc *yyptr =
          YY_CAST (union yyalloc *,
                   YYSTACK_ALLOC (YY_CAST (YYSIZE_T, YYSTACK_BYTES (yystacksize))));
        if (! yyptr)
          YYNOMEM;
        YYSTACK_RELOCATE (yyss_alloc, yyss);
        YYSTACK_RELOCATE (yyvs_alloc, yyvs);
#  undef YYSTACK_RELOCATE
        if (yyss1 != yyssa)
          YYSTACK_FREE (yyss1);
      }
# endif

      yyssp = yyss + yysize - 1;
      yyvsp = yyvs + yysize - 1;

      YY_IGNORE_USELESS_CAST_BEGIN
      YYDPRINTF ((stderr, "Stack size increased to %ld\n",
                  YY_CAST (long, yystacksize)));
      YY_IGNORE_USELESS_CAST_END

      if (yyss + yystacksize - 1 <= yyssp)
        YYABORT;
    }
#endif /* !defined yyoverflow && !defined YYSTACK_RELOCATE */


  if (yystate == YYFINAL)
    YYACCEPT;

  goto yybackup;


/*-----------.
| yybackup.  |
`-----------*/
yybackup:
  /* Do appropriate processing given the current state.  Read a
     lookahead token if we need one and don't already have one.  */

  /* First try to decide what to do without reference to lookahead token.  */
  yyn = yypact[yystate];
  if (yypact_value_is_default (yyn))
    goto yydefault;

  /* Not known => get a lookahead token if don't already have one.  */

  /* YYCHAR is either empty, or end-of-input, or a valid lookahead.  */
  if (yychar == STRPARSER_EMPTY)
    {
      YYDPRINTF ((stderr, "Reading a token\n"));
      yychar = yylex (&yylval, scanner);
    }

  if (yychar <= STRPARSER_EOF)
    {
      yychar = STRPARSER_EOF;
      yytoken = YYSYMBOL_YYEOF;
      YYDPRINTF ((stderr, "Now at end of input.\n"));
    }
  else if (yychar == STRPARSER_error)
    {
      /* The scanner already issued an error message, process directly
         to error recovery.  But do not keep the error token as
         lookahead, it is too special and may lead us to an endless
         loop in error recovery. */
      yychar = STRPARSER_UNDEF;
      yytoken = YYSYMBOL_YYerror;
      goto yyerrlab1;
    }
  else
    {
      yytoken = YYTRANSLATE (yychar);
      YY_SYMBOL_PRINT ("Next token is", yytoken, &yylval, &yylloc);
    }

  /* If the proper action on seeing token YYTOKEN is to reduce or to
     detect an error, take that action.  */
  yyn += yytoken;
  if (yyn < 0 || YYLAST < yyn || yycheck[yyn] != yytoken)
    goto yydefault;
  yyn = yytable[yyn];
  if (yyn <= 0)
    {
      if (yytable_value_is_error (yyn))
        goto yyerrlab;
      yyn = -yyn;
      goto yyreduce;
    }

  /* Count tokens shifted since error; after three, turn off error
     status.  */
  if (yyerrstatus)
    yyerrstatus--;

  /* Shift the lookahead token.  */
  YY_SYMBOL_PRINT ("Shifting", yytoken, &yylval, &yylloc);
  yystate = yyn;
  YY_IGNORE_MAYBE_UNINITIALIZED_BEGIN
  *++yyvsp = yylval;
  YY_IGNORE_MAYBE_UNINITIALIZED_END

  /* Discard the shifted token.  */
  yychar = STRPARSER_EMPTY;
  goto yynewstate;


/*-----------------------------------------------------------.
| yydefault -- do the default action for the current state.  |
`-----------------------------------------------------------*/
yydefault:
  yyn = yydefact[yystate];
  if (yyn == 0)
    goto yyerrlab;
  goto yyreduce;


/*-----------------------------.
| yyreduce -- do a reduction.  |
`-----------------------------*/
yyreduce:
  /* yyn is the number of a rule to reduce with.  */
  yylen = yyr2[yyn];

  /* If YYLEN is nonzero, implement the default value of the action:
     '$$ = $1'.

     Otherwise, the following line sets YYVAL to garbage.
     This behavior is undocumented and Bison
     users should not rely upon it.  Assigning to YYVAL
     unconditionally makes the parser a bit smaller, and it avoids a
     GCC warning that YYVAL may be used uninitialized.  */
  yyval = yyvsp[1-yylen];


  YY_REDUCE_PRINT (yyn);
  switch (yyn)
    {
  case 4: /* term: BACH_LONG  */
                {
	llll_appendlong(*ll, (yyvsp[0].l));
	parserpost("parse: BACH_LONG %ld", (yyvsp[0].l));
}
    break;

  case 5: /* term: BACH_DOUBLE  */
                {
	llll_appenddouble(*ll, (yyvsp[0].d));
	parserpost("parse: BACH_DOUBLE %lf", (yyvsp[0].d));
}
    break;

  case 6: /* term: BACH_RAT  */
             {
	llll_appendrat(*ll, (yyvsp[0].r));
	parserpost("parse: BACH_RAT %ld/%ld", (yyvsp[0].r).num(), (yyvsp[0].r).den());
}
    break;

  case 7: /* term: BACH_PITCH  */
               {
	llll_appendpitch(*ll, (yyvsp[0].p));
	parserpost("parse: degree: %c%d+%d/%d", 
		t_pitch::degree2name[(yyvsp[0].p).degree()], (yyvsp[0].p).octave(), (yyvsp[0].p).alter().num(), (yyvsp[0].p).alter().den());
}
    break;

  case 8: /* term: BACH_SYMBOL  */
                {
	llll_appendsym(*ll, (yyvsp[0].sym));
	parserpost("parse: BACH_SYMBOL %s", (yyvsp[0].sym)->s_name);
}
    break;

  case 9: /* term: BACH_NULL  */
              {
    parserpost("parse: NULL");
}
    break;

  case 10: /* term: BACH_NIL  */
             {
	llll_appendllll(*ll, llll_get());
    parserpost("parse: NIL");
}
    break;

  case 11: /* term: BACH_PUSH  */
              {
	(*depth)++;
	t_llll *newll = llll_get();
	llll_appendllll(*ll, newll, 0, WHITENULL_llll);
	llll_stack_push(stack, *ll);
	*ll = newll;
	parserpost("parse: BACH_PUSH");
}
    break;

  case 12: /* term: BACH_POP  */
             {
	(*depth)--;
	if (*depth > 0) {
		t_llll *parent = (t_llll *) llll_stack_pop(stack);
		if (parent->l_depth <= (*ll)->l_depth)
			parent->l_depth = 1 + (*ll)->l_depth;
		*ll = parent;
	} else
		YYERROR;
	parserpost("parse: BACH_POP");
}
    break;



      default: break;
    }
  /* User semantic actions sometimes alter yychar, and that requires
     that yytoken be updated with the new translation.  We take the
     approach of translating immediately before every use of yytoken.
     One alternative is translating here after every semantic action,
     but that translation would be missed if the semantic action invokes
     YYABORT, YYACCEPT, or YYERROR immediately after altering yychar or
     if it invokes YYBACKUP.  In the case of YYABORT or YYACCEPT, an
     incorrect destructor might then be invoked immediately.  In the
     case of YYERROR or YYBACKUP, subsequent parser actions might lead
     to an incorrect destructor call or verbose syntax error message
     before the lookahead is translated.  */
  YY_SYMBOL_PRINT ("-> $$ =", YY_CAST (yysymbol_kind_t, yyr1[yyn]), &yyval, &yyloc);

  YYPOPSTACK (yylen);
  yylen = 0;

  *++yyvsp = yyval;

  /* Now 'shift' the result of the reduction.  Determine what state
     that goes to, based on the state we popped back to and the rule
     number reduced by.  */
  {
    const int yylhs = yyr1[yyn] - YYNTOKENS;
    const int yyi = yypgoto[yylhs] + *yyssp;
    yystate = (0 <= yyi && yyi <= YYLAST && yycheck[yyi] == *yyssp
               ? yytable[yyi]
               : yydefgoto[yylhs]);
  }

  goto yynewstate;


/*--------------------------------------.
| yyerrlab -- here on detecting error.  |
`--------------------------------------*/
yyerrlab:
  /* Make sure we have latest lookahead translation.  See comments at
     user semantic actions for why this is necessary.  */
  yytoken = yychar == STRPARSER_EMPTY ? YYSYMBOL_YYEMPTY : YYTRANSLATE (yychar);
  /* If not already recovering from an error, report this error.  */
  if (!yyerrstatus)
    {
      ++yynerrs;
      yyerror (scanner, ll, stack, depth, YY_("syntax error"));
    }

  if (yyerrstatus == 3)
    {
      /* If just tried and failed to reuse lookahead token after an
         error, discard it.  */

      if (yychar <= STRPARSER_EOF)
        {
          /* Return failure if at end of input.  */
          if (yychar == STRPARSER_EOF)
            YYABORT;
        }
      else
        {
          yydestruct ("Error: discarding",
                      yytoken, &yylval, scanner, ll, stack, depth);
          yychar = STRPARSER_EMPTY;
        }
    }

  /* Else will try to reuse lookahead token after shifting the error
     token.  */
  goto yyerrlab1;


/*---------------------------------------------------.
| yyerrorlab -- error raised explicitly by YYERROR.  |
`---------------------------------------------------*/
yyerrorlab:
  /* Pacify compilers when the user code never invokes YYERROR and the
     label yyerrorlab therefore never appears in user code.  */
  if (0)
    YYERROR;
  ++yynerrs;

  /* Do not reclaim the symbols of the rule whose action triggered
     this YYERROR.  */
  YYPOPSTACK (yylen);
  yylen = 0;
  YY_STACK_PRINT (yyss, yyssp);
  yystate = *yyssp;
  goto yyerrlab1;


/*-------------------------------------------------------------.
| yyerrlab1 -- common code for both syntax error and YYERROR.  |
`-------------------------------------------------------------*/
yyerrlab1:
  yyerrstatus = 3;      /* Each real token shifted decrements this.  */

  /* Pop stack until we find a state that shifts the error token.  */
  for (;;)
    {
      yyn = yypact[yystate];
      if (!yypact_value_is_default (yyn))
        {
          yyn += YYSYMBOL_YYerror;
          if (0 <= yyn && yyn <= YYLAST && yycheck[yyn] == YYSYMBOL_YYerror)
            {
              yyn = yytable[yyn];
              if (0 < yyn)
                break;
            }
        }

      /* Pop the current state because it cannot handle the error token.  */
      if (yyssp == yyss)
        YYABORT;


      yydestruct ("Error: popping",
                  YY_ACCESSING_SYMBOL (yystate), yyvsp, scanner, ll, stack, depth);
      YYPOPSTACK (1);
      yystate = *yyssp;
      YY_STACK_PRINT (yyss, yyssp);
    }

  YY_IGNORE_MAYBE_UNINITIALIZED_BEGIN
  *++yyvsp = yylval;
  YY_IGNORE_MAYBE_UNINITIALIZED_END


  /* Shift the error token.  */
  YY_SYMBOL_PRINT ("Shifting", YY_ACCESSING_SYMBOL (yyn), yyvsp, yylsp);

  yystate = yyn;
  goto yynewstate;


/*-------------------------------------.
| yyacceptlab -- YYACCEPT comes here.  |
`-------------------------------------*/
yyacceptlab:
  yyresult = 0;
  goto yyreturnlab;


/*-----------------------------------.
| yyabortlab -- YYABORT comes here.  |
`-----------------------------------*/
yyabortlab:
  yyresult = 1;
  goto yyreturnlab;


/*-----------------------------------------------------------.
| yyexhaustedlab -- YYNOMEM (memory exhaustion) comes here.  |
`-----------------------------------------------------------*/
yyexhaustedlab:
  yyerror (scanner, ll, stack, depth, YY_("memory exhausted"));
  yyresult = 2;
  goto yyreturnlab;


/*----------------------------------------------------------.
| yyreturnlab -- parsing is finished, clean up and return.  |
`----------------------------------------------------------*/
yyreturnlab:
  if (yychar != STRPARSER_EMPTY)
    {
      /* Make sure we have latest lookahead translation.  See comments at
         user semantic actions for why this is necessary.  */
      yytoken = YYTRANSLATE (yychar);
      yydestruct ("Cleanup: discarding lookahead",
                  yytoken, &yylval, scanner, ll, stack, depth);
    }
  /* Do not reclaim the symbols of the rule whose action triggered
     this YYABORT or YYACCEPT.  */
  YYPOPSTACK (yylen);
  YY_STACK_PRINT (yyss, yyssp);
  while (yyssp != yyss)
    {
      yydestruct ("Cleanup: popping",
                  YY_ACCESSING_SYMBOL (+*yyssp), yyvsp, scanner, ll, stack, depth);
      YYPOPSTACK (1);
    }
#ifndef yyoverflow
  if (yyss != yyssa)
    YYSTACK_FREE (yyss);
#endif

  return yyresult;
}



void t_strParser::parse(const char *buf, t_llll **ll, t_llll_stack *stack, long *depth)
{
    parserpost("strparser: parsing %s", buf);
    if (!big) {
        YY_BUFFER_STATE bp;
        bp = strparser_scan_string((yyscan_t) this, buf);
        strparser_parse((yyscan_t) this, ll, stack, depth);
        reset();
    } else {
        yyscan_t myscanner;
        YY_BUFFER_STATE bp;
        strparser_lex_init(&myscanner);
        ((t_strParser *) myscanner)->makeBig();
        ((t_strParser *) myscanner)->setStartCondition(startCondition);
        bp = strparser_scan_string(myscanner, buf);
        strparser_parse(myscanner, ll, stack, depth);
        strparser_flush_and_delete_buffer(myscanner, bp);
        strparser_lex_destroy(myscanner);
    }
}


#ifndef BACH_MAX
int main(int argc, char **argv)
{
    int result = scrisp_parse("(1+2*3)*(4+5) ");
    
    printf("result: %d\n", result);
    return 0;
}
#endif

int yyerror(void *dummy, t_llll **ll, t_llll_stack *stack, long *depth, char *s)
{
    parserpost("error: %s\n", s);
    return 0;
}<|MERGE_RESOLUTION|>--- conflicted
+++ resolved
@@ -1,8 +1,4 @@
-<<<<<<< HEAD
 /* A Bison parser, made by GNU Bison 3.7.6.  */
-=======
-/* A Bison parser, made by GNU Bison 3.8.2.  */
->>>>>>> f75e97fa
 
 /* Bison implementation for Yacc-like parsers in C
 
@@ -50,17 +46,10 @@
    USER NAME SPACE" below.  */
 
 /* Identify Bison output, and Bison version.  */
-<<<<<<< HEAD
 #define YYBISON 30706
 
 /* Bison version string.  */
 #define YYBISON_VERSION "3.7.6"
-=======
-#define YYBISON 30802
-
-/* Bison version string.  */
-#define YYBISON_VERSION "3.8.2"
->>>>>>> f75e97fa
 
 /* Skeleton name.  */
 #define YYSKELETON_NAME "yacc.c"
@@ -324,18 +313,12 @@
 # define YY_USE(E) /* empty */
 #endif
 
+#if defined __GNUC__ && ! defined __ICC && 407 <= __GNUC__ * 100 + __GNUC_MINOR__
 /* Suppress an incorrect diagnostic about yylval being uninitialized.  */
-#if defined __GNUC__ && ! defined __ICC && 406 <= __GNUC__ * 100 + __GNUC_MINOR__
-# if __GNUC__ * 100 + __GNUC_MINOR__ < 407
-#  define YY_IGNORE_MAYBE_UNINITIALIZED_BEGIN                           \
-    _Pragma ("GCC diagnostic push")                                     \
-    _Pragma ("GCC diagnostic ignored \"-Wuninitialized\"")
-# else
-#  define YY_IGNORE_MAYBE_UNINITIALIZED_BEGIN                           \
+# define YY_IGNORE_MAYBE_UNINITIALIZED_BEGIN                            \
     _Pragma ("GCC diagnostic push")                                     \
     _Pragma ("GCC diagnostic ignored \"-Wuninitialized\"")              \
     _Pragma ("GCC diagnostic ignored \"-Wmaybe-uninitialized\"")
-# endif
 # define YY_IGNORE_MAYBE_UNINITIALIZED_END      \
     _Pragma ("GCC diagnostic pop")
 #else
@@ -550,7 +533,7 @@
 };
 
 #if STRPARSER_DEBUG
-/* YYRLINE[YYN] -- Source line where rule number YYN was defined.  */
+  /* YYRLINE[YYN] -- Source line where rule number YYN was defined.  */
 static const yytype_int8 yyrline[] =
 {
        0,    87,    87,    88,    91,    94,    97,   100,   104,   107,
@@ -582,6 +565,16 @@
 }
 #endif
 
+#ifdef YYPRINT
+/* YYTOKNUM[NUM] -- (External) token number corresponding to the
+   (internal) symbol number NUM (which must be that of a token).  */
+static const yytype_int16 yytoknum[] =
+{
+       0,   256,   257,   258,   259,   260,   261,   262,   263,   264,
+     265,   266
+};
+#endif
+
 #define YYPACT_NINF (-1)
 
 #define yypact_value_is_default(Yyn) \
@@ -592,38 +585,38 @@
 #define yytable_value_is_error(Yyn) \
   0
 
-/* YYPACT[STATE-NUM] -- Index in YYTABLE of the portion describing
-   STATE-NUM.  */
+  /* YYPACT[STATE-NUM] -- Index in YYTABLE of the portion describing
+     STATE-NUM.  */
 static const yytype_int8 yypact[] =
 {
       -1,     0,    -1,    -1,    -1,    -1,    -1,    -1,    -1,    -1,
       -1,    -1,    -1
 };
 
-/* YYDEFACT[STATE-NUM] -- Default reduction number in state STATE-NUM.
-   Performed when YYTABLE does not specify something else to do.  Zero
-   means the default is an error.  */
+  /* YYDEFACT[STATE-NUM] -- Default reduction number in state STATE-NUM.
+     Performed when YYTABLE does not specify something else to do.  Zero
+     means the default is an error.  */
 static const yytype_int8 yydefact[] =
 {
        2,     0,     1,     4,     5,     6,     7,     8,    11,    12,
        9,    10,     3
 };
 
-/* YYPGOTO[NTERM-NUM].  */
+  /* YYPGOTO[NTERM-NUM].  */
 static const yytype_int8 yypgoto[] =
 {
       -1,    -1,    -1
 };
 
-/* YYDEFGOTO[NTERM-NUM].  */
+  /* YYDEFGOTO[NTERM-NUM].  */
 static const yytype_int8 yydefgoto[] =
 {
        0,     1,    12
 };
 
-/* YYTABLE[YYPACT[STATE-NUM]] -- What to do in state STATE-NUM.  If
-   positive, shift that token.  If negative, reduce the rule whose
-   number is the opposite.  If YYTABLE_NINF, syntax error.  */
+  /* YYTABLE[YYPACT[STATE-NUM]] -- What to do in state STATE-NUM.  If
+     positive, shift that token.  If negative, reduce the rule whose
+     number is the opposite.  If YYTABLE_NINF, syntax error.  */
 static const yytype_int8 yytable[] =
 {
        2,     0,     0,     3,     4,     5,     6,     7,     8,     9,
@@ -636,22 +629,22 @@
       10,    11
 };
 
-/* YYSTOS[STATE-NUM] -- The symbol kind of the accessing symbol of
-   state STATE-NUM.  */
+  /* YYSTOS[STATE-NUM] -- The (internal number of the) accessing
+     symbol of state STATE-NUM.  */
 static const yytype_int8 yystos[] =
 {
        0,    13,     0,     3,     4,     5,     6,     7,     8,     9,
       10,    11,    14
 };
 
-/* YYR1[RULE-NUM] -- Symbol kind of the left-hand side of rule RULE-NUM.  */
+  /* YYR1[YYN] -- Symbol number of symbol that rule YYN derives.  */
 static const yytype_int8 yyr1[] =
 {
        0,    12,    13,    13,    14,    14,    14,    14,    14,    14,
       14,    14,    14
 };
 
-/* YYR2[RULE-NUM] -- Number of symbols on the right-hand side of rule RULE-NUM.  */
+  /* YYR2[YYN] -- Number of symbols on the right hand side of rule YYN.  */
 static const yytype_int8 yyr2[] =
 {
        0,     2,     0,     2,     1,     1,     1,     1,     1,     1,
@@ -667,7 +660,6 @@
 #define YYACCEPT        goto yyacceptlab
 #define YYABORT         goto yyabortlab
 #define YYERROR         goto yyerrorlab
-#define YYNOMEM         goto yyexhaustedlab
 
 
 #define YYRECOVERING()  (!!yyerrstatus)
@@ -708,7 +700,10 @@
     YYFPRINTF Args;                             \
 } while (0)
 
-
+/* This macro is provided for backward compatibility. */
+# ifndef YY_LOCATION_PRINT
+#  define YY_LOCATION_PRINT(File, Loc) ((void) 0)
+# endif
 
 
 # define YY_SYMBOL_PRINT(Title, Kind, Value, Location)                    \
@@ -739,6 +734,10 @@
   YY_USE (depth);
   if (!yyvaluep)
     return;
+# ifdef YYPRINT
+  if (yykind < YYNTOKENS)
+    YYPRINT (yyo, yytoknum[yykind], *yyvaluep);
+# endif
   YY_IGNORE_MAYBE_UNINITIALIZED_BEGIN
   YY_USE (yykind);
   YY_IGNORE_MAYBE_UNINITIALIZED_END
@@ -933,7 +932,6 @@
   YYDPRINTF ((stderr, "Starting parse\n"));
 
   yychar = STRPARSER_EMPTY; /* Cause a token to be read.  */
-
   goto yysetstate;
 
 
@@ -959,7 +957,7 @@
 
   if (yyss + yystacksize - 1 <= yyssp)
 #if !defined yyoverflow && !defined YYSTACK_RELOCATE
-    YYNOMEM;
+    goto yyexhaustedlab;
 #else
     {
       /* Get the current used size of the three stacks, in elements.  */
@@ -987,7 +985,7 @@
 # else /* defined YYSTACK_RELOCATE */
       /* Extend the stack our own way.  */
       if (YYMAXDEPTH <= yystacksize)
-        YYNOMEM;
+        goto yyexhaustedlab;
       yystacksize *= 2;
       if (YYMAXDEPTH < yystacksize)
         yystacksize = YYMAXDEPTH;
@@ -998,7 +996,7 @@
           YY_CAST (union yyalloc *,
                    YYSTACK_ALLOC (YY_CAST (YYSIZE_T, YYSTACK_BYTES (yystacksize))));
         if (! yyptr)
-          YYNOMEM;
+          goto yyexhaustedlab;
         YYSTACK_RELOCATE (yyss_alloc, yyss);
         YYSTACK_RELOCATE (yyvs_alloc, yyvs);
 #  undef YYSTACK_RELOCATE
@@ -1019,7 +1017,6 @@
         YYABORT;
     }
 #endif /* !defined yyoverflow && !defined YYSTACK_RELOCATE */
-
 
   if (yystate == YYFINAL)
     YYACCEPT;
@@ -1288,7 +1285,6 @@
      label yyerrorlab therefore never appears in user code.  */
   if (0)
     YYERROR;
-  ++yynerrs;
 
   /* Do not reclaim the symbols of the rule whose action triggered
      this YYERROR.  */
@@ -1349,7 +1345,7 @@
 `-------------------------------------*/
 yyacceptlab:
   yyresult = 0;
-  goto yyreturnlab;
+  goto yyreturn;
 
 
 /*-----------------------------------.
@@ -1357,22 +1353,24 @@
 `-----------------------------------*/
 yyabortlab:
   yyresult = 1;
-  goto yyreturnlab;
-
-
-/*-----------------------------------------------------------.
-| yyexhaustedlab -- YYNOMEM (memory exhaustion) comes here.  |
-`-----------------------------------------------------------*/
+  goto yyreturn;
+
+
+#if !defined yyoverflow
+/*-------------------------------------------------.
+| yyexhaustedlab -- memory exhaustion comes here.  |
+`-------------------------------------------------*/
 yyexhaustedlab:
   yyerror (scanner, ll, stack, depth, YY_("memory exhausted"));
   yyresult = 2;
-  goto yyreturnlab;
-
-
-/*----------------------------------------------------------.
-| yyreturnlab -- parsing is finished, clean up and return.  |
-`----------------------------------------------------------*/
-yyreturnlab:
+  goto yyreturn;
+#endif
+
+
+/*-------------------------------------------------------.
+| yyreturn -- parsing is finished, clean up and return.  |
+`-------------------------------------------------------*/
+yyreturn:
   if (yychar != STRPARSER_EMPTY)
     {
       /* Make sure we have latest lookahead translation.  See comments at
