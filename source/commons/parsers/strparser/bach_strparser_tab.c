--- conflicted
+++ resolved
@@ -1,12 +1,8 @@
-<<<<<<< HEAD
 /* A Bison parser, made by GNU Bison 3.8.2.  */
-=======
-/* A Bison parser, made by GNU Bison 3.7.4.  */
->>>>>>> 2e0f87ba
 
 /* Bison implementation for Yacc-like parsers in C
 
-   Copyright (C) 1984, 1989-1990, 2000-2015, 2018-2020 Free Software Foundation,
+   Copyright (C) 1984, 1989-1990, 2000-2015, 2018-2021 Free Software Foundation,
    Inc.
 
    This program is free software: you can redistribute it and/or modify
@@ -20,7 +16,7 @@
    GNU General Public License for more details.
 
    You should have received a copy of the GNU General Public License
-   along with this program.  If not, see <http://www.gnu.org/licenses/>.  */
+   along with this program.  If not, see <https://www.gnu.org/licenses/>.  */
 
 /* As a special exception, you may create a larger work that contains
    part or all of the Bison parser skeleton and distribute that work
@@ -50,17 +46,10 @@
    USER NAME SPACE" below.  */
 
 /* Identify Bison output, and Bison version.  */
-<<<<<<< HEAD
 #define YYBISON 30802
 
 /* Bison version string.  */
 #define YYBISON_VERSION "3.8.2"
-=======
-#define YYBISON 30704
-
-/* Bison version string.  */
-#define YYBISON_VERSION "3.7.4"
->>>>>>> 2e0f87ba
 
 /* Skeleton name.  */
 #define YYSKELETON_NAME "yacc.c"
@@ -210,6 +199,18 @@
 typedef short yytype_int16;
 #endif
 
+/* Work around bug in HP-UX 11.23, which defines these macros
+   incorrectly for preprocessor constants.  This workaround can likely
+   be removed in 2023, as HPE has promised support for HP-UX 11.23
+   (aka HP-UX 11i v2) only through the end of 2022; see Table 2 of
+   <https://h20195.www2.hpe.com/V2/getpdf.aspx/4AA4-7673ENW.pdf>.  */
+#ifdef __hpux
+# undef UINT_LEAST8_MAX
+# undef UINT_LEAST16_MAX
+# define UINT_LEAST8_MAX 255
+# define UINT_LEAST16_MAX 65535
+#endif
+
 #if defined __UINT_LEAST8_MAX__ && __UINT_LEAST8_MAX__ <= __INT_MAX__
 typedef __UINT_LEAST8_TYPE__ yytype_uint8;
 #elif (!defined __UINT_LEAST8_MAX__ && defined YY_STDINT_H \
@@ -244,7 +245,7 @@
 #  define YYPTRDIFF_MAXIMUM PTRDIFF_MAX
 # else
 #  define YYPTRDIFF_T long
-#  define YYPTRDIFF_MAXIMUM ATOM_LONG_MAX
+#  define YYPTRDIFF_MAXIMUM LONG_MAX
 # endif
 #endif
 
@@ -307,9 +308,9 @@
 
 /* Suppress unused-variable warnings by "using" E.  */
 #if ! defined lint || defined __GNUC__
-# define YYUSE(E) ((void) (E))
+# define YY_USE(E) ((void) (E))
 #else
-# define YYUSE(E) /* empty */
+# define YY_USE(E) /* empty */
 #endif
 
 /* Suppress an incorrect diagnostic about yylval being uninitialized.  */
@@ -606,7 +607,7 @@
 /* YYDEFGOTO[NTERM-NUM].  */
 static const yytype_int8 yydefgoto[] =
 {
-      -1,     1,    12
+       0,     1,    12
 };
 
 /* YYTABLE[YYPACT[STATE-NUM]] -- What to do in state STATE-NUM.  If
@@ -720,15 +721,15 @@
                        yysymbol_kind_t yykind, YYSTYPE const * const yyvaluep, void *scanner, t_llll **ll, t_llll_stack *stack, long *depth)
 {
   FILE *yyoutput = yyo;
-  YYUSE (yyoutput);
-  YYUSE (scanner);
-  YYUSE (ll);
-  YYUSE (stack);
-  YYUSE (depth);
+  YY_USE (yyoutput);
+  YY_USE (scanner);
+  YY_USE (ll);
+  YY_USE (stack);
+  YY_USE (depth);
   if (!yyvaluep)
     return;
   YY_IGNORE_MAYBE_UNINITIALIZED_BEGIN
-  YYUSE (yykind);
+  YY_USE (yykind);
   YY_IGNORE_MAYBE_UNINITIALIZED_END
 }
 
@@ -842,17 +843,17 @@
 yydestruct (const char *yymsg,
             yysymbol_kind_t yykind, YYSTYPE *yyvaluep, void *scanner, t_llll **ll, t_llll_stack *stack, long *depth)
 {
-  YYUSE (yyvaluep);
-  YYUSE (scanner);
-  YYUSE (ll);
-  YYUSE (stack);
-  YYUSE (depth);
+  YY_USE (yyvaluep);
+  YY_USE (scanner);
+  YY_USE (ll);
+  YY_USE (stack);
+  YY_USE (depth);
   if (!yymsg)
     yymsg = "Deleting";
   YY_SYMBOL_PRINT (yymsg, yykind, yyvaluep, yylocationp);
 
   YY_IGNORE_MAYBE_UNINITIALIZED_BEGIN
-  YYUSE (yykind);
+  YY_USE (yykind);
   YY_IGNORE_MAYBE_UNINITIALIZED_END
 }
 
