<<<<<<< HEAD
/* A Bison parser, made by GNU Bison 3.4.2.  */

/* Bison interface for Yacc-like parsers in C

   Copyright (C) 1984, 1989-1990, 2000-2015, 2018-2019 Free Software Foundation,
=======
/* A Bison parser, made by GNU Bison 3.7.4.  */

/* Bison interface for Yacc-like parsers in C

   Copyright (C) 1984, 1989-1990, 2000-2015, 2018-2020 Free Software Foundation,
>>>>>>> 0f00c4ad
   Inc.

   This program is free software: you can redistribute it and/or modify
   it under the terms of the GNU General Public License as published by
   the Free Software Foundation, either version 3 of the License, or
   (at your option) any later version.

   This program is distributed in the hope that it will be useful,
   but WITHOUT ANY WARRANTY; without even the implied warranty of
   MERCHANTABILITY or FITNESS FOR A PARTICULAR PURPOSE.  See the
   GNU General Public License for more details.

   You should have received a copy of the GNU General Public License
   along with this program.  If not, see <http://www.gnu.org/licenses/>.  */

/* As a special exception, you may create a larger work that contains
   part or all of the Bison parser skeleton and distribute that work
   under terms of your choice, so long as that work isn't itself a
   parser generator using the skeleton or a modified version thereof
   as a parser skeleton.  Alternatively, if you modify or redistribute
   the parser skeleton itself, you may (at your option) remove this
   special exception, which will cause the skeleton and the resulting
   Bison output files to be licensed under the GNU General Public
   License without this special exception.

   This special exception was added by the Free Software Foundation in
   version 2.2 of Bison.  */

<<<<<<< HEAD
/* Undocumented macros, especially those whose name start with YY_,
   are private implementation details.  Do not rely on them.  */
=======
/* DO NOT RELY ON FEATURES THAT ARE NOT DOCUMENTED in the manual,
   especially those whose name start with YY_ or yy_.  They are
   private implementation details that can be changed or removed.  */
>>>>>>> 0f00c4ad

#ifndef YY_STRPARSER_STRPARSER_TAB_H_INCLUDED
# define YY_STRPARSER_STRPARSER_TAB_H_INCLUDED
/* Debug traces.  */
#ifndef YYDEBUG
# define YYDEBUG 0
#endif
#if YYDEBUG
extern int strparser_debug;
#endif

/* Token kinds.  */
#ifndef YYTOKENTYPE
# define YYTOKENTYPE
  enum yytokentype
  {
    YYEMPTY = -2,
    YYEOF = 0,                     /* "end of file"  */
    YYerror = 256,                 /* error  */
    YYUNDEF = 257,                 /* "invalid token"  */
    BACH_LONG = 258,               /* BACH_LONG  */
    BACH_DOUBLE = 259,             /* BACH_DOUBLE  */
    BACH_RAT = 260,                /* BACH_RAT  */
    BACH_PITCH = 261,              /* BACH_PITCH  */
    BACH_SYMBOL = 262,             /* BACH_SYMBOL  */
    BACH_PUSH = 263,               /* BACH_PUSH  */
    BACH_POP = 264,                /* BACH_POP  */
    BACH_NULL = 265,               /* BACH_NULL  */
    BACH_NIL = 266                 /* BACH_NIL  */
  };
  typedef enum yytokentype yytoken_kind_t;
#endif

/* Value type.  */
#if ! defined YYSTYPE && ! defined YYSTYPE_IS_DECLARED
union YYSTYPE
{
#line 46 "strparser.y"

	long l;
	double d;
	t_rational r;
	t_pitch p;
	t_symbol *sym;

<<<<<<< HEAD
#line 77 "strparser.tab.h"
=======
#line 83 "strparser.tab.h"
>>>>>>> 0f00c4ad

};
typedef union YYSTYPE YYSTYPE;
# define YYSTYPE_IS_TRIVIAL 1
# define YYSTYPE_IS_DECLARED 1
#endif



int strparser_parse (void *scanner, t_llll **ll, t_llll_stack *stack, long *depth);

#endif /* !YY_STRPARSER_STRPARSER_TAB_H_INCLUDED  */<|MERGE_RESOLUTION|>--- conflicted
+++ resolved
@@ -1,16 +1,8 @@
-<<<<<<< HEAD
 /* A Bison parser, made by GNU Bison 3.4.2.  */
 
 /* Bison interface for Yacc-like parsers in C
 
    Copyright (C) 1984, 1989-1990, 2000-2015, 2018-2019 Free Software Foundation,
-=======
-/* A Bison parser, made by GNU Bison 3.7.4.  */
-
-/* Bison interface for Yacc-like parsers in C
-
-   Copyright (C) 1984, 1989-1990, 2000-2015, 2018-2020 Free Software Foundation,
->>>>>>> 0f00c4ad
    Inc.
 
    This program is free software: you can redistribute it and/or modify
@@ -39,14 +31,8 @@
    This special exception was added by the Free Software Foundation in
    version 2.2 of Bison.  */
 
-<<<<<<< HEAD
 /* Undocumented macros, especially those whose name start with YY_,
    are private implementation details.  Do not rely on them.  */
-=======
-/* DO NOT RELY ON FEATURES THAT ARE NOT DOCUMENTED in the manual,
-   especially those whose name start with YY_ or yy_.  They are
-   private implementation details that can be changed or removed.  */
->>>>>>> 0f00c4ad
 
 #ifndef YY_STRPARSER_STRPARSER_TAB_H_INCLUDED
 # define YY_STRPARSER_STRPARSER_TAB_H_INCLUDED
@@ -92,11 +78,7 @@
 	t_pitch p;
 	t_symbol *sym;
 
-<<<<<<< HEAD
 #line 77 "strparser.tab.h"
-=======
-#line 83 "strparser.tab.h"
->>>>>>> 0f00c4ad
 
 };
 typedef union YYSTYPE YYSTYPE;
