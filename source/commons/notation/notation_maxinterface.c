/*
 *  notation_maxinterface.c
 *
 * Copyright (C) 2010-2020 Andrea Agostini and Daniele Ghisi
 *
 * This program is free software: you can redistribute it and/or modify it
 * under the terms of the GNU General Public License
 * as published by the Free Software Foundation,
 * either version 3 of the License, or (at your option) any later version.
 * This program is distributed in the hope that it will be useful,
 * but WITHOUT ANY WARRANTY; without even the implied warranty of
 * MERCHANTABILITY or FITNESS FOR A PARTICULAR PURPOSE.
 * See the GNU General Public License for more details.
 * You should have received a copy of the GNU General Public License
 * along with this program.
 * If not, see <https://www.gnu.org/licenses/>.
 *
 */


#include "notation/notation.h"
#include "notation/notation_attrs.h"
#include "notation/notation_undo.h"
#include "notation/notation_markers.h"

DEFINE_LLLL_ATTR_DEFAULT_GETTER(t_notation_obj, constraint_pitches_when_editing, notationobj_getattr_pitcheditrange);
DEFINE_LLLL_ATTR_DEFAULT_SETTER(t_notation_obj, constraint_pitches_when_editing, notationobj_setattr_pitcheditrange);
DEFINE_LLLL_ATTR_DEFAULT_GETTER(t_notation_obj, default_noteslots, notationobj_getattr_defaultnoteslots)
DEFINE_LLLL_ATTR_DEFAULT_SETTER(t_notation_obj, default_noteslots, notationobj_setattr_defaultnoteslots);

DEFINE_NOTATIONOBJ_LONGPTR_GETTER(midichannels_as_longlist, num_voices)
DEFINE_NOTATIONOBJ_ATOMPTR_GETTER(prevent_editing_atom, num_prevent_editing_elems)
DEFINE_NOTATIONOBJ_LONGPTR_GETTER(background_slots, num_background_slots)
DEFINE_NOTATIONOBJ_LONGPTR_GETTER(popup_menu_slots, num_popup_menu_slots)




void send_vzoom(t_notation_obj *r_ob, long outlet, t_symbol *label) {
	// send "vzoom" message 
	t_llll* vzoom_llll = llll_get();
	llll_appendsym(vzoom_llll, _llllobj_sym_vzoom, 0, WHITENULL_llll);
	if (label)
		llll_appendsym(vzoom_llll, label, 0, WHITENULL_llll);
	llll_appenddouble(vzoom_llll, r_ob->zoom_y * 100., 0, WHITENULL_llll);
	llllobj_outlet_llll((t_object *) r_ob, LLLL_OBJ_UI, outlet, vzoom_llll);
	llll_free(vzoom_llll);
}

void send_zoom(t_notation_obj *r_ob, long outlet, t_symbol *label) {
	// send "zoom" message 
	t_llll* zoom_llll = llll_get();
	llll_appendsym(zoom_llll, _llllobj_sym_zoom, 0, WHITENULL_llll);
	if (label)
		llll_appendsym(zoom_llll, label, 0, WHITENULL_llll);
	llll_appenddouble(zoom_llll, r_ob->zoom_x * 100., 0, WHITENULL_llll);
	llllobj_outlet_llll((t_object *) r_ob, LLLL_OBJ_UI, outlet, zoom_llll);
	llll_free(zoom_llll);
}

void handle_rebuild_done(t_notation_obj *r_ob) {
	if (r_ob->send_rebuild_done_only_after_paint_method)
		r_ob->need_send_rebuild_done_after_paint = true;
	else
		send_rebuild_done(r_ob);
}


void send_moved_playhead_position(t_notation_obj *r_ob, long outlet) {
    t_llll* out_llll = llll_get();
    llll_appendsym(out_llll, gensym("movedcursor"), 0, WHITENULL_llll);
    if (!r_ob->playing)
        llll_appenddouble(out_llll, r_ob->play_head_start_ms, 0, WHITENULL_llll);
    else
        llll_appenddouble(out_llll, r_ob->play_head_ms, 0, WHITENULL_llll);
    llllobj_outlet_llll((t_object *) r_ob, LLLL_OBJ_UI, outlet, out_llll);
    llll_free(out_llll);
    
    send_playhead_position(r_ob, outlet);
}

void send_playhead_position(t_notation_obj *r_ob, long outlet) {
	t_llll* out_llll = llll_get();
	llll_appendsym(out_llll, _llllobj_sym_cursor, 0, WHITENULL_llll);
	if (!r_ob->playing)
		llll_appenddouble(out_llll, r_ob->play_head_start_ms, 0, WHITENULL_llll);
	else
		llll_appenddouble(out_llll, r_ob->play_head_ms, 0, WHITENULL_llll);
	llllobj_outlet_llll((t_object *) r_ob, LLLL_OBJ_UI, outlet, out_llll);
	llll_free(out_llll);
}


void send_loop_region_on_off(t_notation_obj *r_ob, long outlet)
{
	llllobj_outlet_symbol_couple_as_llll((t_object *)r_ob, LLLL_OBJ_UI, outlet, _llllobj_sym_loop, r_ob->use_loop_region && r_ob->show_loop_region ? _llllobj_sym_on : _llllobj_sym_off);
}

void send_loop_region(t_notation_obj *r_ob, long outlet) {
	t_llll* out_llll = llll_get();
	llll_appendsym(out_llll, _llllobj_sym_loop, 0, WHITENULL_llll);
	llll_appenddouble(out_llll, r_ob->loop_region.start.position_ms, 0, WHITENULL_llll);
	llll_appenddouble(out_llll, r_ob->loop_region.end.position_ms, 0, WHITENULL_llll);
	if (r_ob->obj_type == k_NOTATION_OBJECT_SCORE) 
		llll_chain_clone(out_llll, r_ob->loop_region_as_llll);
	llllobj_outlet_llll((t_object *) r_ob, LLLL_OBJ_UI, outlet, out_llll);
	llll_free(out_llll);
}


// sends a list containing (middleC y pos, staff bottom y, staff top y) for each voice
void send_voicepixelpos(t_notation_obj *r_ob, char obj_type, long num_voices, void *firstvoice, long outlet, t_symbol *label) {
	t_llll* out_llll = llll_get();
	long i;
	void *curr_voice = firstvoice;

	llll_appendsym(out_llll, _llllobj_sym_voicepixelpos, 0, WHITENULL_llll);
	if (label)
		llll_appendsym(out_llll, label, 0, WHITENULL_llll);

	lock_general_mutex(r_ob);	
	for (i = 0; i < num_voices; i++){
		t_llll *inner_llll = llll_get();
		double staff_top = get_staff_top_y(r_ob, (t_voice *) curr_voice, false);
		double staff_bottom = get_staff_bottom_y(r_ob, (t_voice *) curr_voice, false);
		llll_appenddouble(inner_llll, ((t_voice *) curr_voice)->middleC_y, 0, WHITENULL_llll);
		llll_appenddouble(inner_llll, staff_bottom, 0, WHITENULL_llll);
		llll_appenddouble(inner_llll, staff_top, 0, WHITENULL_llll);
		llll_appendllll(out_llll, inner_llll, 0, WHITENULL_llll);
		curr_voice = (obj_type == k_NOTATION_OBJECT_ROLL) ? (void *)(((t_rollvoice *)curr_voice)->next) : (void *)(((t_scorevoice *)curr_voice)->next);
	}
	unlock_general_mutex(r_ob);	
	
	llllobj_outlet_llll((t_object *) r_ob, LLLL_OBJ_UI, outlet, out_llll);
	llll_free(out_llll);
}

void send_chord_as_llll(t_notation_obj *r_ob, t_chord *chord, long outlet, e_data_considering_types mode, long command_number, t_llll *forced_routers)
{
	t_llll *references = NULL;  
	char is_notewise;
	t_llll *outllll;
	
	lock_general_mutex(r_ob);
	outllll = chord_get_as_llll_for_sending(r_ob, chord, mode, command_number, forced_routers, &references, &is_notewise);
	unlock_general_mutex(r_ob);
	
//	send_sublists_through_playout_and_free(r_ob, outlet, outllll, references, is_notewise); 
	setup_sublists_lambda_and_send_llll(r_ob, outlet, outllll, references, is_notewise); 
	llll_free(outllll);
	llll_free(references);
}

t_symbol *handle_router(t_symbol *router, t_llll *forced_routers)
{
    if (!forced_routers || !forced_routers->l_head)
        return router;
    
    if (router == _llllobj_sym_note) {
        if (hatom_gettype(&forced_routers->l_head->l_hatom) == H_SYM)
            return hatom_getsym(&forced_routers->l_head->l_hatom);
    } else if (router == _llllobj_sym_chord) {
        if (forced_routers->l_size >= 2 && hatom_gettype(&forced_routers->l_head->l_next->l_hatom) == H_SYM)
            return hatom_getsym(&forced_routers->l_head->l_next->l_hatom);
        else if (hatom_gettype(&forced_routers->l_head->l_hatom) == H_SYM)
            return hatom_getsym(&forced_routers->l_head->l_hatom);
    } else if (router == _llllobj_sym_rest) {
        if (forced_routers->l_size >= 3 && hatom_gettype(&forced_routers->l_head->l_next->l_next->l_hatom) == H_SYM)
            return hatom_getsym(&forced_routers->l_head->l_next->l_next->l_hatom);
        else if (forced_routers->l_size >= 2 && hatom_gettype(&forced_routers->l_head->l_next->l_hatom) == H_SYM)
            return hatom_getsym(&forced_routers->l_head->l_next->l_hatom);
        else if (hatom_gettype(&forced_routers->l_head->l_hatom) == H_SYM)
            return hatom_getsym(&forced_routers->l_head->l_hatom);
    }
    
    return router;
}


void send_note_as_llll(t_notation_obj *r_ob, t_note *note, long outlet, e_data_considering_types mode, long command_number, t_llll *forced_routers)
{
	// we output: note voice# midichannel ( NOTE_GATHERED_SYNTAX )
	// type = 0: roll, = 1: score
	
	if (should_element_be_played(r_ob, (t_notation_item *)note)) {
		t_llll* out_llll = llll_get();
		lock_general_mutex(r_ob);
		llll_appendsym(out_llll, (command_number < 0 || command_number >= CONST_MAX_COMMANDS) ? handle_router(_llllobj_sym_note, forced_routers) : r_ob->command_note[command_number], 0, WHITENULL_llll);
		append_voice_or_full_path_to_playout_syntax(r_ob, out_llll, (t_notation_item *)note, mode);
		if (r_ob->obj_type == k_NOTATION_OBJECT_SCORE) {
			llll_appendlong(out_llll, note->parent->parent->voiceparent->v_ob.midichannel, 0, WHITENULL_llll);
			llll_appendllll(out_llll, get_single_scorenote_values_as_llll(r_ob, note, mode), 0, WHITENULL_llll); 
		} else {
			llll_appendlong(out_llll, note->parent->voiceparent->v_ob.midichannel, 0, WHITENULL_llll);
			llll_appendllll(out_llll, get_single_rollnote_values_as_llll(r_ob, note, mode), 0, WHITENULL_llll);
		}
		unlock_general_mutex(r_ob);
		
		//	send_llll_through_playout_and_free(r_ob, out_llll, outlet, note, k_NOTE);
		setup_lambda_and_send_llll(r_ob, outlet, out_llll, (t_notation_item *)note);
		llll_free(out_llll);
	}
}

void send_llll_through_playout(t_notation_obj *r_ob, t_llll *llll, long outlet, void *related_object, long related_type)
{
	// setting lambda information

	t_atom outatoms[4];
	
	atom_setlong(outatoms, outlet);
	atom_setobj(outatoms + 1, llll);
	atom_setobj(outatoms + 2, related_object);
	atom_setlong(outatoms + 3, related_type);
	
    if (r_ob->playing_scheduling_type == k_SCHEDULING_OFFLINE || r_ob->playing_scheduling_type == k_SCHEDULING_PRESCHEDULE)
		do_send_llll_through_playout(r_ob, NULL, 4, outatoms);
	else
		schedule_delay(r_ob, (method) do_send_llll_through_playout, 0, NULL, 4, outatoms);
}


void send_llll_through_playout_and_free(t_notation_obj *r_ob, t_llll *llll, long outlet, void *related_object, long related_type)
{
	// setting lambda information
	
	t_atom outatoms[4];
	
	atom_setlong(outatoms, outlet);
	atom_setobj(outatoms + 1, llll);
	atom_setobj(outatoms + 2, related_object);
	atom_setlong(outatoms + 3, related_type);
	
    if (r_ob->playing_scheduling_type == k_SCHEDULING_OFFLINE || r_ob->playing_scheduling_type == k_SCHEDULING_PRESCHEDULE)
		do_send_llll_through_playout_and_free(r_ob, NULL, 4, outatoms);
	else
		schedule_delay(r_ob, (method) do_send_llll_through_playout_and_free, 0, NULL, 4, outatoms);
}

void send_sublists_through_playout_and_free(t_notation_obj *r_ob, long outlet, t_llll *to_send, t_llll *to_send_references, long is_notewise)
{
	t_atom outatoms[4];
	
	atom_setlong(outatoms, outlet);
	atom_setobj(outatoms + 1, to_send);
	atom_setobj(outatoms + 2, to_send_references);
	atom_setlong(outatoms + 3, is_notewise);

    if (r_ob->playing_scheduling_type == k_SCHEDULING_OFFLINE || r_ob->playing_scheduling_type == k_SCHEDULING_PRESCHEDULE)
		do_send_sublists_through_playout_and_free(r_ob, NULL, 4, outatoms);
	else
		schedule_delay(r_ob, (method) do_send_sublists_through_playout_and_free, 0, NULL, 4, outatoms);
}



void do_send_llll_through_playout(t_notation_obj *r_ob, t_symbol *s, long ac, t_atom *av)
{
	long outlet = av[0].a_w.w_long;
	t_llll *llll = (t_llll *) av[1].a_w.w_obj;
	void *related_object = av[2].a_w.w_obj;

	setup_lambda_and_send_llll(r_ob, outlet, llll, (t_notation_item *)related_object);
}

void do_send_llll_through_playout_and_free(t_notation_obj *r_ob, t_symbol *s, long ac, t_atom *av)
{	
	long outlet = av[0].a_w.w_long;
	t_llll *llll = (t_llll *) av[1].a_w.w_obj;
	void *related_object = av[2].a_w.w_obj;
	
	setup_lambda_and_send_llll(r_ob, outlet, llll, (t_notation_item *)related_object);
	llll_free(llll);
}

void do_send_sublists_through_playout_and_free(t_notation_obj *r_ob, t_symbol *s, long ac, t_atom *av)
{
	long outlet = av[0].a_w.w_long;
	t_llll *to_send = (t_llll *) av[1].a_w.w_obj;
	t_llll *to_send_references = (t_llll *) av[2].a_w.w_obj;
	long is_notewise = av[3].a_w.w_long;
	
	setup_sublists_lambda_and_send_llll(r_ob, outlet, to_send, to_send_references, is_notewise); 
	llll_free(to_send);
	llll_free(to_send_references);
}


void setup_sublists_lambda_and_send_llll(t_notation_obj *r_ob, long outlet, t_llll *to_send, t_llll *to_send_references, long is_notewise)
{
	t_llllelem *elem, *refelem;
    for (elem = to_send->l_head, refelem = to_send_references ? to_send_references->l_head : NULL;
         elem; elem = elem->l_next, refelem = refelem ? refelem->l_next : NULL) {
		if (hatom_gettype(&elem->l_hatom) == H_OBJ) {
			t_llll *subll = (t_llll *)hatom_getobj(&elem->l_hatom);
			setup_lambda_and_send_llll(r_ob, outlet, subll, refelem ? (t_notation_item *)hatom_getobj(&refelem->l_hatom) : NULL);
			llll_free(subll);
		}
	}
}

void setup_lambda_and_send_llll(t_notation_obj *r_ob, long outlet, t_llll *llll, t_notation_item *related_item)
{
	r_ob->lambda_selected_item_ID = related_item ? related_item->ID : 0;  
	
	llllobj_outlet_llll((t_object *) r_ob, LLLL_OBJ_UI, outlet, llll);
	
	r_ob->lambda_selected_item_ID = 0;
}



void append_voice_or_full_path_to_playout_syntax(t_notation_obj *r_ob, t_llll *playout_llll, t_notation_item *item, e_data_considering_types mode) {
    switch (item->type) {
        case k_NOTE:
        {
            t_note *note = (t_note *)item;
            
            if (r_ob->obj_type == k_NOTATION_OBJECT_ROLL) {
                if (r_ob->full_path_from_playout_syntax) // append the full path...
                    llll_appendllll(playout_llll, note_get_path_in_notationobj(r_ob, note), 0, WHITENULL_llll);
                else // just append 1-based voice number
                    llll_appendlong(playout_llll, note->parent->voiceparent->v_ob.number + 1, 0, WHITENULL_llll);
                
            } else if (r_ob->obj_type == k_NOTATION_OBJECT_SCORE) {
                if (r_ob->full_path_from_playout_syntax) { // append the full path...
                    if (r_ob->play_tied_elements_separately ||
                        (mode != k_CONSIDER_FOR_PLAYING && mode != k_CONSIDER_FOR_PLAYING_AS_PARTIAL_NOTE && mode != k_CONSIDER_FOR_PLAYING_AS_PARTIAL_NOTE_VERBOSE)) { //... of the single note, wrapped, or ...
                        t_llll *temp = note_get_path_in_notationobj(r_ob, note);
                        llll_wrap_once(&temp);
                        llll_appendllll(playout_llll, temp, 0, WHITENULL_llll);
                    } else // ... of all the notes belonging to which the given note is tied to.
                        llll_appendllll(playout_llll, get_tied_notes_sequence_path_in_notationobj(r_ob, note), 0, WHITENULL_llll);
                } else // just append 1-based voice number
                    llll_appendlong(playout_llll, note->parent->parent->voiceparent->v_ob.number + 1, 0, WHITENULL_llll);
            }
        }
            break;
        case k_CHORD:
        {
            t_chord *chord = (t_chord *)item;
            
            if (r_ob->obj_type == k_NOTATION_OBJECT_ROLL) {
                if (r_ob->full_path_from_playout_syntax) // append the full path...
                    llll_appendllll(playout_llll, chord_get_path_in_notationobj(r_ob, chord), 0, WHITENULL_llll);
                else // just append 1-based voice number
                    llll_appendlong(playout_llll, chord->voiceparent->v_ob.number + 1, 0, WHITENULL_llll);
                
            } else if (r_ob->obj_type == k_NOTATION_OBJECT_SCORE) {
                if (r_ob->full_path_from_playout_syntax) { // append the full path...
                    if (((chord->r_sym_duration.r_num >= 0 && r_ob->play_tied_elements_separately) || (chord->r_sym_duration.r_num < 0 && r_ob->play_rests_separately)) ||
                        (mode != k_CONSIDER_FOR_PLAYING && mode != k_CONSIDER_FOR_PLAYING_AS_PARTIAL_NOTE && mode != k_CONSIDER_FOR_PLAYING_AS_PARTIAL_NOTE_VERBOSE)) { //... of the single chord, wrapped, or ...
                        t_llll *temp = chord_get_path_in_notationobj(r_ob, chord);
                        llll_wrap_once(&temp);
                        llll_appendllll(playout_llll, temp, 0, WHITENULL_llll);
                    } else { // ... of all the chord belonging to the all-tied-sequence.
                        if (chord->r_sym_duration.r_num >= 0)
                            llll_appendllll(playout_llll, get_tied_chords_sequence_path_in_notationobj(r_ob, chord), 0, WHITENULL_llll);
                        else
                            llll_appendllll(playout_llll, get_rests_sequence_path_in_notationobj(r_ob, chord), 0, WHITENULL_llll);
                    }
                } else // just append 1-based voice number
                    llll_appendlong(playout_llll, chord->parent->voiceparent->v_ob.number + 1, 0, WHITENULL_llll);
            }
        }
            break;
            
        case k_TEMPO:
        {
            t_tempo *tempo = (t_tempo *)item;
            
            if (r_ob->obj_type == k_NOTATION_OBJECT_SCORE) {
                if (r_ob->full_path_from_playout_syntax) { // append the full path...
                    t_llll *temp = tempo_get_path_in_notationobj(r_ob, tempo);
                    llll_wrap_once(&temp);
                    llll_appendllll(playout_llll, temp, 0, WHITENULL_llll);
                } else // just append 1-based voice number
                    llll_appendlong(playout_llll, tempo->owner->voiceparent->v_ob.number + 1, 0, WHITENULL_llll);
            }
        }
            break;
        case k_MEASURE:
        {
            t_measure *meas = (t_measure *)item;
            
            if (r_ob->obj_type == k_NOTATION_OBJECT_SCORE) {
                if (r_ob->full_path_from_playout_syntax) { // append the full path...
                    t_llll *temp = measure_get_path_in_notationobj(r_ob, meas);
                    llll_wrap_once(&temp);
                    llll_appendllll(playout_llll, temp, 0, WHITENULL_llll);
                } else // just append 1-based voice number
                    llll_appendlong(playout_llll, meas->voiceparent->v_ob.number + 1, 0, WHITENULL_llll);
            }
        }
            break;
        default:
            break;
	}
}



t_llll *chord_get_as_llll_for_sending(t_notation_obj *r_ob, t_chord *chord, e_data_considering_types mode, long command_number, t_llll *forced_routers, t_llll **references, char *is_notewise)
{
	// we output: chord voice# midichannel ( CHORD_GATHERED_SYNTAX ) 
	// mode = 1 = playout, 0 = single chord dump, -1 for gathered syntax (first outlet), 2 = partialplayout
	// command_number = -1 -> normal playout or dump; commandnumber >=0: a defined command.
	// puts into references the references for the played notes or chords
	
	if (references)
		*references = llll_get();
	
	if (r_ob->obj_type == k_NOTATION_OBJECT_SCORE && mode >= 0 && r_ob->play_mode == k_PLAYMODE_NOTEWISE) { // SCORE notewise! we send single notes; ALWAYS (was: mode >= 1 play or partial play mode)
		
		t_llll *all_notes_llll = llll_get();

		if (!chord->firstnote) { // rest
			t_llll* out_llll = llll_get();
            llll_appendsym(out_llll, ((command_number < 0) || (command_number >= CONST_MAX_COMMANDS)) ? handle_router(_llllobj_sym_rest, forced_routers) : r_ob->command_rest[command_number], 0, WHITENULL_llll);
			append_voice_or_full_path_to_playout_syntax(r_ob, out_llll, (t_notation_item *)chord, mode);
			llll_appendlong(out_llll, chord->parent->voiceparent->v_ob.midichannel, 0, WHITENULL_llll);
			llll_appendllll(out_llll, get_scorechord_values_as_llll(r_ob, chord, mode, true));
			llll_appendobj(all_notes_llll, out_llll, 0, WHITENULL_llll);
			
			if (references)
				llll_appendobj(*references, chord, 0, WHITENULL_llll);
		} else {
			
			t_note *note;
			for (note = chord->firstnote; note; note = note->next) { 
				if ((should_element_be_played(r_ob, (t_notation_item *)note)) && (r_ob->play_tied_elements_separately || !note->tie_from || mode == k_CONSIDER_FOR_PLAYING_AS_PARTIAL_NOTE || mode == k_CONSIDER_FOR_PLAYING_AS_PARTIAL_NOTE_VERBOSE || mode == k_CONSIDER_FOR_DUMPING || mode == k_CONSIDER_FOR_SLOT_LLLL_EDITOR || mode == k_CONSIDER_FOR_EVALUATION)) {
					
                    if (mode == k_CONSIDER_FOR_EVALUATION && !should_play_tied_notes_separately(r_ob, chord) && note->tie_from && note->tie_from != WHITENULL && notation_item_is_globally_selected(r_ob, (t_notation_item *)note->tie_from)) {
                        // nothing to do
                    } else {
                        t_llll* out_llll = llll_get();
                        
                        llll_appendsym(out_llll, ((command_number < 0) || (command_number >= CONST_MAX_COMMANDS)) ? handle_router(_llllobj_sym_note, forced_routers) : r_ob->command_note[command_number], 0, WHITENULL_llll);
                        append_voice_or_full_path_to_playout_syntax(r_ob, out_llll, (t_notation_item *)note, mode);
                        llll_appendlong(out_llll, chord->parent->voiceparent->v_ob.midichannel, 0, WHITENULL_llll);
                        llll_appendllll(out_llll, get_single_scorenote_values_as_llll(r_ob, note, mode), 0, WHITENULL_llll);
                        llll_appendobj(all_notes_llll, out_llll, 0, WHITENULL_llll);
                        
                        if (references)
                            llll_appendobj(*references, note, 0, WHITENULL_llll);
                    }
				}
			}
		}
		
		if (is_notewise)
			*is_notewise = true;
		
		return all_notes_llll;
		
	} else if (r_ob->obj_type == k_NOTATION_OBJECT_ROLL && mode >= 0 && r_ob->play_mode == k_PLAYMODE_NOTEWISE) { // ROLL notewise! we send single notes; ALWAYS (was: mode >= 1 play or partial play mode)
		
		t_llll *all_notes_llll = llll_get();
		t_note *note;
		
		for (note =  chord->firstnote; note; note = note->next) { 
			if (should_element_be_played(r_ob, (t_notation_item *)note)) {
                if ((mode == k_CONSIDER_FOR_PLAYING_AS_PARTIAL_NOTE || mode == k_CONSIDER_FOR_PLAYING_AS_PARTIAL_NOTE_VERBOSE) && (note->parent->onset + note->duration) < r_ob->play_head_start_ms)
                    continue;
                
				t_llll* out_llll = llll_get();
				llll_appendsym(out_llll, ((command_number < 0) || (command_number >= CONST_MAX_COMMANDS)) ? handle_router(_llllobj_sym_note, forced_routers) : r_ob->command_note[command_number], 0, WHITENULL_llll);
				append_voice_or_full_path_to_playout_syntax(r_ob, out_llll, (t_notation_item *)note, mode);
				llll_appendlong(out_llll, chord->voiceparent->v_ob.midichannel, 0, WHITENULL_llll);
				llll_appendllll(out_llll, get_single_rollnote_values_as_llll(r_ob, note, mode), 0, WHITENULL_llll);
				
				llll_appendobj(all_notes_llll, out_llll, 0, WHITENULL_llll);

				if (references)
					llll_appendobj(*references, note, 0, WHITENULL_llll);
			}
		}
		
		if (is_notewise)
			*is_notewise = true;

		return all_notes_llll;
		
	} else {
		
        t_llll* external_out_llll = llll_get();
        
        if (r_ob->obj_type == k_NOTATION_OBJECT_SCORE && mode == k_CONSIDER_FOR_EVALUATION && chord->firstnote && !r_ob->play_tied_elements_separately && chord_is_all_tied_from(chord, false) && chord_get_prev(chord) && notation_item_is_globally_selected(r_ob, (t_notation_item *)chord_get_prev(chord))) {
            // nothing to do
        } else {
            
            t_llll* out_llll = llll_get();
            
            if (r_ob->obj_type == k_NOTATION_OBJECT_SCORE && !chord->firstnote)
                llll_appendsym(out_llll, ((command_number < 0) || (command_number >= CONST_MAX_COMMANDS)) ? handle_router(_llllobj_sym_rest, forced_routers) : r_ob->command_rest[command_number], 0, WHITENULL_llll);
            else
                llll_appendsym(out_llll, ((command_number < 0) || (command_number >= CONST_MAX_COMMANDS)) ? handle_router(_llllobj_sym_chord, forced_routers) : r_ob->command_chord[command_number], 0, WHITENULL_llll);
            
            if (r_ob->obj_type == k_NOTATION_OBJECT_SCORE) {
                append_voice_or_full_path_to_playout_syntax(r_ob, out_llll, (t_notation_item *)chord, mode);
                llll_appendlong(out_llll, chord->parent->voiceparent->v_ob.midichannel, 0, WHITENULL_llll);
                llll_appendllll(out_llll, get_scorechord_values_as_llll(r_ob, chord, mode, false), 0, WHITENULL_llll);
            } else {
                append_voice_or_full_path_to_playout_syntax(r_ob, out_llll, (t_notation_item *)chord, mode);
                llll_appendlong(out_llll, chord->voiceparent->v_ob.midichannel, 0, WHITENULL_llll);
                llll_appendllll(out_llll, get_rollchord_values_as_llll(r_ob, chord, mode), 0, WHITENULL_llll);
            }
            
            llll_appendobj(external_out_llll, out_llll, 0, WHITENULL_llll);
            
            if (references)
                llll_appendobj(*references, chord, 0, WHITENULL_llll);
        }
		
		if (is_notewise)
			*is_notewise = false;

		return external_out_llll;
	}
}



t_llll *get_single_tempo_values_as_llll(t_notation_obj *r_ob, t_tempo *tempo, e_data_considering_types mode)
{
    t_llll *out_llll = llll_get();
    if (tempo) {
        llll_appendrat(out_llll, tempo->tempo_figure);
        llll_appenddouble(out_llll, rat2double(tempo->figure_tempo_value));
        llll_appendrat(out_llll, tempo->changepoint);
        llll_appendlong(out_llll, tempo->interpolation_type);
    }
    return out_llll;
}

    

t_llll *get_tempo_as_llll_for_sending(t_notation_obj *r_ob, t_tempo *tempo, e_data_considering_types mode)
{
    t_llll *out_llll = llll_get();
    if (tempo) {
        t_tempo *next_tempo = NULL;
        llll_appendsym(out_llll, _llllobj_sym_tempo);
        append_voice_or_full_path_to_playout_syntax(r_ob, out_llll, (t_notation_item *)tempo, mode);
        
        if (tempo->interpolation_type && (next_tempo = tempo_get_next(tempo)))
            llll_appendllll(out_llll, double_triplet_to_llll(rat2double(tempo->tempo_value), rat2double(next_tempo->tempo_value), next_tempo->onset - tempo->onset));
        else // no interpolation, single number
            llll_appenddouble(out_llll, rat2double(tempo->tempo_value));
        
        // in any case: full tempo syntax
        llll_appendllll(out_llll, get_single_tempo_values_as_llll(r_ob, tempo, mode));
    }
    return out_llll;
}

t_llll *measure_get_as_llll_for_sending(t_notation_obj *r_ob, t_measure *measure, e_data_considering_types mode)
{
    t_llll *out_llll = llll_get();
    if (measure) {
        llll_appendsym(out_llll, _llllobj_sym_measure);
        append_voice_or_full_path_to_playout_syntax(r_ob, out_llll, (t_notation_item *)measure, mode);
        llll_appendlong(out_llll, measure->measure_number + 1); // measure number
        llll_appendllll(out_llll, measure_get_measureinfo_as_llll(r_ob, measure)); // measureinfo
        t_llll *sub_ll = llll_get();
        llll_appendrat(sub_ll, measure_get_sym_duration(measure));
        llll_appenddouble(sub_ll, notation_item_get_duration_ms(r_ob, (t_notation_item *)measure));
        llll_appenddouble(sub_ll, notation_item_get_onset_ms(r_ob, (t_notation_item *)measure));
        llll_appendllll(out_llll, sub_ll);
    }
    return out_llll;
}


void notationobj_edclose(t_notation_obj *r_ob, char **ht, long size)
{
	// the editor is closed. Let's replug the slot content!
	if (!r_ob->freeing && ht && r_ob->active_slot_notationitem && r_ob->active_slot_num >= 0) {
		undo_tick_create_for_notation_item(r_ob, get_activeitem_undo_item(r_ob), k_UNDO_MODIFICATION_TYPE_CHANGE, _llllobj_sym_state);
		t_llll *ll;
		if (r_ob->slotinfo[r_ob->active_slot_num].slot_type == k_SLOT_TYPE_TEXT) {
			ll = llll_get();
			llll_appendsym(ll, gensym(*ht), 0, WHITENULL_llll);
        } else {
            ll = llll_from_text_buf(*ht, size > MAX_SYM_LENGTH);
        }
        if (ll) {
            llll_prependlong(ll, r_ob->active_slot_num + 1, 0, WHITENULL_llll);
            llll_wrap_once(&ll);
            notation_item_set_slots_from_llll(r_ob, r_ob->active_slot_notationitem, ll);
            notationobj_invalidate_notation_static_layer_and_redraw(r_ob);
            handle_change(r_ob, k_CHANGED_STANDARD_UNDO_MARKER_AND_BANG, k_UNDO_OP_CHANGE_SLOT);
        }
	}
	r_ob->m_editor = NULL;
	return;
}



void handle_dilation_rectangle_mouse_cursor(t_notation_obj *r_ob, t_object *patcherview, t_pt pt){
	char elem = pt_to_dilation_rectangle_obj(r_ob, pt);
	if (elem == k_DILATION_RECTANGLE_MIDDLELEFT_SQ || elem == k_DILATION_RECTANGLE_MIDDLERIGHT_SQ) {
		bach_set_cursor((t_object *)r_ob, &r_ob->j_mouse_cursor, patcherview, BACH_CURSOR_RESIZE_LEFTRIGHT);
	} else if (elem == k_DILATION_RECTANGLE_TOPMIDDLE_SQ || elem == k_DILATION_RECTANGLE_BOTTOMMIDDLE_SQ) {
		bach_set_cursor((t_object *)r_ob, &r_ob->j_mouse_cursor, patcherview, BACH_CURSOR_RESIZE_UPDOWN);
	} else if (elem == k_DILATION_RECTANGLE_TOPLEFT_SQ) {
		bach_set_cursor((t_object *)r_ob, &r_ob->j_mouse_cursor, patcherview, BACH_CURSOR_RESIZE_TOPLEFTCORNER);
	} else if (elem == k_DILATION_RECTANGLE_BOTTOMLEFT_SQ) {
		bach_set_cursor((t_object *)r_ob, &r_ob->j_mouse_cursor, patcherview, BACH_CURSOR_RESIZE_BOTTOMLEFTCORNER);
	} else if (elem == k_DILATION_RECTANGLE_TOPRIGHT_SQ) {
		bach_set_cursor((t_object *)r_ob, &r_ob->j_mouse_cursor, patcherview, BACH_CURSOR_RESIZE_TOPRIGHTCORNER);
	} else if (elem == k_DILATION_RECTANGLE_BOTTOMRIGHT_SQ) {
		bach_set_cursor((t_object *)r_ob, &r_ob->j_mouse_cursor, patcherview, BACH_CURSOR_RESIZE_BOTTOMRIGHTCORNER);
	} else if (elem == k_DILATION_RECTANGLE_BODY) {
		bach_set_cursor((t_object *)r_ob, &r_ob->j_mouse_cursor, patcherview, BACH_CURSOR_DRAGGINGHAND);
	} else {
		bach_set_cursor((t_object *)r_ob, &r_ob->j_mouse_cursor, patcherview, BACH_CURSOR_DEFAULT);
	}
}





// keys

// returns 1 if a key for articulation has been pressed
char handle_keys_for_articulations(t_notation_obj *r_ob, t_object *patcherview, long keycode, long modifiers, long textcharacter){
	if (keycode == 's' && modifiers == eAltKey) { 
		add_articulation_to_selected_elements(r_ob, k_ARTICULATION_STACCATO);
		return 1;
	} else if (keycode == 's' && modifiers == eAltKey + eShiftKey) { 
		add_articulation_to_selected_elements(r_ob, k_ARTICULATION_STACCATISSIMO);
		return 1;
	} else if (keycode == 'f' && modifiers == eAltKey) { 
		add_articulation_to_selected_elements(r_ob, k_ARTICULATION_FERMATA);
		return 1;
	} else if (keycode == 'p' && modifiers == eAltKey) { 
		add_articulation_to_selected_elements(r_ob, k_ARTICULATION_PORTATO);
		return 1;
	} else if (keycode == 43 && modifiers == eAltKey) {  // Alt + +
		add_articulation_to_selected_elements(r_ob, k_ARTICULATION_LEFT_HAND_PIZZICATO);
		return 1;
	} else if (keycode == 't' && modifiers == eAltKey) { 
		add_articulation_to_selected_elements(r_ob, k_ARTICULATION_TRILL);
		return 1;
	} else if (keycode == 'm' && modifiers == eAltKey + eShiftKey) { 
		add_articulation_to_selected_elements(r_ob, k_ARTICULATION_MORDENT_DOWN);
		return 1;
	} else if (keycode == 'm' && modifiers == eAltKey) { 
		add_articulation_to_selected_elements(r_ob, k_ARTICULATION_MORDENT_UP);
		return 1;
	} else if (keycode == 'n' && modifiers == eAltKey) { 
		add_articulation_to_selected_elements(r_ob, k_ARTICULATION_DOUBLE_MORDENT);
		return 1;
	} else if (keycode == 'b' && modifiers == eAltKey + eShiftKey) { 
		add_articulation_to_selected_elements(r_ob, k_ARTICULATION_BOWING_DOWN);
		return 1;
	} else if (keycode == 'b' && modifiers == eAltKey) { 
		add_articulation_to_selected_elements(r_ob, k_ARTICULATION_BOWING_UP);
		return 1;
	} else if (keycode == 'r' && modifiers == eAltKey) { 
		add_articulation_to_selected_elements(r_ob, k_ARTICULATION_TREMOLO3);
		return 1;
	} else if (keycode == 'r' && modifiers == eAltKey + eShiftKey) { 
		add_articulation_to_selected_elements(r_ob, k_ARTICULATION_TREMOLO2);
		return 1;
	} else if (keycode == 'r' && modifiers == eAltKey + eShiftKey + eControlKey) { 
		add_articulation_to_selected_elements(r_ob, k_ARTICULATION_TREMOLO1);
		return 1;
	} else if (keycode == 'g' && modifiers == eAltKey) { 
		add_articulation_to_selected_elements(r_ob, k_ARTICULATION_GRUPPETTO);
		return 1;
	} else if (keycode == 'h' && modifiers == eAltKey) { 
		add_articulation_to_selected_elements(r_ob, k_ARTICULATION_HARMONIC);
		return 1;
	} else if (keycode == 'z' && modifiers == eAltKey) { 
		add_articulation_to_selected_elements(r_ob, k_ARTICULATION_ACCENT_STACCATO);
		return 1;
	} else if (keycode == 'z' && modifiers == eAltKey + eShiftKey) { 
		add_articulation_to_selected_elements(r_ob, k_ARTICULATION_ACCENT_PORTATO);
		return 1;
	} else if (keycode == 'w' && modifiers == eAltKey) { 
		add_articulation_to_selected_elements(r_ob, k_ARTICULATION_PORTATO_STACCATO);
		return 1;
	} else if (keycode == 'j' && modifiers == eAltKey) { 
		add_articulation_to_selected_elements(r_ob, k_ARTICULATION_MARTELLATO);
		return 1;
	} else if (keycode == 'j' && modifiers == eAltKey + eShiftKey) { 
		add_articulation_to_selected_elements(r_ob, k_ARTICULATION_MARTELLATO_STACCATO);
		return 1;
	} else if (keycode == 'a' && modifiers == eAltKey) { 
		add_articulation_to_selected_elements(r_ob, k_ARTICULATION_ACCENT);
		return 1;
	} else if (keycode == JKEY_BACKSPACE && modifiers == eAltKey) { 
		delete_articulations_in_selection(r_ob);
		return 1;
	}
	return 0;
}


void build_popup_filters_menu(t_notation_obj *r_ob, t_slotitem *clickeditem)
{
	t_biquad *active_filter = NULL;
	
	if (clickeditem)
		active_filter = (t_biquad *) clickeditem->item;
	else if (r_ob->active_slot_notationitem && r_ob->active_slot_num > 0 && get_activeitem_activeslot_firstitem(r_ob))
		active_filter = (t_biquad *) get_activeitem_activeslot_firstitem(r_ob)->item;
	
	if (r_ob->popup_filters)
		jpopupmenu_destroy(r_ob->popup_filters);
	
	r_ob->popup_filters = jpopupmenu_create(); 
	
	// filters (2000)
	jpopupmenu_additem(r_ob->popup_filters, 2000, "Display", NULL, active_filter && active_filter->filter_type == k_FILTER_DISPLAY, 0, NULL);
	jpopupmenu_additem(r_ob->popup_filters, 2001, "Lowpass", NULL, active_filter && active_filter->filter_type == k_FILTER_LOWPASS, 0, NULL);
	jpopupmenu_additem(r_ob->popup_filters, 2002, "Highpass", NULL, active_filter && active_filter->filter_type == k_FILTER_HIGHPASS, 0, NULL);
	jpopupmenu_additem(r_ob->popup_filters, 2003, "Bandpass", NULL, active_filter && active_filter->filter_type == k_FILTER_BANDPASS, 0, NULL);
	jpopupmenu_additem(r_ob->popup_filters, 2004, "Bandstop", NULL, active_filter && active_filter->filter_type == k_FILTER_BANDSTOP, 0, NULL);
	jpopupmenu_additem(r_ob->popup_filters, 2005, "Peaknotch", NULL, active_filter && active_filter->filter_type == k_FILTER_PEAKNOTCH, 0, NULL);
	jpopupmenu_additem(r_ob->popup_filters, 2006, "Lowshelf", NULL, active_filter && active_filter->filter_type == k_FILTER_LOWSHELF, 0, NULL);
	jpopupmenu_additem(r_ob->popup_filters, 2007, "Highshelf", NULL, active_filter && active_filter->filter_type == k_FILTER_HIGHSHELF, 0, NULL);
//	jpopupmenu_additem(r_ob->popup_filters, 2008, "Resonant", NULL, active_filter && active_filter->filter_type == k_FILTER_RESONANT, 0, NULL);
	jpopupmenu_additem(r_ob->popup_filters, 2009, "Allpass", NULL, active_filter && active_filter->filter_type == k_FILTER_ALLPASS, 0, NULL);
	
	jpopupmenu_setfont(r_ob->popup_filters, r_ob->popup_main_font);
}

void build_popup_barline_menu(t_notation_obj *r_ob, t_measure *measure)
{
	if (r_ob->popup_barline)
		jpopupmenu_destroy(r_ob->popup_barline);
	
	r_ob->popup_barline = jpopupmenu_create(); 
	
	// barlines (1200)
	jpopupmenu_additem(r_ob->popup_barline, 1200, "Auto (a)", NULL, measure->end_barline->barline_type == k_BARLINE_AUTOMATIC, 0, NULL);
	jpopupmenu_additem(r_ob->popup_barline, 1201, "Normal (n)", NULL, measure->end_barline->barline_type == k_BARLINE_NORMAL, 0, NULL);
	jpopupmenu_additem(r_ob->popup_barline, 1202, "Dashed (d)", NULL, measure->end_barline->barline_type == k_BARLINE_DASHED, 0, NULL);
	jpopupmenu_additem(r_ob->popup_barline, 1203, "Points (p)", NULL, measure->end_barline->barline_type == k_BARLINE_POINTS, 0, NULL);
	jpopupmenu_additem(r_ob->popup_barline, 1204, "Double (t)", NULL, measure->end_barline->barline_type == k_BARLINE_DOUBLE, 0, NULL);
	jpopupmenu_additem(r_ob->popup_barline, 1205, "Final (f)", NULL, measure->end_barline->barline_type == k_BARLINE_FINAL, 0, NULL);
	jpopupmenu_additem(r_ob->popup_barline, 1206, "Hidden (h)", NULL, measure->end_barline->barline_type == k_BARLINE_HIDDEN, 0, NULL);
	jpopupmenu_additem(r_ob->popup_barline, 1207, "Solid (s)", NULL, measure->end_barline->barline_type == k_BARLINE_SOLID, 0, NULL);
    jpopupmenu_additem(r_ob->popup_barline, 1208, "Tick (k)", NULL, measure->end_barline->barline_type == k_BARLINE_TICK, 0, NULL);
    jpopupmenu_additem(r_ob->popup_barline, 1209, "Intervoices (i)", NULL, measure->end_barline->barline_type == k_BARLINE_INTERVOICES, 0, NULL);

	jpopupmenu_setfont(r_ob->popup_barline, r_ob->popup_main_font);
}

void build_popup_durationline_menu(t_notation_obj *r_ob, t_duration_line *dl)
{
    if (r_ob->popup_durationline)
        jpopupmenu_destroy(r_ob->popup_durationline);
    
    r_ob->popup_durationline = jpopupmenu_create();
    jpopupmenu_additem(r_ob->popup_durationline, 8000, "Slice Note", NULL, 0, 0, NULL);
    jpopupmenu_setfont(r_ob->popup_durationline, r_ob->popup_main_font);
}



void build_popup_measure_menu(t_notation_obj *r_ob, t_measure *measure)
{
	if (r_ob->popup_measure)
		jpopupmenu_destroy(r_ob->popup_measure);
	if (r_ob->popup_measure_timesignature)
		jpopupmenu_destroy(r_ob->popup_measure_timesignature);
	
	r_ob->popup_measure = jpopupmenu_create(); 
	r_ob->popup_measure_timesignature = jpopupmenu_create(); 
	
	jpopupmenu_additem(r_ob->popup_measure, 1000, "Open Inspector", NULL, 0, 0, NULL);
	jpopupmenu_addseperator(r_ob->popup_measure);
    
    jpopupmenu_additem(r_ob->popup_measure, 150, "Copy Measures", NULL, 0, 0, NULL);
    jpopupmenu_additem(r_ob->popup_measure, 160, "Paste Measures", NULL, 0, 0, NULL);
    jpopupmenu_additem(r_ob->popup_measure, 161, "Paste Measures Without Tempi", NULL, 0, 0, NULL);

    jpopupmenu_addseperator(r_ob->popup_measure);

	// time signatures (500)
    t_timesignature temp_ts;
	jpopupmenu_additem(r_ob->popup_measure_timesignature, 501, "2/2", NULL, ts_are_equal(&measure->timesignature, &(temp_ts = build_simple_timesignature(r_ob, 2, 2))), 0, NULL);
	jpopupmenu_additem(r_ob->popup_measure_timesignature, 502, "2/4", NULL, ts_are_equal(&measure->timesignature, &(temp_ts = build_simple_timesignature(r_ob, 2, 4))), 0, NULL);
	jpopupmenu_additem(r_ob->popup_measure_timesignature, 503, "3/4", NULL, ts_are_equal(&measure->timesignature, &(temp_ts = build_simple_timesignature(r_ob, 3, 4))), 0, NULL);
	jpopupmenu_additem(r_ob->popup_measure_timesignature, 504, "4/4", NULL, ts_are_equal(&measure->timesignature, &(temp_ts = build_simple_timesignature(r_ob, 4, 4))), 0, NULL);
	jpopupmenu_additem(r_ob->popup_measure_timesignature, 505, "5/4", NULL, ts_are_equal(&measure->timesignature, &(temp_ts = build_simple_timesignature(r_ob, 5, 4))), 0, NULL);
	jpopupmenu_additem(r_ob->popup_measure_timesignature, 506, "6/4", NULL, ts_are_equal(&measure->timesignature, &(temp_ts = build_simple_timesignature(r_ob, 6, 4))), 0, NULL);
	jpopupmenu_additem(r_ob->popup_measure_timesignature, 507, "3/8", NULL, ts_are_equal(&measure->timesignature, &(temp_ts = build_simple_timesignature(r_ob, 3, 8))), 0, NULL);
	jpopupmenu_additem(r_ob->popup_measure_timesignature, 508, "4/8", NULL, ts_are_equal(&measure->timesignature, &(temp_ts = build_simple_timesignature(r_ob, 4, 8))), 0, NULL);
	jpopupmenu_additem(r_ob->popup_measure_timesignature, 509, "5/8", NULL, ts_are_equal(&measure->timesignature, &(temp_ts = build_simple_timesignature(r_ob, 5, 8))), 0, NULL);
	jpopupmenu_additem(r_ob->popup_measure_timesignature, 510, "5/8 (3+2)", NULL, ts_are_equal(&measure->timesignature, &(temp_ts = build_2compound_timesignature(r_ob, 3, 2, 8))), 0, NULL);
	jpopupmenu_additem(r_ob->popup_measure_timesignature, 511, "5/8 (2+3)", NULL, ts_are_equal(&measure->timesignature, &(temp_ts = build_2compound_timesignature(r_ob, 2, 3, 8))), 0, NULL);
	jpopupmenu_additem(r_ob->popup_measure_timesignature, 512, "6/8", NULL, ts_are_equal(&measure->timesignature, &(temp_ts = build_simple_timesignature(r_ob, 6, 8))), 0, NULL);
	jpopupmenu_additem(r_ob->popup_measure_timesignature, 513, "7/8", NULL, ts_are_equal(&measure->timesignature, &(temp_ts = build_simple_timesignature(r_ob, 7, 8))), 0, NULL);
	jpopupmenu_additem(r_ob->popup_measure_timesignature, 514, "7/8 (3+2+2)", NULL, ts_are_equal(&measure->timesignature, &(temp_ts = build_3compound_timesignature(r_ob, 3, 2, 2, 8))), 0, NULL);
	jpopupmenu_additem(r_ob->popup_measure_timesignature, 515, "7/8 (2+3+2)", NULL, ts_are_equal(&measure->timesignature, &(temp_ts = build_3compound_timesignature(r_ob, 2, 3, 2, 8))), 0, NULL);
	jpopupmenu_additem(r_ob->popup_measure_timesignature, 516, "7/8 (2+2+3)", NULL, ts_are_equal(&measure->timesignature, &(temp_ts = build_3compound_timesignature(r_ob, 2, 2, 3, 8))), 0, NULL);
	jpopupmenu_additem(r_ob->popup_measure_timesignature, 517, "9/8", NULL, ts_are_equal(&measure->timesignature, &(temp_ts = build_simple_timesignature(r_ob, 9, 8))), 0, NULL);
	jpopupmenu_additem(r_ob->popup_measure_timesignature, 518, "12/8", NULL, ts_are_equal(&measure->timesignature, &(temp_ts = build_simple_timesignature(r_ob, 12, 8))), 0, NULL);
	jpopupmenu_addsubmenu(r_ob->popup_measure, "Time Signature", r_ob->popup_measure_timesignature, 0);

	// lock/mute (550)
	jpopupmenu_addseperator(r_ob->popup_measure);
	if (!is_all_selection_locked(r_ob))
		jpopupmenu_additem(r_ob->popup_measure, 551, "Lock", NULL, 0, 0, NULL);
	if (!is_all_selection_unlocked(r_ob))
		jpopupmenu_additem(r_ob->popup_measure, 552, "Unlock", NULL, 0, 0, NULL);
	if (!is_all_selection_muted(r_ob))
		jpopupmenu_additem(r_ob->popup_measure, 553, "Mute", NULL, 0, 0, NULL);
	if (!is_all_selection_unmuted(r_ob))
		jpopupmenu_additem(r_ob->popup_measure, 554, "Unmute", NULL, 0, 0, NULL);
	if (!is_all_selection_solo(r_ob))
		jpopupmenu_additem(r_ob->popup_measure, 555, "Solo", NULL, 0, 0, NULL);
	if (!is_all_selection_unsolo(r_ob))
		jpopupmenu_additem(r_ob->popup_measure, 556, "Unsolo", NULL, 0, 0, NULL);
	jpopupmenu_addseperator(r_ob->popup_measure);
	
	// no solos/no mutes (570)
	jpopupmenu_addseperator(r_ob->popup_measure);
	jpopupmenu_additem(r_ob->popup_measure, 570, "No Solos", NULL, 0, 0, NULL);
	jpopupmenu_additem(r_ob->popup_measure, 571, "No Mutes", NULL, 0, 0, NULL);

	jpopupmenu_addseperator(r_ob->popup_measure);
	jpopupmenu_additem(r_ob->popup_measure, 589, "Pop Tempo Out", NULL, 0, 0, NULL);
    jpopupmenu_additem(r_ob->popup_measure, 590, "Pop Tempo Out In This Voice Only", NULL, 0, 0, NULL);

    jpopupmenu_addseperator(r_ob->popup_measure);
    jpopupmenu_additem(r_ob->popup_measure, 591, "Clear", NULL, 0, 0, NULL);
    jpopupmenu_additem(r_ob->popup_measure, 592, "Delete", NULL, 0, 0, NULL);

    
    jpopupmenu_addseperator(r_ob->popup_measure);
	if (!is_all_selection_rhythmic_tree_locked(r_ob))
		jpopupmenu_additem(r_ob->popup_measure, 610, "Lock Rhythmic Tree", NULL, 0, 0, NULL);
	if (!is_all_selection_rhythmic_tree_unlocked(r_ob))
		jpopupmenu_additem(r_ob->popup_measure, 611, "Unlock Rhythmic Tree", NULL, 0, 0, NULL);
	
	jpopupmenu_additem(r_ob->popup_measure, 600, "Apply Auto Rhythmic Tree Keeping Existing Tuplets", NULL, 0, 0, NULL);
	jpopupmenu_additem(r_ob->popup_measure, 605, "Apply Auto Rhythmic Tree Ignoring Existing Tuplets", NULL, 0, 0, NULL);
	jpopupmenu_additem(r_ob->popup_measure, 601, "Stick Rhythmic Tree", NULL, 0, 0, NULL);
	jpopupmenu_additem(r_ob->popup_measure, 602, "Destroy Rhythmic Tree", NULL, 0, 0, NULL);	
	
	jpopupmenu_setfont(r_ob->popup_measure, r_ob->popup_main_font);
	jpopupmenu_setfont(r_ob->popup_measure_timesignature, r_ob->popup_secondary_font);
}

void build_popup_note_menu(t_notation_obj *r_ob, t_note *note, e_element_types clipboard_type)
{
	long i;
	long curr_idx;
	
	if (r_ob->popup_note)
		jpopupmenu_destroy(r_ob->popup_note);
	if (r_ob->popup_note_enharmonicity)
		jpopupmenu_destroy(r_ob->popup_note_enharmonicity);
	if (r_ob->popup_note_slots)
		jpopupmenu_destroy(r_ob->popup_note_slots);
    if (r_ob->popup_note_paste)
        jpopupmenu_destroy(r_ob->popup_note_paste);
    if (r_ob->popup_note_copy)
        jpopupmenu_destroy(r_ob->popup_note_copy);
    if (r_ob->popup_note_copy_slot)
        jpopupmenu_destroy(r_ob->popup_note_copy_slot);
    if (r_ob->popup_note_paste_slot)
        jpopupmenu_destroy(r_ob->popup_note_paste_slot);
	
	r_ob->popup_note = jpopupmenu_create(); 
	r_ob->popup_note_enharmonicity = jpopupmenu_create(); 
	r_ob->popup_note_slots = jpopupmenu_create(); 
    r_ob->popup_note_copy = jpopupmenu_create();
    r_ob->popup_note_copy_slot = jpopupmenu_create();
    r_ob->popup_note_paste = jpopupmenu_create();
    r_ob->popup_note_paste_slot = jpopupmenu_create();

	jpopupmenu_additem(r_ob->popup_note, 1000, "Open Inspector", NULL, 0, 0, NULL);
    jpopupmenu_addseperator(r_ob->popup_note);

    jpopupmenu_additem(r_ob->popup_note, 950, "Delete Selection", NULL, 0, 0, NULL);
    jpopupmenu_additem(r_ob->popup_note, 951, "Ripple Delete Selection", NULL, 0, 0, NULL);
    
    jpopupmenu_addseperator(r_ob->popup_note);

    if (r_ob->obj_type == k_NOTATION_OBJECT_ROLL)
        jpopupmenu_additem(r_ob->popup_note_copy, 970, "Copy Selection", NULL, 0, 0, NULL);
    jpopupmenu_additem(r_ob->popup_note_copy, 971, "Copy Duration Line", NULL, 0, 0, NULL);

    jpopupmenu_additem(r_ob->popup_note_copy_slot, 9000, "Copy All Slots", NULL, 0, 0, NULL);
    for (i = 0; i < CONST_MAX_SLOTS; i++) {
        char label[512];
        snprintf(label, 512, "Copy Slot %ld (%s)", i+1, r_ob->slotinfo[i].slot_name->s_name);
        jpopupmenu_additem(r_ob->popup_note_copy_slot, 9000 + i + 1, label, NULL, 0, 0, NULL);
    }
    jpopupmenu_addsubmenu(r_ob->popup_note_copy, "Copy Slot", r_ob->popup_note_copy_slot, 0);
    jpopupmenu_addsubmenu(r_ob->popup_note, "Copy", r_ob->popup_note_copy, 0);

    if (r_ob->obj_type == k_NOTATION_OBJECT_ROLL)
        jpopupmenu_additem(r_ob->popup_note_paste, 980, "Paste Replace Selection", NULL, 0, clipboard_type != k_SELECTION_CONTENT, NULL);
    jpopupmenu_additem(r_ob->popup_note_paste, 981, "Paste Duration Line", NULL, 0, clipboard_type != k_DURATION_LINE, NULL);

    
    jpopupmenu_additem(r_ob->popup_note_paste_slot, 10000, "Paste To Original Slot", NULL, 0, clipboard_type != k_SLOT, NULL);
    for (i = 0; i < CONST_MAX_SLOTS; i++) {
        char label[512];
        snprintf(label, 512, "Paste To Slot %ld (%s)", i+1, r_ob->slotinfo[i].slot_name->s_name);
        jpopupmenu_additem(r_ob->popup_note_paste_slot, 10000 + i + 1, label, NULL, 0, clipboard_type != k_SLOT, NULL);
    }
    jpopupmenu_addsubmenu(r_ob->popup_note_paste, "Paste Slot", r_ob->popup_note_paste_slot, clipboard_type != k_SLOT);
    
    jpopupmenu_addsubmenu(r_ob->popup_note, "Paste", r_ob->popup_note_paste, 0);

    jpopupmenu_addseperator(r_ob->popup_note);

	// enharmonicity (400)
	if (note) {
		note_get_enharmonic_possibilities(r_ob, note, &curr_idx);
		for (i = 0; i < CONST_MAX_ENHARMONICITY_OPTIONS; i++) {
			char *outname = NULL;
			midicents2notename(r_ob->middleC_octave, r_ob->current_enharmonic_list_screenmc[i], r_ob->current_enharmonic_list_screenacc[i], r_ob->note_names_style, true, &outname);
			jpopupmenu_additem(r_ob->popup_note_enharmonicity, 400 + i + 1, outname, NULL, i == curr_idx, 0, NULL);
			bach_freeptr(outname);
		}
	}
	jpopupmenu_addsubmenu(r_ob->popup_note, "Enharmonicity", r_ob->popup_note_enharmonicity, 0);
	

	// slots (300)
	for (i = 0; i < r_ob->num_popup_menu_slots; i++) {
		long num_slot = r_ob->popup_menu_slots[i] - 1;
		if (num_slot >= 0 && num_slot < CONST_MAX_SLOTS)
			jpopupmenu_additem(r_ob->popup_note_slots, 300 + num_slot + 1, r_ob->slotinfo[num_slot].slot_name->s_name, NULL, 0, 0, NULL);
	}
	jpopupmenu_addsubmenu(r_ob->popup_note, "Slots", r_ob->popup_note_slots, 0);
    
    jpopupmenu_addseperator(r_ob->popup_note);
    // markers (450)
    if (r_ob->obj_type == k_NOTATION_OBJECT_ROLL) {
        jpopupmenu_additem(r_ob->popup_note, 501, "Add Marker", NULL, 0, 0, NULL);
    } else if (r_ob->obj_type == k_NOTATION_OBJECT_SCORE) {
        jpopupmenu_additem(r_ob->popup_note, 502, "Add Measure-Attached Marker", NULL, 0, 0, NULL);
        jpopupmenu_additem(r_ob->popup_note, 503, "Add Millisecond-Attached Marker", NULL, 0, 0, NULL);
    }

	// various (450)
	jpopupmenu_addseperator(r_ob->popup_note);
	if (!is_all_selection_locked(r_ob))
		jpopupmenu_additem(r_ob->popup_note, 451, "Lock", NULL, 0, 0, NULL);
	if (!is_all_selection_unlocked(r_ob))
		jpopupmenu_additem(r_ob->popup_note, 452, "Unlock", NULL, 0, 0, NULL);
	if (!is_all_selection_muted(r_ob))
		jpopupmenu_additem(r_ob->popup_note, 453, "Mute", NULL, 0, 0, NULL);
	if (!is_all_selection_unmuted(r_ob))
		jpopupmenu_additem(r_ob->popup_note, 454, "Unmute", NULL, 0, 0, NULL);
	if (!is_all_selection_solo(r_ob))
		jpopupmenu_additem(r_ob->popup_note, 455, "Solo", NULL, 0, 0, NULL);
	if (!is_all_selection_unsolo(r_ob))
		jpopupmenu_additem(r_ob->popup_note, 456, "Unsolo", NULL, 0, 0, NULL);
	jpopupmenu_addseperator(r_ob->popup_note);
	jpopupmenu_additem(r_ob->popup_note, 461, "No Solos", NULL, 0, 0, NULL);
	jpopupmenu_additem(r_ob->popup_note, 462, "No Mutes", NULL, 0, 0, NULL);

	// various (470)
	jpopupmenu_addseperator(r_ob->popup_note);
	jpopupmenu_additem(r_ob->popup_note, 471, "Snap Pitch To Grid", NULL, 0, 0, NULL);
	jpopupmenu_additem(r_ob->popup_note, 472, "Retranscribe Pitches", NULL, 0, 0, NULL);
	if (r_ob->obj_type == k_NOTATION_OBJECT_ROLL) {
		jpopupmenu_additem(r_ob->popup_note, 473, "Align In Time", NULL, 0, 0, NULL);
		jpopupmenu_additem(r_ob->popup_note, 474, "Evenly Distribute In Time", NULL, 0, 0, NULL);
	}
	jpopupmenu_additem(r_ob->popup_note, 475, "Legato", NULL, 0, 0, NULL);

	if (r_ob->obj_type == k_NOTATION_OBJECT_SCORE) {
		jpopupmenu_addseperator(r_ob->popup_note);
		
		jpopupmenu_additem(r_ob->popup_note, 600, "Apply Auto Rhythmic Tree Keeping Existing Tuplets", NULL, 0, 0, NULL);
		jpopupmenu_additem(r_ob->popup_note, 605, "Apply Auto Rhythmic Tree Ignoring Existing Tuplets", NULL, 0, 0, NULL);
		jpopupmenu_additem(r_ob->popup_note, 601, "Stick Rhythmic Tree", NULL, 0, 0, NULL);
		jpopupmenu_additem(r_ob->popup_note, 602, "Destroy Rhythmic Tree", NULL, 0, 0, NULL);
		jpopupmenu_additem(r_ob->popup_note, 603, "Add Rhythmic Tree Level", NULL, 0, 0, NULL);
		jpopupmenu_additem(r_ob->popup_note, 604, "Destroy Rhythmic Tree Level", NULL, 0, 0, NULL);
	}
	
	jpopupmenu_addseperator(r_ob->popup_note);
	
	jpopupmenu_additem(r_ob->popup_note, 480, "Dump Selection", NULL, 0, 0, NULL);
	
	jpopupmenu_setfont(r_ob->popup_note, r_ob->popup_main_font);
	jpopupmenu_setfont(r_ob->popup_note_enharmonicity, r_ob->popup_secondary_font);
	jpopupmenu_setfont(r_ob->popup_note_slots, r_ob->popup_secondary_font);
    jpopupmenu_setfont(r_ob->popup_note_copy, r_ob->popup_secondary_font);
    jpopupmenu_setfont(r_ob->popup_note_paste, r_ob->popup_secondary_font);
    jpopupmenu_setfont(r_ob->popup_note_copy_slot, r_ob->popup_secondary_font);
    jpopupmenu_setfont(r_ob->popup_note_paste_slot, r_ob->popup_secondary_font);
}

void build_popup_voice_menu(t_notation_obj *r_ob, t_voice *voice)
{
	long active_clef = voice->clef;
	long active_mode = voice->mode;
	long active_key = voice->key;
	long active_midichannel = voice->midichannel;
    char is_voice_ensemble = (voiceensemble_get_numparts(r_ob, voice) > 1);
	
	if (r_ob->popup_voice)
		jpopupmenu_destroy(r_ob->popup_voice);
	if (r_ob->popup_voice_clefs)
		jpopupmenu_destroy(r_ob->popup_voice_clefs);
	if (r_ob->popup_voice_keys)
		jpopupmenu_destroy(r_ob->popup_voice_keys);
	if (r_ob->popup_voice_keys_major)
		jpopupmenu_destroy(r_ob->popup_voice_keys_major);
	if (r_ob->popup_voice_keys_minor)
		jpopupmenu_destroy(r_ob->popup_voice_keys_minor);
	if (r_ob->popup_voice_midichannels)
		jpopupmenu_destroy(r_ob->popup_voice_midichannels);
	
	r_ob->popup_voice = jpopupmenu_create(); 
	r_ob->popup_voice_clefs = jpopupmenu_create(); 
	r_ob->popup_voice_keys = jpopupmenu_create(); 
	r_ob->popup_voice_keys_major = jpopupmenu_create(); 
	r_ob->popup_voice_keys_minor = jpopupmenu_create(); 
	r_ob->popup_voice_midichannels = jpopupmenu_create(); 
	
	jpopupmenu_additem(r_ob->popup_voice, 1000, "Open Inspector", NULL, 0, 0, NULL);
	jpopupmenu_addseperator(r_ob->popup_voice);

    if (r_ob->selection_type == k_VOICE && r_ob->num_selecteditems > 1) {
        jpopupmenu_additem(r_ob->popup_voice, 4000, "Create Voice Ensemble", NULL, 0, 0, NULL);
        if (!is_voice_ensemble)
            jpopupmenu_addseperator(r_ob->popup_voice);
    }
    if (is_voice_ensemble) {
        jpopupmenu_additem(r_ob->popup_voice, 4001, "Break Voice Ensemble", NULL, 0, 0, NULL);
        jpopupmenu_addseperator(r_ob->popup_voice);
    }
    
	// clefs (0)
    jpopupmenu_additem(r_ob->popup_voice_clefs, 50, "Auto", NULL, 0, 0, NULL);
    jpopupmenu_addseperator(r_ob->popup_voice_clefs);
	jpopupmenu_additem(r_ob->popup_voice_clefs, 1, "G", NULL, active_clef == k_CLEF_G, 0, NULL);
	jpopupmenu_additem(r_ob->popup_voice_clefs, 2, "F", NULL, active_clef == k_CLEF_F, 0, NULL);
	jpopupmenu_additem(r_ob->popup_voice_clefs, 3, "FG", NULL, active_clef == k_CLEF_FG, 0, NULL);
	jpopupmenu_additem(r_ob->popup_voice_clefs, 4, "FF", NULL, active_clef == k_CLEF_FF, 0, NULL);
	jpopupmenu_additem(r_ob->popup_voice_clefs, 5, "GG", NULL, active_clef == k_CLEF_GG, 0, NULL);
	jpopupmenu_additem(r_ob->popup_voice_clefs, 6, "FFG", NULL, active_clef == k_CLEF_FFG, 0, NULL);
	jpopupmenu_additem(r_ob->popup_voice_clefs, 7, "FGG", NULL, active_clef == k_CLEF_FGG, 0, NULL);
	jpopupmenu_additem(r_ob->popup_voice_clefs, 8, "FFGG", NULL, active_clef == k_CLEF_FFGG, 0, NULL);
	jpopupmenu_addseperator(r_ob->popup_voice_clefs);
    jpopupmenu_additem(r_ob->popup_voice_clefs, 10, "G8va", NULL, active_clef == k_CLEF_G8va, 0, NULL);
    jpopupmenu_additem(r_ob->popup_voice_clefs, 11, "G15ma", NULL, active_clef == k_CLEF_G15ma, 0, NULL);
    jpopupmenu_additem(r_ob->popup_voice_clefs, 12, "G8vb", NULL, active_clef == k_CLEF_G8vb, 0, NULL);
    jpopupmenu_additem(r_ob->popup_voice_clefs, 13, "G15mb", NULL, active_clef == k_CLEF_G15mb, 0, NULL);
    jpopupmenu_additem(r_ob->popup_voice_clefs, 14, "F8va", NULL, active_clef == k_CLEF_F8va, 0, NULL);
    jpopupmenu_additem(r_ob->popup_voice_clefs, 15, "F15ma", NULL, active_clef == k_CLEF_F15ma, 0, NULL);
    jpopupmenu_additem(r_ob->popup_voice_clefs, 16, "F8vb", NULL, active_clef == k_CLEF_F8vb, 0, NULL);
    jpopupmenu_additem(r_ob->popup_voice_clefs, 17, "F15mb", NULL, active_clef == k_CLEF_F15mb, 0, NULL);
	jpopupmenu_addseperator(r_ob->popup_voice_clefs);
	jpopupmenu_additem(r_ob->popup_voice_clefs, 20, "Soprano", NULL, active_clef == k_CLEF_SOPRANO, 0, NULL);
	jpopupmenu_additem(r_ob->popup_voice_clefs, 21, "Mezzo", NULL, active_clef == k_CLEF_MEZZO, 0, NULL);
	jpopupmenu_additem(r_ob->popup_voice_clefs, 22, "Alto", NULL, active_clef == k_CLEF_ALTO, 0, NULL);
	jpopupmenu_additem(r_ob->popup_voice_clefs, 23, "Tenor", NULL, active_clef == k_CLEF_TENOR, 0, NULL);
	jpopupmenu_additem(r_ob->popup_voice_clefs, 24, "Barytone", NULL, active_clef == k_CLEF_BARYTONE, 0, NULL);
	jpopupmenu_addseperator(r_ob->popup_voice_clefs);
	jpopupmenu_additem(r_ob->popup_voice_clefs, 30, "Percussion", NULL, active_clef == k_CLEF_PERCUSSION, 0, NULL);
	jpopupmenu_additem(r_ob->popup_voice_clefs, 31, "None", NULL, active_clef == k_CLEF_NONE, 0, NULL);
	jpopupmenu_addsubmenu(r_ob->popup_voice, "Clef", r_ob->popup_voice_clefs, 0);

	// keys (100)
	jpopupmenu_additem(r_ob->popup_voice_keys_major, 101, "CM", NULL, active_mode == k_MODE_MAJOR && active_key == 0, 0, NULL);
	jpopupmenu_additem(r_ob->popup_voice_keys_major, 102, "C#M", NULL, active_mode == k_MODE_MAJOR && active_key == 7, 0, NULL);
	jpopupmenu_additem(r_ob->popup_voice_keys_major, 103, "DbM", NULL, active_mode == k_MODE_MAJOR && active_key == -5, 0, NULL);
	jpopupmenu_additem(r_ob->popup_voice_keys_major, 104, "DM", NULL, active_mode == k_MODE_MAJOR && active_key == 2, 0, NULL);
	jpopupmenu_additem(r_ob->popup_voice_keys_major, 105, "EbM", NULL, active_mode == k_MODE_MAJOR && active_key == -3, 0, NULL);
	jpopupmenu_additem(r_ob->popup_voice_keys_major, 106, "EM", NULL, active_mode == k_MODE_MAJOR && active_key == 4, 0, NULL);
	jpopupmenu_additem(r_ob->popup_voice_keys_major, 107, "FM", NULL, active_mode == k_MODE_MAJOR && active_key == -1, 0, NULL);
	jpopupmenu_additem(r_ob->popup_voice_keys_major, 108, "F#M", NULL, active_mode == k_MODE_MAJOR && active_key == 6, 0, NULL);
	jpopupmenu_additem(r_ob->popup_voice_keys_major, 109, "GbM", NULL, active_mode == k_MODE_MAJOR && active_key == -6, 0, NULL);
	jpopupmenu_additem(r_ob->popup_voice_keys_major, 110, "GM", NULL, active_mode == k_MODE_MAJOR && active_key == 1, 0, NULL);
	jpopupmenu_additem(r_ob->popup_voice_keys_major, 111, "AbM", NULL, active_mode == k_MODE_MAJOR && active_key == -4, 0, NULL);
	jpopupmenu_additem(r_ob->popup_voice_keys_major, 112, "AM", NULL, active_mode == k_MODE_MAJOR && active_key == 3, 0, NULL);
	jpopupmenu_additem(r_ob->popup_voice_keys_major, 113, "BbM", NULL, active_mode == k_MODE_MAJOR && active_key == -2, 0, NULL);
	jpopupmenu_additem(r_ob->popup_voice_keys_major, 114, "BM", NULL, active_mode == k_MODE_MAJOR && active_key == 5, 0, NULL);
	jpopupmenu_additem(r_ob->popup_voice_keys_major, 115, "CbM", NULL, active_mode == k_MODE_MAJOR && active_key == -7, 0, NULL);
	
	jpopupmenu_additem(r_ob->popup_voice_keys_minor, 201, "Cm", NULL, active_mode == k_MODE_MINOR && active_key == -3, 0, NULL);
	jpopupmenu_additem(r_ob->popup_voice_keys_minor, 202, "C#m", NULL, active_mode == k_MODE_MINOR && active_key == 4, 0, NULL);
	jpopupmenu_additem(r_ob->popup_voice_keys_minor, 203, "Dm", NULL, active_mode == k_MODE_MINOR && active_key == -1, 0, NULL);
	jpopupmenu_additem(r_ob->popup_voice_keys_minor, 204, "D#m", NULL, active_mode == k_MODE_MINOR && active_key == 6, 0, NULL);
	jpopupmenu_additem(r_ob->popup_voice_keys_minor, 205, "Ebm", NULL, active_mode == k_MODE_MINOR && active_key == -6, 0, NULL);
	jpopupmenu_additem(r_ob->popup_voice_keys_minor, 206, "Em", NULL, active_mode == k_MODE_MINOR && active_key == 1, 0, NULL);
	jpopupmenu_additem(r_ob->popup_voice_keys_minor, 207, "Fm", NULL, active_mode == k_MODE_MINOR && active_key == -4, 0, NULL);
	jpopupmenu_additem(r_ob->popup_voice_keys_minor, 208, "F#m", NULL, active_mode == k_MODE_MINOR && active_key == 3, 0, NULL);
	jpopupmenu_additem(r_ob->popup_voice_keys_minor, 209, "Gm", NULL, active_mode == k_MODE_MINOR && active_key == -2, 0, NULL);
	jpopupmenu_additem(r_ob->popup_voice_keys_minor, 210, "G#m", NULL, active_mode == k_MODE_MINOR && active_key == 5, 0, NULL);
	jpopupmenu_additem(r_ob->popup_voice_keys_minor, 211, "Abm", NULL, active_mode == k_MODE_MINOR && active_key == -7, 0, NULL);
	jpopupmenu_additem(r_ob->popup_voice_keys_minor, 212, "Am", NULL, active_mode == k_MODE_MINOR && active_key == 0, 0, NULL);
	jpopupmenu_additem(r_ob->popup_voice_keys_minor, 213, "A#m", NULL, active_mode == k_MODE_MINOR && active_key == 7, 0, NULL);
	jpopupmenu_additem(r_ob->popup_voice_keys_minor, 214, "Bbm", NULL, active_mode == k_MODE_MINOR && active_key == -5, 0, NULL);
	jpopupmenu_additem(r_ob->popup_voice_keys_minor, 215, "Bm", NULL, active_mode == k_MODE_MINOR && active_key == 2, 0, NULL);
	
	// midichannels (150)
	jpopupmenu_additem(r_ob->popup_voice_midichannels, 151, "1", NULL, active_midichannel == 1, 0, NULL);
	jpopupmenu_additem(r_ob->popup_voice_midichannels, 152, "2", NULL, active_midichannel == 2, 0, NULL);
	jpopupmenu_additem(r_ob->popup_voice_midichannels, 153, "3", NULL, active_midichannel == 3, 0, NULL);
	jpopupmenu_additem(r_ob->popup_voice_midichannels, 154, "4", NULL, active_midichannel == 4, 0, NULL);
	jpopupmenu_additem(r_ob->popup_voice_midichannels, 155, "5", NULL, active_midichannel == 5, 0, NULL);
	jpopupmenu_additem(r_ob->popup_voice_midichannels, 156, "6", NULL, active_midichannel == 6, 0, NULL);
	jpopupmenu_additem(r_ob->popup_voice_midichannels, 157, "7", NULL, active_midichannel == 7, 0, NULL);
	jpopupmenu_additem(r_ob->popup_voice_midichannels, 158, "8", NULL, active_midichannel == 8, 0, NULL);
	jpopupmenu_additem(r_ob->popup_voice_midichannels, 159, "9", NULL, active_midichannel == 9, 0, NULL);
	jpopupmenu_additem(r_ob->popup_voice_midichannels, 160, "10", NULL, active_midichannel == 10, 0, NULL);
	jpopupmenu_additem(r_ob->popup_voice_midichannels, 161, "11", NULL, active_midichannel == 11, 0, NULL);
	jpopupmenu_additem(r_ob->popup_voice_midichannels, 162, "12", NULL, active_midichannel == 12, 0, NULL);
	jpopupmenu_additem(r_ob->popup_voice_midichannels, 163, "13", NULL, active_midichannel == 13, 0, NULL);
	jpopupmenu_additem(r_ob->popup_voice_midichannels, 164, "14", NULL, active_midichannel == 14, 0, NULL);
	jpopupmenu_additem(r_ob->popup_voice_midichannels, 165, "15", NULL, active_midichannel == 15, 0, NULL);
	jpopupmenu_additem(r_ob->popup_voice_midichannels, 166, "16", NULL, active_midichannel == 16, 0, NULL);
	
	jpopupmenu_addsubmenu(r_ob->popup_voice_keys, "Major", r_ob->popup_voice_keys_major, 0);
	jpopupmenu_addsubmenu(r_ob->popup_voice_keys, "Minor", r_ob->popup_voice_keys_minor, 0);
	jpopupmenu_addsubmenu(r_ob->popup_voice, "Key", r_ob->popup_voice_keys, 0);
	jpopupmenu_addsubmenu(r_ob->popup_voice, "Midichannel", r_ob->popup_voice_midichannels, 0);

	jpopupmenu_addseperator(r_ob->popup_voice);
    jpopupmenu_additem(r_ob->popup_voice, 2000, is_voice_ensemble ? "Delete Voice Ensemble" : "Delete Voice", NULL, 0, 0, NULL);
	jpopupmenu_additem(r_ob->popup_voice, 2001, "Insert Voice Before This", NULL, 0, r_ob->num_voices >= CONST_MAX_VOICES, NULL);
	jpopupmenu_additem(r_ob->popup_voice, 2002, "Insert Voice After This", NULL, 0, r_ob->num_voices >= CONST_MAX_VOICES, NULL);
    jpopupmenu_additem(r_ob->popup_voice, 2003, is_voice_ensemble ? "Move Voice Ensemble Up" : "Move Voice Up", NULL, 0, voice->number == 0, NULL);
	jpopupmenu_additem(r_ob->popup_voice, 2004, is_voice_ensemble ? "Move Voice Ensemble Down" : "Move Voice Down", NULL, 0, voice->number == r_ob->num_voices - 1, NULL);
	
	// lock/mute (180)
	jpopupmenu_addseperator(r_ob->popup_voice);
	if (!is_all_selection_locked(r_ob))
		jpopupmenu_additem(r_ob->popup_voice, 181, "Lock", NULL, 0, 0, NULL);
	if (!is_all_selection_unlocked(r_ob))
		jpopupmenu_additem(r_ob->popup_voice, 182, "Unlock", NULL, 0, 0, NULL);
	if (!is_all_selection_muted(r_ob))
		jpopupmenu_additem(r_ob->popup_voice, 183, "Mute", NULL, 0, 0, NULL);
	if (!is_all_selection_unmuted(r_ob))
		jpopupmenu_additem(r_ob->popup_voice, 184, "Unmute", NULL, 0, 0, NULL);
	if (!is_all_selection_solo(r_ob))
		jpopupmenu_additem(r_ob->popup_voice, 185, "Solo", NULL, 0, 0, NULL);
	if (!is_all_selection_unsolo(r_ob))
		jpopupmenu_additem(r_ob->popup_voice, 186, "Unsolo", NULL, 0, 0, NULL);
	jpopupmenu_addseperator(r_ob->popup_voice);
	jpopupmenu_additem(r_ob->popup_voice, 191, "No Solos", NULL, 0, 0, NULL);
	jpopupmenu_additem(r_ob->popup_voice, 192, "No Mutes", NULL, 0, 0, NULL);
	
	jpopupmenu_setfont(r_ob->popup_voice, r_ob->popup_main_font);
	jpopupmenu_setfont(r_ob->popup_voice_clefs, r_ob->popup_secondary_font);
	jpopupmenu_setfont(r_ob->popup_voice_keys, r_ob->popup_secondary_font);
	jpopupmenu_setfont(r_ob->popup_voice_keys_major, r_ob->popup_secondary_font);
	jpopupmenu_setfont(r_ob->popup_voice_keys_minor, r_ob->popup_secondary_font);
	jpopupmenu_setfont(r_ob->popup_voice_midichannels, r_ob->popup_secondary_font);
	
}

void build_popup_background_menu(t_notation_obj *r_ob, e_element_types clipboard_type)
{
	if (r_ob->popup_background)
		jpopupmenu_destroy(r_ob->popup_background);
	
	r_ob->popup_background = jpopupmenu_create();
    
    if (r_ob->obj_type == k_NOTATION_OBJECT_ROLL) {
        jpopupmenu_additem(r_ob->popup_background, 501, "Add Marker", NULL, 0, 0, NULL);
    } else if (r_ob->obj_type == k_NOTATION_OBJECT_SCORE) {
        jpopupmenu_additem(r_ob->popup_background, 502, "Add Measure-Attached Marker", NULL, 0, 0, NULL);
        jpopupmenu_additem(r_ob->popup_background, 503, "Add Millisecond-Attached Marker", NULL, 0, 0, NULL);
    }
    
    jpopupmenu_addseperator(r_ob->popup_background);

    if (r_ob->obj_type == k_NOTATION_OBJECT_ROLL) {
        jpopupmenu_additem(r_ob->popup_background, 990, "Paste", NULL, 0, clipboard_type != k_SELECTION_CONTENT, NULL);
        jpopupmenu_additem(r_ob->popup_background, 991, "Paste At Original Position", NULL, 0, clipboard_type != k_SELECTION_CONTENT, NULL);
        jpopupmenu_addseperator(r_ob->popup_background);
    }

	// no solo/no mute (1000)
	jpopupmenu_additem(r_ob->popup_background, 1001, "No Solos", NULL, 0, 0, NULL);
	jpopupmenu_additem(r_ob->popup_background, 1002, "No Mutes", NULL, 0, 0, NULL);

    jpopupmenu_addseperator(r_ob->popup_background);

    jpopupmenu_additem(r_ob->popup_background, 1021, "Select All Items Till Here", NULL, 0, 0, NULL);
    jpopupmenu_additem(r_ob->popup_background, 1020, "Select All Items From Here", NULL, 0, 0, NULL);

	if (r_ob->obj_type == k_NOTATION_OBJECT_SCORE)
		jpopupmenu_additem(r_ob->popup_background, 1010, "Ceil Measures", NULL, 0, 0, NULL);
	
	jpopupmenu_setfont(r_ob->popup_background, r_ob->popup_main_font);
	
}

void build_popup_articulations_menu(t_notation_obj *r_ob, t_articulation *art)
{
    long i;
    if (r_ob->popup_articulations)
        jpopupmenu_destroy(r_ob->popup_articulations);
    
    r_ob->popup_articulations = jpopupmenu_create();
    
    jpopupmenu_additem(r_ob->popup_articulations, 1000, "Delete", NULL, 0, 0, NULL);
    jpopupmenu_addseperator(r_ob->popup_articulations);

    for (i = 1; i < r_ob->articulations_typo_preferences.num_articulations; i++)
        jpopupmenu_additem(r_ob->popup_articulations, 1000 + i, articulation_id2symbol(&r_ob->articulations_typo_preferences, i)->s_name, NULL, i == art->articulation_ID, 0, NULL);
    
    jpopupmenu_setfont(r_ob->popup_articulations, r_ob->popup_main_font);
}

void initialize_popup_menus(t_notation_obj *r_ob){
	// create font
	r_ob->popup_main_font = jfont_create_debug("Arial", JGRAPHICS_FONT_SLANT_NORMAL, JGRAPHICS_FONT_WEIGHT_NORMAL, 12);
	r_ob->popup_secondary_font = jfont_create_debug("Arial", JGRAPHICS_FONT_SLANT_NORMAL, JGRAPHICS_FONT_WEIGHT_NORMAL, 12);
	
	r_ob->popup_voice = NULL;
	r_ob->popup_voice_keys = NULL;
	r_ob->popup_voice_keys_major = NULL;
	r_ob->popup_voice_keys_major = NULL;
	r_ob->popup_voice_clefs = NULL;
	r_ob->popup_voice_midichannels = NULL;

	r_ob->popup_note = NULL;
	r_ob->popup_note_slots = NULL;
	r_ob->popup_note_enharmonicity = NULL;
    r_ob->popup_note_copy = r_ob->popup_note_paste = r_ob->popup_note_copy_slot = r_ob->popup_note_paste_slot = NULL;

	r_ob->popup_measure = NULL;
	r_ob->popup_measure_timesignature = NULL;

	r_ob->popup_barline = NULL;

	r_ob->popup_background = NULL;
    r_ob->popup_articulations = NULL;
	
	r_ob->popup_filters = NULL;
}

void destroy_popup_menus(t_notation_obj *r_ob){
	if (r_ob->popup_voice)
		jpopupmenu_destroy(r_ob->popup_voice);
	if (r_ob->popup_voice_clefs)
		jpopupmenu_destroy(r_ob->popup_voice_clefs);
	if (r_ob->popup_voice_keys)
		jpopupmenu_destroy(r_ob->popup_voice_keys);
	if (r_ob->popup_voice_keys_major)
		jpopupmenu_destroy(r_ob->popup_voice_keys_major);
	if (r_ob->popup_voice_keys_minor)
		jpopupmenu_destroy(r_ob->popup_voice_keys_minor);
	if (r_ob->popup_voice_midichannels)
		jpopupmenu_destroy(r_ob->popup_voice_midichannels);
	
	if (r_ob->popup_note)
		jpopupmenu_destroy(r_ob->popup_note);
	if (r_ob->popup_note_slots)
		jpopupmenu_destroy(r_ob->popup_note_slots);
	if (r_ob->popup_note_enharmonicity)
		jpopupmenu_destroy(r_ob->popup_note_enharmonicity);
    if (r_ob->popup_note_copy)
        jpopupmenu_destroy(r_ob->popup_note_copy);
    if (r_ob->popup_note_paste)
        jpopupmenu_destroy(r_ob->popup_note_paste);
    if (r_ob->popup_note_copy_slot)
        jpopupmenu_destroy(r_ob->popup_note_copy_slot);
    if (r_ob->popup_note_paste_slot)
        jpopupmenu_destroy(r_ob->popup_note_paste_slot);

	if (r_ob->popup_measure)
		jpopupmenu_destroy(r_ob->popup_measure);
	if (r_ob->popup_measure_timesignature)
		jpopupmenu_destroy(r_ob->popup_measure_timesignature);

	if (r_ob->popup_background)
		jpopupmenu_destroy(r_ob->popup_background);

    if (r_ob->popup_articulations)
        jpopupmenu_destroy(r_ob->popup_articulations);
    
	if (r_ob->popup_barline)
		jpopupmenu_destroy(r_ob->popup_barline);

	if (r_ob->popup_filters)
		jpopupmenu_destroy(r_ob->popup_filters);

	if (r_ob->popup_main_font)
		jfont_destroy_debug(r_ob->popup_main_font);
	
	if (r_ob->popup_secondary_font)
		jfont_destroy_debug(r_ob->popup_secondary_font);
}

/// COMMON ATTRIBUTES

void notationobj_arg_attr_dictionary_process_with_bw_compatibility(void *x, t_dictionary *d)
{
    t_notation_obj *r_ob = (t_notation_obj *)x;
	long ac_backgroundslots, ac_mainstavescolor, ac_auxiliarystavescolor;
	t_atom *av_backgroundslots = NULL, *av_mainstavescolor = NULL, *av_auxiliarystavescolor = NULL;
	t_atom_long *av_long = NULL;
	long has_backgroundslots = 0, has_slotsbgalpha = 0, has_backgroundslotfontsize = 0, has_velocityhandling = 0, has_notificationsformessages = 0, has_continuousbang = 0;
	double slotbgalpha = 0, backgroundslotfontsize = 0;
    t_atom_long velocityhandling = -1, notificationsformessages = -1, continuousbang = -1;
    char brand_new_creation = 0;

    
    long num_voices_from_argument = -1; // = no need to set num voices
    const char *str = NULL;
    dictionary_getstring(d, gensym("boxtext"), &str);
    if (str && str[0] && (r_ob->obj_type == k_NOTATION_OBJECT_ROLL || r_ob->obj_type == k_NOTATION_OBJECT_SCORE)) {
        long size = strlen(str);
        char *str_cpy = (char *)bach_newptr((size + 1) * sizeof(char));
        bach_copyptr(str, str_cpy, (size + 1) * sizeof(char));
        char *pch = strtok(str_cpy," ");
        long count = 0;
        while (pch != NULL){
            if (pch[0] == '@')
                break;
            if (count == 1) {
                num_voices_from_argument = CLAMP(atoi(pch), 1, CONST_MAX_VOICES);
                break;
            }
            count ++;
            pch = strtok(NULL, " ");
        }
        bach_freeptr(str_cpy);
    }
    
//    dictionary_dump(d, 1, 1);
    
    t_atom_long versionnumber = 0;
	if (dictionary_hasentry(d, gensym("versionnumber"))) {
		dictionary_getlong(d, gensym("versionnumber"), &versionnumber);
        
        // Setting retrieved version number (because it will be accounted for when the data is loaded in the new() method, after this subroutine has returned
        // At the end of the new() method the CURRENT version number will finally be stored
        llllobj_set_version_number((t_object *)r_ob, LLLL_OBJ_UI, versionnumber);
        
        if (versionnumber == 0)
            brand_new_creation = true;
		if (r_ob->obj_type == k_NOTATION_OBJECT_SCORE && versionnumber > 0 && versionnumber <= 7200)
			r_ob->old_timepoint_syntax_bw_compatibility = true;
	}

    if (dictionary_hasentry(d, gensym("mainstavescolor")))
        dictionary_getatoms(d, gensym("mainstavescolor"), &ac_mainstavescolor, &av_mainstavescolor);

    if (dictionary_hasentry(d, gensym("auxiliarystavescolor")))
        dictionary_getatoms(d, gensym("auxiliarystavescolor"), &ac_auxiliarystavescolor, &av_auxiliarystavescolor);

	if ((has_backgroundslots = dictionary_hasentry(d, gensym("backgroundslots"))))
		dictionary_getatoms(d, gensym("backgroundslots"), &ac_backgroundslots, &av_backgroundslots);
	
	if ((has_slotsbgalpha = dictionary_hasentry(d, gensym("slotsbgalpha"))))
		dictionary_getfloat(d, gensym("slotsbgalpha"), &slotbgalpha);
	
	if ((has_backgroundslotfontsize = dictionary_hasentry(d, gensym("backgroundslotfontsize"))))
		dictionary_getfloat(d, gensym("backgroundslotfontsize"), &backgroundslotfontsize);

    if ((has_velocityhandling = dictionary_hasentry(d, gensym("velocityhandling"))))
        dictionary_getlong(d, gensym("velocityhandling"), &velocityhandling);

    if ((has_notificationsformessages = dictionary_hasentry(d, gensym("notificationsformessages"))))
        dictionary_getlong(d, gensym("notificationsformessages"), &notificationsformessages);

    if ((has_continuousbang = dictionary_hasentry(d, gensym("continuousbang"))))
        dictionary_getlong(d, gensym("continuousbang"), &continuousbang);
    else if ((has_continuousbang = dictionary_hasentry(d, gensym("continuouslyoutputbangifchanged"))))
        dictionary_getlong(d, gensym("continuouslyoutputbangifchanged"), &continuousbang);

    if (num_voices_from_argument > 0) {
        t_atom av;
        atom_setlong(&av, num_voices_from_argument);
        notationobj_setattr_numvoices(r_ob, NULL, 1, &av);
    }
    
	attr_dictionary_process(x, d);
    
    if (versionnumber > 0 && versionnumber <= 7900) {
        // up to 0.7.9 there was no slot linkage for slot 9 and 10; we keep this that way.
        change_linkto_slot_flag(r_ob, -1, k_SLOT_LINKAGE_ANNOTATION);
        change_linkto_slot_flag(r_ob, -1, k_SLOT_LINKAGE_ARTICULATIONS);
        if (r_ob->link_notehead_to_slot == 9)
            change_linkto_slot_flag(r_ob, -1, k_SLOT_LINKAGE_NOTEHEAD);
    }
    if (versionnumber > 0 && versionnumber <= 70905)  {
        change_linkto_slot_flag(r_ob, -1, k_SLOT_LINKAGE_DYNAMICS);
        change_linkto_slot_flag(r_ob, 6, k_SLOT_LINKAGE_LYRICS);
    }

    
	if (has_backgroundslots) {
		av_long = (t_atom_long *) bach_newptr(ac_backgroundslots * sizeof(t_atom_long));
		atom_getlong_array(ac_backgroundslots, av_backgroundslots, ac_backgroundslots, av_long);
		//object_attr_setlong_array(x, gensym("bgslots"), ac_backgroundslots, av_long);
		bach_freeptr(av_long);
		// Don't need to free av_backgroundslots: dictionary_getatoms fetch the atoms by reference 
		// WHAT DOES THIS PART OF CODE DO?!?!?! SHOULD WE GET RID OF THIS?!?
	}
    
    if (av_mainstavescolor && ac_mainstavescolor >= 4) {
        t_jrgba color = build_jrgba(atom_getfloat(av_mainstavescolor), atom_getfloat(av_mainstavescolor + 1), atom_getfloat(av_mainstavescolor + 2), atom_getfloat(av_mainstavescolor + 3));
        object_attr_setcolor((t_object *)x, gensym("staffcolor"), &color);
    }

    if (av_auxiliarystavescolor && ac_auxiliarystavescolor >= 4) {
        t_jrgba color = build_jrgba(atom_getfloat(av_auxiliarystavescolor), atom_getfloat(av_auxiliarystavescolor + 1), atom_getfloat(av_auxiliarystavescolor + 2), atom_getfloat(av_auxiliarystavescolor + 3));
        object_attr_setcolor((t_object *)x, gensym("auxstaffcolor"), &color);
    }

	if (has_slotsbgalpha)
		object_attr_setfloat(x, gensym("slotwinalpha"), slotbgalpha);
	
	if (has_backgroundslotfontsize) 
		object_attr_setfloat(x, gensym("bgslotfontsize"), backgroundslotfontsize);
	
    if (has_velocityhandling)
        object_attr_setchar(x, gensym("showvelocity"), velocityhandling);
    
    if (has_notificationsformessages)
        object_attr_setchar(x, gensym("notifymessages"), notificationsformessages);
    
    if (has_continuousbang)
        object_attr_setchar(x, gensym("notifycontinuously"), continuousbang);

    // Setting object size depending on numvoices
    if (brand_new_creation && r_ob->link_vzoom_to_height && r_ob->num_voices > 1) {
        if (r_ob->num_voices <= 4) r_ob->zoom_y = 1.;
        else if (r_ob->num_voices <= 8) r_ob->zoom_y = 0.7;
        else if (r_ob->num_voices <= 12) r_ob->zoom_y = 0.5;
        else if (r_ob->num_voices <= 16) r_ob->zoom_y = 0.3;
        else if (r_ob->num_voices <= 20) r_ob->zoom_y = 0.15;
        else r_ob->zoom_y = 0.05;
        auto_set_rectangle_size_do(r_ob);
    }
}

void notation_class_add_notation_attributes(t_class *c, char obj_type){
	
// setting default textedit fields attribute invisible
// YET MAX 7 DOESN'T LOVE THESE 4 FOLLOWING LINES, SO WE DON' DO THIS FOR THE TIME BEING:
//	CLASS_ATTR_INVISIBLE(c, "textcolor", 0);
//	CLASS_ATTR_INVISIBLE(c, "fontface", 0);
//	CLASS_ATTR_INVISIBLE(c, "fontsize", 0);
//	CLASS_ATTR_INVISIBLE(c, "fontname", 0);
	
	notation_class_add_behavior_attributes(c, obj_type);
    notation_class_add_notification_attributes(c, obj_type);
	notation_class_add_edit_attributes(c, obj_type);
	notation_class_add_showhide_attributes(c, obj_type);
	notation_class_add_font_attributes(c, obj_type);
	notation_class_add_settings_attributes(c, obj_type);
	notation_class_add_slots_attributes(c, obj_type);
	notation_class_add_play_attributes(c, obj_type);
	notation_class_add_color_attributes(c, obj_type);
	notation_class_add_appearance_attributes(c, obj_type);
    notation_class_add_pitches_attributes(c, obj_type);

    CLASS_STICKY_ATTR(c,"category",0,"Notation");
    
    CLASS_ATTR_CHAR(c,"showaccidentalspreferences",0, t_notation_obj, show_accidentals_preferences);
    CLASS_ATTR_STYLE_LABEL(c,"showaccidentalspreferences",0,"enumindex","Display Accidentals");
    CLASS_ATTR_ENUMINDEX(c,"showaccidentalspreferences", 0, "Classically Always Altered Notes Altered Notes (No Repetition) Altered Note (No Naturals) Never");
    CLASS_ATTR_DEFAULT_SAVE_PAINT(c,"showaccidentalspreferences", 0, "0");
    CLASS_ATTR_ACCESSORS(c, "showaccidentalspreferences", (method)NULL, (method)notationobj_setattr_showaccidentalspreferences);
    // @description Handles the display of accidentals: <br />
    // - Classically (default): for <o>bach.score</o>: accidentals are displayed classically, i.e. on the first (altered) note requiring them,
    //  and them never for any other note inside the same measure (but cautionary accidentals are possible: see the attribute <m>cautionaryaccidentals</m>);
    // for <o>bach.roll</o>: this coincides with Altered Note (No Naturals) (see below). <br />
    // - Always: accidentals are always displayed for all altered and naturals notes. <br />
    // - Altered Notes: accidentals are always displayed for any altered note. Natural signs are preserved for notes which have to cancel such accidental. <br />
    // - Altered Notes (No Repetition): accidentals are always displayed for any altered note, but dropped for immediate repetitions of the same note. <br />
    // - Altered Note (No Naturals): accidentals are always displayed for any altered note, and natural signs are dropped for notes having to cancel such accidentals.
    // In this case all non-natural notes have their accidental, and all natural notes have no accidental. <br />
    // - Never: accidentals are never shown (always hidden). <br />
    // IMPORTANT: be aware of the fact that, due to the cross dependencies between accidentals, in <o>bach.roll</o> the "Altered Notes"
    // "Altered Notes (No Repetition)" configurations can be sensibly slower than any other any other configuration
    // (<o>bach.score</o>, on the other hand, does not suffer from this issue).

    CLASS_STICKY_ATTR_CLEAR(c, "category");
}

void notation_class_add_slots_attributes(t_class *c, char obj_type){
	CLASS_STICKY_ATTR(c,"category",0,"Slots");
	
	CLASS_ATTR_DOUBLE(c,"slotwinalpha",0, t_notation_obj, slot_background_alpha_percentage);
	CLASS_ATTR_STYLE_LABEL(c,"slotwinalpha",0,"text","Slot Window Opacity %");
	CLASS_ATTR_DEFAULT_SAVE_PAINT(c,"slotwinalpha", 0, obj_type == k_NOTATION_OBJECT_SLOT ? "100" : "100");
	CLASS_ATTR_FILTER_CLIP(c, "slotwinalpha", 0., 100.);
	// @description Sets the percentage of transparency of the slot windows (0 being completely transparent, 100
	// being completely opaque.
	
	CLASS_ATTR_NOTATIONOBJ_LONGPTR(c, "bgslots", 0, background_slots, CONST_MAX_SLOTS, notationobj_setattr_backgroundslots);
	CLASS_ATTR_STYLE_LABEL(c,"bgslots",0,"text","Slots In Background");
	CLASS_ATTR_DEFAULT_SAVE_PAINT(c,"bgslots",0,"");
	// @description Sets the slots to be displayed on the background even when slots windows are not open.
	// The attribute expects a list of integers, each representing a slot number.
	
	// (just for bw compatibility)
	CLASS_ATTR_NOTATIONOBJ_LONGPTR(c, "backgroundslots", 0, background_slots, CONST_MAX_SLOTS, notationobj_setattr_backgroundslots);
	CLASS_ATTR_PAINT(c,"backgroundslots",0);
	CLASS_ATTR_INVISIBLE(c, "backgroundslots", 0); // just for bw compatibility
	// @exclude all
	
	CLASS_ATTR_CHAR(c,"allowslothzoom",0, t_notation_obj, allow_horizontal_slot_zooming);
	CLASS_ATTR_STYLE_LABEL(c,"allowslothzoom",0,"onoff","Allow Slot Horizontal Zooming");
	CLASS_ATTR_FILTER_CLIP(c, "allowslothzoom", 0, 1);
	CLASS_ATTR_DEFAULT_SAVE_PAINT(c,"allowslothzoom",0,"1");
	// @description Toggles the ability to allow the horizontal slot zooming and navigation (via mousewheel and <m>Cmd</m>+mousewheel, as standard zoom)
	// for slots of type function, 3dfunction, spat and dynfilter. However, for <o>bach.roll</o> and <o>bach.score</o>, 
	// if the slot is defined to be "temporal", no slot zooming will be allowed,
	// as the zoom will be passed to the underlying notation object.


	
	if (obj_type != k_NOTATION_OBJECT_SLOT){
		// (just for bw compatibility)
		CLASS_ATTR_DOUBLE(c, "slotsbgalpha", 0, t_notation_obj, slot_background_alpha_percentage);
		CLASS_ATTR_PAINT(c,"slotsbgalpha",0);
		CLASS_ATTR_INVISIBLE(c, "slotsbgalpha", 0);
		// @exclude all
		
		CLASS_ATTR_DOUBLE(c, "slotwinzoom", 0, t_notation_obj, slot_window_zoom); 
		CLASS_ATTR_STYLE_LABEL(c,"slotwinzoom",0,"text","Zoom For Slot Window");
		CLASS_ATTR_FILTER_MIN(c, "slotwinzoom", 0.);
		CLASS_ATTR_DEFAULT_SAVE_PAINT(c,"slotwinzoom",0,"125");
		// @exclude bach.slot
		// @description Sets an independent zoom factor for slot windows. This factor is set as a percentage,
		// 100 corresponding to the default standard zoom.
		
		CLASS_ATTR_DOUBLE(c, "bgslotzoom", 0, t_notation_obj, bgslot_zoom); 
		CLASS_ATTR_STYLE_LABEL(c,"bgslotzoom",0,"text","Zoom For Slot In Background");
		CLASS_ATTR_FILTER_MIN(c, "bgslotzoom", 0.);
		CLASS_ATTR_DEFAULT_SAVE_PAINT(c,"bgslotzoom",0,"100");
		// @exclude bach.slot
		// @description Sets the independent zoom factor relative to the slots displayed in background.
		
		CLASS_ATTR_NOTATIONOBJ_LONGPTR(c, "popupmenuslots", 0, popup_menu_slots, CONST_MAX_SLOTS, notationobj_setattr_popupmenuslots);
		CLASS_ATTR_STYLE_LABEL(c,"popupmenuslots",0,"text","Slots In Popup Menu");
		CLASS_ATTR_DEFAULT_SAVE_PAINT(c,"popupmenuslots",0,"");
		// @exclude bach.slot
		// @description Sets the slots which should show up in the right-click (or two-fingers-tap) popup menu 
		// of a note. The attribute expects a list of integers, each representing a slot number.
		
		CLASS_ATTR_LONG(c,"linknotecolortoslot",0, t_notation_obj, link_nitemcolor_to_slot);
		CLASS_ATTR_STYLE_LABEL(c,"linknotecolortoslot",0,"text","Link Note Color To Slot");
		CLASS_ATTR_FILTER_CLIP(c, "linknotecolortoslot", 0, CONST_MAX_SLOTS);
		CLASS_ATTR_DEFAULT_SAVE_PAINT(c,"linknotecolortoslot",0,"0");
        CLASS_ATTR_ACCESSORS(c, "linknotecolortoslot", (method)NULL, (method)notationobj_setattr_linknotecolortoslot);
		// @exclude bach.slot
		// @description Sets the slot number of the slot whose content must be linked to the note colors.
		// An int, float, floatlist or color slot is expected. Int slots are mapped on default colors,
		// float slots are mapped on the color spectrum, floatlist slots are interpreted as RGBA coordinates
		// while color slots are simply taken as they are.
		// 0 (default) means: none.
	 	
        
        char tempstr[10];
        sprintf(tempstr, "%d", BACH_DEFAULT_SLOT_LYRICS);
		CLASS_ATTR_LONG(c,"linklyricstoslot",0, t_notation_obj, link_lyrics_to_slot);
		CLASS_ATTR_STYLE_LABEL(c,"linklyricstoslot",0,"text","Link Lyrics To Slot");
		CLASS_ATTR_FILTER_CLIP(c, "linklyricstoslot", 0, CONST_MAX_SLOTS);
		CLASS_ATTR_DEFAULT_SAVE_PAINT(c,"linklyricstoslot",0,tempstr);
		CLASS_ATTR_ACCESSORS(c, "linklyricstoslot", (method)NULL, (method)notationobj_setattr_linklyricstoslot);
		// @exclude bach.slot
		// @description Sets the slot number of the slot whose content is to be displayed as lyrics.
		// A text slot is expected.
		// 0 (default) means: none.
		
        sprintf(tempstr, "%d", BACH_DEFAULT_SLOT_NOTEHEADS);
		CLASS_ATTR_LONG(c,"linknoteheadtoslot",0, t_notation_obj, link_notehead_to_slot);
		CLASS_ATTR_STYLE_LABEL(c,"linknoteheadtoslot",0,"text","Link Note Head To Slot");
		CLASS_ATTR_FILTER_CLIP(c, "linknoteheadtoslot", 0, CONST_MAX_SLOTS);
		CLASS_ATTR_DEFAULT_SAVE_PAINT(c,"linknoteheadtoslot",0,tempstr);
        CLASS_ATTR_ACCESSORS(c, "linknoteheadtoslot", (method)NULL, (method)notationobj_setattr_linknoteheadtoslot);
		// @exclude bach.slot
		// @description Sets the slot number of the slot whose content is to be associated with the notehead
		// characters of each note. A slot of type "notehead" (or, for backward compatibility, "int") is expected.
        // 0 means: none.
		
		CLASS_ATTR_LONG(c,"linknoteheadfonttoslot",0, t_notation_obj, link_notehead_font_to_slot);
		CLASS_ATTR_STYLE_LABEL(c,"linknoteheadfonttoslot",0,"text","Link Note Head Font To Slot");
		CLASS_ATTR_FILTER_CLIP(c, "linknoteheadfonttoslot", 0, CONST_MAX_SLOTS);
		CLASS_ATTR_DEFAULT_SAVE_PAINT(c,"linknoteheadfonttoslot",0,"0");
        CLASS_ATTR_ACCESSORS(c, "linknoteheadfonttoslot", (method)NULL, (method)notationobj_setattr_linknoteheadfonttoslot);
		// @exclude bach.slot
		// @description Sets the slot number of the slot whose content is the name of the font with which
		// the note should be displayed. A text slot is expected.
		// 0 (default) means: none.
		
		CLASS_ATTR_LONG(c,"linknoteheadadjusttoslot",0, t_notation_obj, link_notehead_adjust_to_slot);
		CLASS_ATTR_STYLE_LABEL(c,"linknoteheadadjusttoslot",0,"text","Link Note Head Adjust To Slot");
		CLASS_ATTR_FILTER_CLIP(c, "linknoteheadadjusttoslot", 0, CONST_MAX_SLOTS);
		CLASS_ATTR_DEFAULT_SAVE_PAINT(c,"linknoteheadadjusttoslot",0,"0");
        CLASS_ATTR_ACCESSORS(c, "linknoteheadadjusttoslot", (method)NULL, (method)notationobj_setattr_linknoteheadadjusttoslot);
		// @exclude bach.slot
		// @description Sets the slot number of the slot whose content is associated with noteheads
		// horizontal and vertical adjustments. An intlist or floatlist slot is expected.
		// 0 (default) means: none.
		
		CLASS_ATTR_LONG(c,"linknotesizetoslot",0, t_notation_obj, link_notesize_to_slot);
		CLASS_ATTR_STYLE_LABEL(c,"linknotesizetoslot",0,"text","Link Note Size To Slot");
		CLASS_ATTR_FILTER_CLIP(c, "linknotesizetoslot", 0, CONST_MAX_SLOTS);
		CLASS_ATTR_DEFAULT_SAVE_PAINT(c,"linknotesizetoslot",0,"0");
        CLASS_ATTR_ACCESSORS(c, "linknotesizetoslot", (method)NULL, (method)notationobj_setattr_linknoteheadsizetoslot);
		// @exclude bach.slot
		// @description Sets the slot number of the slot whose content is linked with a note size factor,
		// as a percentage (100 being the usual size). A float slot is expected (to change both note
		// and accidentals size at the same time), or also a floatlist slot can be used, in which case
		// two factor are expected: one for the note size and one for the accidentals size.
		// 0 (default) means: none.

        sprintf(tempstr, "%d", BACH_DEFAULT_SLOT_ARTICULATIONS);
        CLASS_ATTR_LONG(c,"linkarticulationstoslot",0, t_notation_obj, link_articulations_to_slot);
        CLASS_ATTR_STYLE_LABEL(c,"linkarticulationstoslot",0,"text","Link Articulations To Slot");
        CLASS_ATTR_FILTER_CLIP(c, "linkarticulationstoslot", 0, CONST_MAX_SLOTS);
        CLASS_ATTR_DEFAULT_SAVE_PAINT(c,"linkarticulationstoslot",0,tempstr);
        CLASS_ATTR_ACCESSORS(c, "linkarticulationstoslot", (method)NULL, (method)notationobj_setattr_linkarticulationstoslot);
        // @exclude bach.slot
        // @description Sets the slot number of the slot (of type "articulations") whose content is linked with the articulations display.
        // 0 means: none.

        sprintf(tempstr, "%d", BACH_DEFAULT_SLOT_ANNOTATIONS);
        CLASS_ATTR_LONG(c,"linkannotationtoslot",0, t_notation_obj, link_annotation_to_slot);
        CLASS_ATTR_STYLE_LABEL(c,"linkannotationtoslot",0,"text","Link Text Annotation To Slot");
        CLASS_ATTR_FILTER_CLIP(c, "linkannotationtoslot", 0, CONST_MAX_SLOTS);
        CLASS_ATTR_DEFAULT_SAVE_PAINT(c,"linkannotationtoslot",0,tempstr);
        CLASS_ATTR_ACCESSORS(c, "linkannotationtoslot", (method)NULL, (method)notationobj_setattr_linkannotationtoslot);
        // @exclude bach.slot
        // @description Sets the slot number of the slot whose content is to be displayed as annotation over the staff.
        // 0 (default) means: none.

        sprintf(tempstr, "%d", BACH_DEFAULT_SLOT_DYNAMICS);
        CLASS_ATTR_LONG(c,"linkdynamicstoslot",0, t_notation_obj, link_dynamics_to_slot);
        CLASS_ATTR_STYLE_LABEL(c,"linkdynamicstoslot",0,"text","Link Dynamics To Slot");
        CLASS_ATTR_FILTER_CLIP(c, "linkdynamicstoslot", 0, CONST_MAX_SLOTS);
        CLASS_ATTR_DEFAULT_SAVE_PAINT(c,"linkdynamicstoslot",0,tempstr);
        CLASS_ATTR_ACCESSORS(c, "linkdynamicstoslot", (method)NULL, (method)notationobj_setattr_linkdynamicstoslot);
        // @exclude bach.slot
        // @description Sets the slot number of the slot whose content is to be displayed as dynamics under the staff.
        // 0 means: none.
        
        CLASS_ATTR_LONG(c,"linkdlcolortoslot",0, t_notation_obj, link_dlcolor_to_slot);
        CLASS_ATTR_STYLE_LABEL(c,"linkdlcolortoslot",0,"text","Link Duration Line Color To Slot");
        CLASS_ATTR_FILTER_CLIP(c, "linkdlcolortoslot", 0, CONST_MAX_SLOTS);
        CLASS_ATTR_DEFAULT_SAVE_PAINT(c,"linkdlcolortoslot",0,"0");
        CLASS_ATTR_ACCESSORS(c, "linkdlcolortoslot", (method)NULL, (method)notationobj_setattr_linkdlcolortoslot);
        // @exclude bach.slot
        // @description Sets the slot number of the slot whose content is to be associated with the color
        // of the corresponding duration line. An int, float, floatlist or color slot is expected. Int slots are mapped on default colors,
        // float slots are mapped on the color spectrum, floatlist slots are interpreted as RGBA coordinates
        // while color slots are simply taken as they are.
        // 0 (default) means: none.
        
		CLASS_ATTR_DOUBLE(c, "slotminimumwindowwidth", 0, t_notation_obj, slot_minimum_window_uwidth);
		CLASS_ATTR_STYLE_LABEL(c,"slotminimumwindowwidth",0,"text","Minimum Slot Window Width");
		CLASS_ATTR_FILTER_MIN(c, "slotminimumwindowwidth", 0.	);
		CLASS_ATTR_DEFAULT_SAVE_PAINT(c,"slotminimumwindowwidth",0,"0");
		// @exclude bach.slot
		// @description Sets the minimum width of a slot window.
		
		CLASS_ATTR_LONG(c,"rightclickslot",0, t_notation_obj, right_click_directly_pops_out_slot);
		CLASS_ATTR_STYLE_LABEL(c,"rightclickslot",0,"text","Right Click Directly Pops Out Slot");
		CLASS_ATTR_FILTER_CLIP(c, "rightclickslot", 0, CONST_MAX_SLOTS);
		CLASS_ATTR_DEFAULT_SAVE_PAINT(c,"rightclickslot",0,"0");
		CLASS_ATTR_ACCESSORS(c, "rightclickslot", (method)NULL, (method)notationobj_setattr_rightclickdirectlypopsoutslot);
		// @exclude bach.slot
		// @description Sets the number of the slot whose window should automatically popup when a
		// right-click (or a two-fingers-tap) is performed on a notehead. 0 (default) means: none 
		// (in which case the usual contextual menu pops up).
		
		CLASS_ATTR_CHAR(c,"outputslotnames",0, t_notation_obj, output_slot_names);
		CLASS_ATTR_STYLE_LABEL(c,"outputslotnames",0,"onoff","Output Slot Names From Playout");
		CLASS_ATTR_FILTER_CLIP(c, "outputslotnames", 0, 1);
		CLASS_ATTR_DEFAULT_SAVE_PAINT(c,"outputslotnames",0,"0");
		// @exclude bach.slot
		// @description Toggles the ability to output slot names instead of slot numbers when slot information
		// is sent through the playout.
		
		CLASS_ATTR_DOUBLE_ARRAY(c, "bgslottextshift", 0, t_notation_obj, background_slot_text_ushift, 2); 
		CLASS_ATTR_STYLE_LABEL(c,"bgslottextshift",0,"text","Background Slot Text Shift");
		CLASS_ATTR_DEFAULT_SAVE_PAINT(c,"bgslottextshift",0,"0 0");
		// @exclude bach.slot
		// @description Sets an horizontal and vertical shift coefficients for the slot text displayed
		// for slots kept in background.
        
        
        CLASS_ATTR_CHAR(c,"applyslope",0, t_notation_obj, combine_range_slope_during_playback);
        CLASS_ATTR_STYLE_LABEL(c,"applyslope",0,"onoff","Apply Range Slopes During Playback");
        CLASS_ATTR_DEFAULT_SAVE_PAINT(c,"applyslope", 0, "1");
        // @exclude bach.slot
        // @description Toggle the ability to change the slopes in function slots in order to possibly apply range slopes.
        // The new slopes will hence account for the visual range slope too. By default it is active.
	}
	
	CLASS_ATTR_CHAR(c, "showslotnumbers", 0, t_notation_obj, show_slot_numbers);
	CLASS_ATTR_STYLE_LABEL(c,"showslotnumbers",0,"onoff","Show Slot Numbers In Slot Window");
	CLASS_ATTR_DEFAULT_SAVE_PAINT(c,"showslotnumbers",0,"1");
	// @description Toggles the display of slot numbers in the slot windows.

	CLASS_ATTR_CHAR(c, "showslotlabels", 0, t_notation_obj, show_slot_labels);
	CLASS_ATTR_STYLE_LABEL(c,"showslotlabels",0,"onoff","Show Slot Labels");
	CLASS_ATTR_DEFAULT_SAVE_PAINT(c,"showslotlabels",0,"1");
	// @description Toggles the display of automatic labels for points in the function slots and for bars in the intlist or floatlist slots.

	CLASS_ATTR_CHAR(c,"showslotlegend",0, t_notation_obj, show_slot_legend);
	CLASS_ATTR_STYLE_LABEL(c,"showslotlegend",0,"onoff","Show Slot Legend");
	CLASS_ATTR_FILTER_CLIP(c, "showslotlegend", 0, 1);
	CLASS_ATTR_DEFAULT_SAVE_PAINT(c,"showslotlegend",0,"1");
	// @description Toggles the ability to display the slot legend at the top right angle.
	
	CLASS_ATTR_DOUBLE(c, "samplingrate", 0, t_notation_obj, sampling_freq);
	CLASS_ATTR_STYLE_LABEL(c,"samplingrate",0,"text","Sampling Rate (For Filter Slots)");
	CLASS_ATTR_DEFAULT_SAVE_PAINT(c,"samplingrate",0,"44100");
	CLASS_ATTR_ACCESSORS(c, "samplingrate", (method)NULL, (method)notationobj_setattr_samplingrate);
	// @description Sets the currentl sampling rate. "Manually" setting the sampling rate
	// is necessary for a proper handling of the filter slots. No object in the bach library is a
	// DSP objects, so this information should be set "by hand" (it could easily come from <o>dspstatus~</o>).
	
	CLASS_ATTR_DOUBLE(c,"slotfunctionptradius",0, t_notation_obj, function_slot_pt_uradius);
	CLASS_ATTR_STYLE_LABEL(c,"slotfunctionptradius",0,"text","Function Slot Point Radius");
	CLASS_ATTR_DEFAULT_SAVE_PAINT(c,"slotfunctionptradius", 0, "1.3");
	// @description Sets the size of the radius of breakpoints inside slots of type function
	// (rescaled according to the <m>vzoom</m>).
	
	CLASS_STICKY_ATTR_CLEAR(c, "category");
}



void notation_class_add_color_attributes(t_class *c, char obj_type){
	CLASS_STICKY_ATTR(c,"category",0,"Color");
	
	CLASS_ATTR_RGBA_LEGACY(c, "bgcolor", "brgb", 0, t_notation_obj, j_background_rgba);
	CLASS_ATTR_ALIAS(c,"bgcolor", "brgba");
	CLASS_ATTR_STYLE_LABEL(c, "bgcolor", 0, "rgba", "Background Color");
	CLASS_ATTR_DEFAULTNAME_SAVE_PAINT(c,"bgcolor",0,"1. 1. 1. 1.");
	CLASS_ATTR_ACCESSORS(c, "bgcolor", (method)NULL, (method)notationobj_setattr_bgcolor);
	CLASS_ATTR_BASIC(c,"bgcolor", 0);
	// @description Sets the color of the background in RGBA format. 
	
	if (obj_type != k_NOTATION_OBJECT_SLOT) {
		CLASS_ATTR_RGBA(c,"bordercolor",0, t_notation_obj, j_border_rgba);
		CLASS_ATTR_STYLE_LABEL(c,"bordercolor",0,"rgba","Border Color");
		CLASS_ATTR_DEFAULTNAME_SAVE_PAINT(c,"bordercolor",0,"0.6 0.6 0.6 1.");
		// @exclude bach.slot
		// @description Sets the color of the border in RGBA format. 
	}

	CLASS_ATTR_RGBA(c,"selectioncolor", 0, t_notation_obj, j_selection_rgba);
	CLASS_ATTR_STYLE_LABEL(c, "selectioncolor",0,"rgba","Selection Color");
	CLASS_ATTR_DEFAULTNAME_SAVE_PAINT(c,"selectioncolor",0,"0.8 0. 0.8 1.");
	// @description Sets the color of each selected notehead, accidental, duration line and note tail in RGBA format. 
	
	if (obj_type != k_NOTATION_OBJECT_SLOT) {
		
		CLASS_ATTR_RGBA(c,"legendcolor", 0, t_notation_obj, j_legend_rgba); 
		CLASS_ATTR_STYLE_LABEL(c, "legendcolor",0,"rgba","Mouseover Legend Color");
		CLASS_ATTR_DEFAULTNAME_SAVE_PAINT(c,"legendcolor",0,"0.5 0.5 0.5 1.");
		// @exclude bach.slot
		// @description Sets the color of the mouseover legend (displayed at the bottom right corner of the notation object) 
		// in RGBA format. 
		
		CLASS_ATTR_RGBA(c,"selectedlegendcolor", 0, t_notation_obj, j_selectedlegend_rgba); 
		CLASS_ATTR_STYLE_LABEL(c, "selectedlegendcolor",0,"rgba","Selection Legend Color");
		CLASS_ATTR_DEFAULTNAME_SAVE_PAINT(c,"selectedlegendcolor",0,"0.2 0.2 0.2 1.");
		// @exclude bach.slot
		// @description Sets the color of the selection legend (displayed at the top left corner of the notation object, 
		// when one clicks on a notation item) in RGBA format. 

		CLASS_ATTR_RGBA(c,"staffcolor", 0, t_notation_obj, j_mainstaves_rgba);
		CLASS_ATTR_STYLE_LABEL(c, "staffcolor",0,"rgba","Main Staff Color");
		CLASS_ATTR_DEFAULTNAME_SAVE_PAINT(c,"staffcolor",0,"0. 0. 0. 1.");
		// @exclude bach.slot
		// @description Sets the color of the main staves (the ones always carring the clefs) in RGBA format. 
			
        CLASS_ATTR_RGBA(c,"auxstaffcolor", 0, t_notation_obj, j_auxiliarystaves_rgba);
		CLASS_ATTR_STYLE_LABEL(c, "auxstaffcolor",0,"rgba","Auxiliary Staff Color");
		CLASS_ATTR_DEFAULTNAME_SAVE_PAINT(c,"auxstaffcolor",0,"0.4 0.4 0.4 1.");
		// @exclude bach.slot
		// @description Sets the color of the auxiliary staves (the ones extending the standard G and F clefs above or below) in RGBA format. 
        
        CLASS_ATTR_RGBA(c,"keysigcolor", 0, t_notation_obj, j_keysig_rgba);
        CLASS_ATTR_STYLE_LABEL(c, "keysigcolor",0,"rgba","Key Signature Color");
        CLASS_ATTR_DEFAULTNAME_SAVE_PAINT(c,"keysigcolor",0,"0. 0. 0. 1.");
        // @exclude bach.slot
        // @description Sets the color of the key signature, in RGBA format.

        
		CLASS_ATTR_RGBA(c,"notecolor", 0, t_notation_obj, j_note_rgba);
		CLASS_ATTR_STYLE_LABEL(c, "notecolor",0,"rgba","Note Color");
		CLASS_ATTR_DEFAULTNAME_SAVE_PAINT(c,"notecolor",0,"0. 0. 0. 1.");
		// @exclude bach.slot
		// @description Sets the color (in RGBA format) of noteheads, duration lines, note tails, rests, etc.

        CLASS_ATTR_RGBA(c,"accidentalcolor", 0, t_notation_obj, j_accidentals_rgba);
        CLASS_ATTR_STYLE_LABEL(c, "accidentalcolor",0,"rgba","Accidental Color");
        CLASS_ATTR_DEFAULTNAME_SAVE_PAINT(c,"accidentalcolor",0,"0. 0. 0. 1.");
        // @exclude bach.slot
        // @description Sets the color of accidentals, in RGBA format.

        CLASS_ATTR_RGBA(c,"stemcolor", 0, t_notation_obj, j_stem_rgba);
        CLASS_ATTR_STYLE_LABEL(c, "stemcolor",0,"rgba","Stem Color");
        CLASS_ATTR_DEFAULTNAME_SAVE_PAINT(c,"stemcolor",0,"0. 0. 0. 1.");
        // @exclude bach.slot
        // @description Sets the color of chord stems, in RGBA format.

        CLASS_ATTR_RGBA(c,"articulationcolor", 0, t_notation_obj, j_articulations_rgba);
        CLASS_ATTR_STYLE_LABEL(c, "articulationcolor",0,"rgba","Articulation Color");
        CLASS_ATTR_DEFAULTNAME_SAVE_PAINT(c,"articulationcolor",0,"0. 0. 0. 1.");
        // @exclude bach.slot
        // @description Sets the color of articulations, in RGBA format.

        CLASS_ATTR_RGBA(c,"annotationcolor", 0, t_notation_obj, j_annotation_rgba);
        CLASS_ATTR_STYLE_LABEL(c, "annotationcolor",0,"rgba","Annotation Color");
        CLASS_ATTR_DEFAULTNAME_SAVE_PAINT(c,"annotationcolor",0,"0. 0. 0. 1.");
        // @exclude bach.slot
        // @description Sets the color of text annotations, in RGBA format.

        CLASS_ATTR_RGBA(c,"dynamicscolor", 0, t_notation_obj, j_dynamics_rgba);
        CLASS_ATTR_STYLE_LABEL(c, "dynamicscolor",0,"rgba","Dynamics Color");
        CLASS_ATTR_DEFAULTNAME_SAVE_PAINT(c,"dynamicscolor",0,"0. 0. 0. 1.");
        // @exclude bach.slot
        // @description Sets the color of dynamics, in RGBA format.
        
        if (obj_type == k_NOTATION_OBJECT_SCORE) {
            CLASS_ATTR_RGBA(c,"beamcolor", 0, t_notation_obj, j_beam_rgba);
            CLASS_ATTR_STYLE_LABEL(c, "beamcolor",0,"rgba","Beam Color");
            CLASS_ATTR_DEFAULTNAME_SAVE_PAINT(c,"beamcolor",0,"0. 0. 0. 1.");
            // @exclude bach.slot, bach.roll
            // @description Sets the color of beams.

            CLASS_ATTR_RGBA(c,"tupletcolor", 0, t_notation_obj, j_tuplet_rgba);
            CLASS_ATTR_STYLE_LABEL(c, "tupletcolor",0,"rgba","Tuplet Color");
            CLASS_ATTR_DEFAULTNAME_SAVE_PAINT(c,"tupletcolor",0,"0. 0. 0. 1.");
            // @exclude bach.slot, bach.roll
            // @description Sets the color of tuplet elements (numbers, brackets).

            CLASS_ATTR_RGBA(c,"flagcolor", 0, t_notation_obj, j_flag_rgba);
            CLASS_ATTR_STYLE_LABEL(c, "flagcolor",0,"rgba","Flag Color");
            CLASS_ATTR_DEFAULTNAME_SAVE_PAINT(c,"flagcolor",0,"0. 0. 0. 1.");
            // @exclude bach.slot, bach.roll
            // @description Sets the color of each chord flags.
            
            CLASS_ATTR_RGBA(c,"restcolor", 0, t_notation_obj, j_rest_rgba);
            CLASS_ATTR_STYLE_LABEL(c, "restcolor",0,"rgba","Rest Color");
            CLASS_ATTR_DEFAULTNAME_SAVE_PAINT(c,"restcolor",0,"0. 0. 0. 1.");
            // @exclude bach.slot, bach.roll
            // @description Sets the color of rests, in RGBA format.

            CLASS_ATTR_RGBA(c,"tempocolor", 0, t_notation_obj, j_tempi_rgba);
            CLASS_ATTR_STYLE_LABEL(c, "tempocolor",0,"rgba","Tempo Color");
            CLASS_ATTR_DEFAULTNAME_SAVE_PAINT(c,"tempocolor",0,"0. 0. 0. 1.");
            // @exclude bach.slot, bach.roll
            // @description Sets the color of tempi, in RGBA format.
        }
        
		CLASS_ATTR_RGBA(c,"clefcolor", 0, t_notation_obj, j_clef_rgba);
		CLASS_ATTR_STYLE_LABEL(c, "clefcolor",0,"rgba","Clef Color");
		CLASS_ATTR_DEFAULTNAME_SAVE_PAINT(c,"clefcolor",0,"0. 0. 0. 1.");
		// @exclude bach.slot
		// @description Sets the color of clefs in RGBA format. 

        CLASS_ATTR_RGBA(c,"auxclefcolor", 0, t_notation_obj, j_auxiliaryclef_rgba);
        CLASS_ATTR_STYLE_LABEL(c, "auxclefcolor",0,"rgba","Auxiliary Clef Color");
        CLASS_ATTR_DEFAULTNAME_SAVE_PAINT(c,"auxclefcolor",0,"0. 0. 0. 1.");
        // @exclude bach.slot
        // @description Sets the color of 15ma/15vb clefs used inside clef combinations such as <b>FFGG</b>, <b>FGG</b>, <b>FFG</b>, etc..

		CLASS_ATTR_RGBA(c,"scrollbarcolor", 0, t_notation_obj, j_scrollbar_rgba);
		CLASS_ATTR_STYLE_LABEL(c, "scrollbarcolor",0,"rgba","Scrollbar Color");
		CLASS_ATTR_DEFAULTNAME_SAVE_PAINT(c,"scrollbarcolor",0,"0.3 0.3 0.3 1.");
		// @exclude bach.slot
		// @description Sets the color of the scrollbars in RGBA format. 
		
		CLASS_ATTR_RGBA(c,"playcolor", 0, t_notation_obj, j_play_rgba);
		CLASS_ATTR_STYLE_LABEL(c, "playcolor",0,"rgba","Play Color");
		CLASS_ATTR_DEFAULTNAME_SAVE_PAINT(c,"playcolor",0,"0.34 0.87 0.20 1.");
		// @exclude bach.slot
		// @description Sets the color corresponding to notes being played, in RGBA format. 
		
		CLASS_ATTR_RGBA(c,"loopcolor", 0, t_notation_obj, j_loop_rgba);
		CLASS_ATTR_STYLE_LABEL(c, "loopcolor",0,"rgba","Loop Color");
		CLASS_ATTR_DEFAULTNAME_SAVE_PAINT(c,"loopcolor",0,"0.68 0.48 0.69 1.");
		// @exclude bach.slot
		// @description Sets the color of the loop region in RGBA format. 
		
		CLASS_ATTR_RGBA(c,"lockcolor", 0, t_notation_obj, j_locked_rgba);
		CLASS_ATTR_STYLE_LABEL(c, "lockcolor",0,"rgba","Lock Color");
		CLASS_ATTR_DEFAULTNAME_SAVE_PAINT(c,"lockcolor",0,"0.83 0.04 0.04 1.");
		// @exclude bach.slot
		// @description Sets the color of locked items in RGBA format. 
		
		CLASS_ATTR_RGBA(c,"mutecolor", 0, t_notation_obj, j_muted_rgba);
		CLASS_ATTR_STYLE_LABEL(c, "mutecolor",0,"rgba","Mute Color");
		CLASS_ATTR_DEFAULTNAME_SAVE_PAINT(c,"mutecolor",0,"0.039 0.247 0.831 1.");
		// @exclude bach.slot
		// @description Sets the color of muted items in RGBA format. 
		
		CLASS_ATTR_RGBA(c,"solocolor", 0, t_notation_obj, j_solo_rgba);
		CLASS_ATTR_STYLE_LABEL(c, "solocolor",0,"rgba","Solo Color");
		CLASS_ATTR_DEFAULTNAME_SAVE_PAINT(c,"solocolor",0,"0.740 0.716 0.036 1.");
		// @exclude bach.slot
		// @description Sets the color of items set as "solo" in RGBA format. 
		
		if (obj_type == k_NOTATION_OBJECT_ROLL) {
			CLASS_ATTR_RGBA(c,"markercolor", 0, t_notation_obj, j_marker_rgba);
			CLASS_ATTR_STYLE_LABEL(c, "markercolor",0,"rgba", "Marker Color");
			CLASS_ATTR_DEFAULTNAME_SAVE_PAINT(c,"markercolor",0,"0.196 0.580 0.153 0.9");
			// @exclude bach.slot, bach.score
			// @description Sets the color of markers in RGBA format. 
		}
		
		if (obj_type == k_NOTATION_OBJECT_SCORE) {
			CLASS_ATTR_RGBA(c,"markercolor", 0, t_notation_obj, j_marker_rgba);
			CLASS_ATTR_STYLE_LABEL(c, "markercolor",0,"rgba", "Milliseconds-Attached Marker Color");
			CLASS_ATTR_DEFAULTNAME_SAVE_PAINT(c,"markercolor",0,"0.196 0.580 0.153 0.9");
			// @exclude bach.slot, bach.roll
			// @description Sets the color of markers attached to absolute milliseconds position in RGBA format. 

			CLASS_ATTR_RGBA(c,"measmarkercolor", 0, t_notation_obj, j_marker_attached_to_tp_rgba);
			CLASS_ATTR_STYLE_LABEL(c, "measmarkercolor",0,"rgba","Measure-Attached Marker Color");
			CLASS_ATTR_DEFAULTNAME_SAVE_PAINT(c,"measmarkercolor",0,"0.313 0.137 0.729 0.9");
			// @exclude bach.slot, bach.roll
			// @description Sets the color of markers attached to measure position in RGBA format. 
		}
		
		CLASS_ATTR_RGBA(c,"rulercolor", 0, t_notation_obj, j_ruler_rgba);
		CLASS_ATTR_STYLE_LABEL(c, "rulercolor",0,"rgba","Ruler Color");
		CLASS_ATTR_DEFAULTNAME_SAVE_PAINT(c,"rulercolor",0,"0. 0. 0. 1.");
		// @exclude bach.slot
		// @description Sets the color of the ruler in RGBA format. 
		
		CLASS_ATTR_RGBA(c,"gridcolor", 0, t_notation_obj, j_main_grid_rgba);
		CLASS_ATTR_STYLE_LABEL(c, "gridcolor",0,"rgba","Grid Color");
		CLASS_ATTR_DEFAULTNAME_SAVE_PAINT(c,"gridcolor",0,"0. 0. 0. 0.3");
		// @exclude bach.slot
		// @description Sets the color of the main grid lines ("divisions") in RGBA format. 
		
		CLASS_ATTR_RGBA(c,"subdivisiongridcolor", 0, t_notation_obj, j_subdivision_grid_rgba);
		CLASS_ATTR_STYLE_LABEL(c, "subdivisiongridcolor",0,"rgba","Subdivision Grid Color");
		CLASS_ATTR_DEFAULTNAME_SAVE_PAINT(c,"subdivisiongridcolor",0,"0. 0. 0. 0.1");
		// @exclude bach.slot
		// @description Sets the color of the each grid subdivision line in RGBA format. 
		
		CLASS_ATTR_RGBA(c,"lyricscolor", 0, t_notation_obj, j_lyrics_rgba);
		CLASS_ATTR_STYLE_LABEL(c, "lyricscolor",0,"rgba","Lyrics Color");
		CLASS_ATTR_DEFAULTNAME_SAVE_PAINT(c,"lyricscolor",0,"0. 0. 0. 1.");
		// @exclude bach.slot
		// @description Sets the color of lyrics in RGBA format. 
        
        CLASS_ATTR_RGBA_LEGACY(c,"lineareditcolor","lrgb", 0, t_notation_obj, j_linear_edit_rgba);
        CLASS_ATTR_STYLE_LABEL(c, "lineareditcolor",0,"rgba","Edit Color");
        CLASS_ATTR_DEFAULTNAME_SAVE_PAINT(c,"lineareditcolor",0,"0.78 0.63 0.04 1.");
        CLASS_ATTR_CATEGORY(c, "lineareditcolor", 0, "Color");
        // @exclude bach.slot
        // @description Sets the color corresponding to linear editing mode, in RGBA format.
	}

	CLASS_STICKY_ATTR_CLEAR(c, "category");
}


void notation_class_add_appearance_attributes(t_class *c, char obj_type){
	CLASS_STICKY_ATTR(c,"category",0,"Appearance");
	
	CLASS_ATTR_DOUBLE(c, "rounded", 0, t_notation_obj, corner_roundness); 
	CLASS_ATTR_STYLE_LABEL(c,"rounded",0,"text","Roundness of Box Corners");
	CLASS_ATTR_DEFAULT_SAVE_PAINT(c,"rounded",0,"0."); // default SHOULD BE: "6.", but only when corner clipping will perfectly work!
	CLASS_ATTR_INVISIBLE(c, "rounded", ATTR_GET_OPAQUE | ATTR_SET_OPAQUE); // invisible attribute, as long as corner clipping doesn't perfectly work...
	// @exclude all

	CLASS_ATTR_CHAR(c,"showborder",0, t_notation_obj, show_border);
	CLASS_ATTR_STYLE_LABEL(c,"showborder",0,"onoff","Show Border");
	CLASS_ATTR_DEFAULT_SAVE_PAINT(c,"showborder",0,"1");
	// @description Toggles the ability to display the object border.

    CLASS_ATTR_SYM(c,"jitmatrix",0, t_notation_obj, jit_destination_matrix);
    CLASS_ATTR_STYLE_LABEL(c,"jitmatrix",0,"text","Mirror To Jitter Matrix");
    CLASS_ATTR_DEFAULT_SAVE_PAINT(c,"jitmatrix",0,"");
    CLASS_ATTR_ACCESSORS(c, "jitmatrix", (method)NULL, (method)notationobj_setattr_jitmatrix);
    // @description Sets the name of a jitter matrix to which the canvas should be mirrored
    
	
	if (obj_type != k_NOTATION_OBJECT_SLOT) {
        CLASS_ATTR_CHAR(c,"smartmarkernames",0, t_notation_obj, smart_markername_placement);
        CLASS_ATTR_STYLE_LABEL(c,"smartmarkernames",0,"onoff","Smart Marker Names Placement");
        CLASS_ATTR_DEFAULT_SAVE_PAINT(c,"smartmarkernames",0,"1");
        // @exclude bach.slot
        // @description Toggles the ability to display the marker names on multiple lines to avoid collisions.

        CLASS_ATTR_CHAR(c,"highlightdomain",0, t_notation_obj, highlight_domain);
        CLASS_ATTR_STYLE_LABEL(c,"highlightdomain",0,"onoff","Highlight Domain");
        CLASS_ATTR_DEFAULT_SAVE_PAINT(c,"highlightdomain",0,"0");
        // @exclude bach.slot
        // @description Toggles the ability to highlight the domain with the <m>selectioncolor</m>. This is useful, for instance, in order to
        // align other Max UI objects on the top of bach notation objects.
        
        CLASS_ATTR_CHAR(c,"fadedomain",0, t_notation_obj, fade_predomain);
        CLASS_ATTR_STYLE_LABEL(c,"fadedomain",0,"onoff","Fade Domain Over Clefs");
        CLASS_ATTR_DEFAULT_SAVE_PAINT(c,"fadedomain",0,"1");
        // @exclude bach.slot
        // @description Toggles the ability to fade the portion of the score at left of the domain, near the clefs, with a transparency gradient
        // (also see <m>highlightdomain</m>).
        
        
        CLASS_ATTR_DOUBLE(c, "additionalstartpad", 0, t_notation_obj, additional_ux_start_pad);
		CLASS_ATTR_STYLE_LABEL(c,"additionalstartpad",0,"text","Additional Start Pad");
		CLASS_ATTR_DEFAULT_SAVE_PAINT(c,"additionalstartpad",0,"0.");
		// @exclude bach.slot
		// @description Sets an additional left pad to the domain display start, in pixels (rescaled according to the <m>vzoom</m>), 
		// This pad is located right after each clef, before the music content starts. 
		// @copyif bach.roll BACH_DOC_ROLL_START_PAD

        
        CLASS_ATTR_CHAR(c, "enhancedstems", 0, t_notation_obj, forceround_stems_to_semiinteger);
        CLASS_ATTR_STYLE_LABEL(c,"enhancedstems",0,"onoff","Enhanced Stem Display");
        CLASS_ATTR_DEFAULT_SAVE_PAINT(c,"enhancedstems",0,"0");
        // @exclude bach.slot
        // @description Toggle a neater display for stems, but this means at the same time that vertical alignment of
        // synchronous notes might be less precise.
        
        
		CLASS_ATTR_LONG(c,"inset",0, t_notation_obj, j_inset_x);
		CLASS_ATTR_STYLE_LABEL(c,"inset",0,"text","Border Inset");
		CLASS_ATTR_DEFAULT_SAVE_PAINT(c,"inset",0,"7");
		CLASS_ATTR_ACCESSORS(c, "inset", (method)NULL, (method)notationobj_setattr_inset);
		// @exclude bach.slot
		// @description Sets the stafflines inset at left and right borders of notation object, in pixels (rescaled according to the
		// <m>vzoom</m>). Defaults to 7.

		CLASS_ATTR_DOUBLE(c, "durationlinewidth", 0, t_notation_obj, durations_line_width);
		CLASS_ATTR_STYLE_LABEL(c,"durationlinewidth",0,"text","Duration Line Width");
		CLASS_ATTR_DEFAULT_SAVE_PAINT(c,"durationlinewidth",0,"2.");
		// @exclude bach.slot
		// @description Sets the width of the duration lines (when displayed: see <m>showdurations</m>).
		// In case the <m>showvelocity</m> attribute handles velocities via duration line width, this width is the maximum possible
		// width (corresponding to a velocity of 127), and will be rescaled according to the note (or breakpoint) velocity.
		// Defaults to 2.

        CLASS_ATTR_DOUBLE(c, "breakpointsize", 0, t_notation_obj, breakpoints_size);
        CLASS_ATTR_STYLE_LABEL(c,"breakpointsize",0,"text","Pitch Breakpoint Size");
        CLASS_ATTR_DEFAULT_SAVE_PAINT(c,"breakpointsize",0,"3.");
        // @exclude bach.slot
        // @description Sets the size of diamond shaped breakpoints (when displayed: see <m>breakpointshavenoteheads</m>).
        
		CLASS_ATTR_CHAR(c,"nonantialiasedstafflines",0, t_notation_obj, force_non_antialiased_staff_lines);
		CLASS_ATTR_STYLE_LABEL(c,"nonantialiasedstafflines",0,"onoff","Only Non-Antialiased Staff");
		CLASS_ATTR_DEFAULT_SAVE_PAINT(c,"nonantialiasedstafflines",0,"1");
		CLASS_ATTR_ACCESSORS(c, "nonantialiasedstafflines", (method)NULL, (method)notationobj_setattr_nonantialiasedstaff);
		// @exclude bach.slot
		// @description Toggles the ability to force stafflines to precisely lie on pixels on the screen.
		// If this attribute is 1, the <m>vzoom</m> attribute will be snapped to the closest value allowing stafflines to be drawn
		// precisely on a pixel row. This also means that the staffline-to-staffline distance is an integer (e.g. 4 pixels). 
		// If this attribute is 0, all <m>vzoom</m> values are possible, and stafflines will be displayed
		// with any floating-point distance the <m>vzoom</m> will require.
		
		CLASS_ATTR_CHAR(c,"voicenamesalign",0, t_notation_obj, voice_names_alignment);
		CLASS_ATTR_STYLE_LABEL(c,"voicenamesalign",0,"enumindex","Voice Names Alignment");
		CLASS_ATTR_ENUMINDEX(c,"voicenamesalign", 0, "Left Center Right");
		CLASS_ATTR_DEFAULT_SAVE_PAINT(c,"voicenamesalign", 0, "1");
		// @exclude bach.slot
		// @description Sets the alignment for the voice names, at the beginning of the staff, with respect to all other
		// voice names. Possibilities are: "Left", "Center", "Right".
		
		CLASS_ATTR_CHAR(c,"breakpointshavenoteheads",0, t_notation_obj, breakpoints_have_noteheads);
		CLASS_ATTR_STYLE_LABEL(c,"breakpointshavenoteheads",0,"onoff","Breakpoints Have Noteheads");
		CLASS_ATTR_DEFAULT_SAVE_PAINT(c,"breakpointshavenoteheads",0,"0");
		// @exclude bach.slot
		// @description Toggles the ability to display pitch breakpoints as real notes (possibly with accidentals).
		// If this is not set, pitch breakpoints are displayed as small diamonds.
        
        
        CLASS_ATTR_CHAR(c, "thinannotations", 0, t_notation_obj, thinannotations);
        CLASS_ATTR_STYLE_LABEL(c,"thinannotations",0,"enumindex","Handle Annotation Duplicates");
        CLASS_ATTR_ENUMINDEX(c,"thinannotations", 0, "Keep Remove Remove With Clearing Symbol Remove With Bracket");
        CLASS_ATTR_DEFAULT_SAVE_PAINT(c,"thinannotations",0,"0");
        // @exclude bach.slot
        // @description Decides what to do with identical annotations put on nearby chords. <br />
        // 0 = Keeps all the annotations; <br />
        // 1 = Removes all the duplicates; <br />
        // 2 = Removes all the duplicates and puts a symbol to clear the annotation at the end
        // if no other annotation is present; <br />
        // 3 = Removes all the duplicates and puts a bracket.

        CLASS_ATTR_SYM(c, "thinannotationsclearsym", 0, t_notation_obj, annotations_clearingsym);
        CLASS_ATTR_STYLE_LABEL(c,"thinannotationsclearsym",0,"text","Annotation Clearing Symbol");
        CLASS_ATTR_DEFAULT_SAVE_PAINT(c,"thinannotationsclearsym",0,"ord.");
        // @exclude bach.slot
        // @description If <m>thinannotations</m> is set to 2 (Remove With Clearing Symbol), this attribute
        // sets the clearing symbol to remove the annotation label.

	}
	
	CLASS_STICKY_ATTR_CLEAR(c, "category");
}

void notation_class_add_settings_attributes(t_class *c, char obj_type){
	CLASS_STICKY_ATTR(c,"category",0,"Settings");

    /*
	CLASS_ATTR_LONG(c,"versionnumber",0, t_notation_obj, version_number);
	CLASS_ATTR_STYLE_LABEL(c,"versionnumber",0,"text","Version Number");
	CLASS_ATTR_DEFAULT_SAVE_PAINT(c,"versionnumber", 0, "0");
	CLASS_ATTR_INVISIBLE(c, "versionnumber", ATTR_GET_OPAQUE | ATTR_SET_OPAQUE); // invisible attribute
	// @exclude all
     */

    CLASS_ATTR_LONG(c,"slopemapping",0, t_notation_obj, slope_mapping_type);
    CLASS_ATTR_STYLE_LABEL(c,"slopemapping",0,"enumindex","Slope Mapping");
    CLASS_ATTR_ENUMINDEX(c,"slopemapping", 0, "bach Max");
    CLASS_ATTR_DEFAULT_SAVE_PAINT(c,"slopemapping", 0, "0");
    // @description Sets the function to be used for slope mapping: either bach (default) or Max.

    
	if (obj_type != k_NOTATION_OBJECT_SLOT) {
		
		CLASS_ATTR_LONG(c, "numvoices", 0, t_notation_obj, num_voices);
		CLASS_ATTR_STYLE_LABEL(c,"numvoices",0,"text","Number Of Voices");
		CLASS_ATTR_ACCESSORS(c, "numvoices", (method)NULL, (method)notationobj_setattr_numvoices);
		CLASS_ATTR_SAVE(c, "numvoices", 0);
		CLASS_ATTR_BASIC(c,"numvoices", 0);
		// @exclude bach.slot
		// @description Sets the number of voices of the notation object.

		CLASS_ATTR_CHAR(c, "autosize", 0, t_notation_obj, autosize);
		CLASS_ATTR_STYLE_LABEL(c,"autosize",0,"onoff","Automatically Adapt Number Of Voices");
		CLASS_ATTR_DEFAULT_SAVE_PAINT(c,"autosize", 0, "1");
		// @exclude bach.slot
		// @description Toggles the ability to automatically adapt the number of voices of the
		// notation object depending on the number of voice lllls given as input.
		
        
        CLASS_ATTR_NOTATIONOBJ_LONGPTR(c, "numparts", 0, voice_part, CONST_MAX_VOICES, notationobj_setattr_numparts);
        CLASS_ATTR_STYLE_LABEL(c,"numparts",0,"text","Number of Voices per Part");
        CLASS_ATTR_DEFAULT_SAVE_PAINT(c,"numparts",0,"1");
        // @exclude bach.slot
        // @description Sets the part grouping for voices, i.e. the lis.
        // Voices can be assigned to the same staff via this <m>numparts</m> attribute. If multiple voices are assigned to the
        // same staff, this staff is called a "staff ensemble".
        // In this <m>numparts</m> attribute, each integer specifies the number of voices to be displayed on the same staff (or multistaff).
        // For instance, if a score has 4 voices, assigning <m>parts</m> as <b>1 1 1 1</b>
        // means that every voice ensemble (displayed staff) has a single voice - or, in other words, that every part is separate voice.
        // If, on the other hand, one assigns <b>2 2</b> two staff ensembles are created: voices 1 and 2 are displayed on the same staff (or multistaff),
        // and the same is true for voices 3 and 4. One might even set <b>4</b>
        // to show all voices in a single staff or multistaff.
        
        
		CLASS_ATTR_CHAR(c,"notenamesstyle",0, t_notation_obj, note_names_style);
		CLASS_ATTR_STYLE_LABEL(c,"notenamesstyle",0,"enumindex","Note Names Style");
		CLASS_ATTR_ENUMINDEX(c,"notenamesstyle", 0, "Latin Anglo-Saxon");
		CLASS_ATTR_DEFAULT_SAVE_PAINT(c,"notenamesstyle", 0, "1");
        CLASS_ATTR_INVISIBLE(c, "notenamesstyle", ATTR_GET_OPAQUE | ATTR_SET_OPAQUE);
        // @exclude all
		// @description Sets the style of the note names display: "Latin" corresponds to note names such as
		// "Do Re Mi Fa...", while "Anglo-Saxon" corresponds to note name such as "C D E F...".

		CLASS_ATTR_LONG(c,"middlecoctave",0, t_notation_obj, middleC_octave);
		CLASS_ATTR_STYLE_LABEL(c,"middlecoctave",0,"text","Middle C Octave");
		CLASS_ATTR_DEFAULT_SAVE_PAINT(c,"middlecoctave", 0, "5");
        CLASS_ATTR_INVISIBLE(c, "middlecoctave", ATTR_GET_OPAQUE | ATTR_SET_OPAQUE); // deprecated and unsupported
        // @exclude all
		// @description Sets the octave number of the middle C. By default this is 5 (meaning that C5 is the middle C);
		// values of 3 and 5 are also encountered. 
		
		CLASS_ATTR_CHAR(c,"breakpointshavevelocity",0, t_notation_obj, breakpoints_have_velocity);
		CLASS_ATTR_STYLE_LABEL(c,"breakpointshavevelocity",0,"onoff","Breakpoints Have Velocity");
		CLASS_ATTR_DEFAULT_SAVE_PAINT(c,"breakpointshavevelocity", 0, "0");
		// @exclude bach.slot
		// @description Toggles the ability, for pitch breakpoints, to have their own independent velocity.
		
		CLASS_ATTR_NOTATIONOBJ_LONGPTR(c, "midichannels", 0, midichannels_as_longlist, CONST_MAX_VOICES, notationobj_setattr_midichannels);
		CLASS_ATTR_STYLE_LABEL(c,"midichannels",0,"text","MIDI Channels");
		CLASS_ATTR_DEFAULT_SAVE_PAINT(c,"midichannels",0,"1");
		// @exclude bach.slot
		// @description Sets the MIDI channels, which are a property of voices: a list with one integer for each voice is expected.
		
		CLASS_ATTR_DOUBLE(c,"gridperiodms",0, t_notation_obj, grid_step_ms);
		CLASS_ATTR_STYLE_LABEL(c,"gridperiodms",0,"text","Ruler/Grid Period (ms)");
		CLASS_ATTR_DEFAULT_SAVE_PAINT(c,"gridperiodms",0,"1000");
		CLASS_ATTR_FILTER_MIN(c, "gridperiodms", 1.);
		// @exclude bach.slot
		// @description Sets the ruler and grid main period ("divisions"), in milliseconds. Defaults to 1000.

		CLASS_ATTR_LONG(c,"numgridsubdivisions",0, t_notation_obj, grid_subdivisions);
		CLASS_ATTR_STYLE_LABEL(c,"numgridsubdivisions",0,"text","Number of Ruler/Grid Subdivisions");
		CLASS_ATTR_DEFAULT_SAVE_PAINT(c,"numgridsubdivisions",0,"10");
		CLASS_ATTR_FILTER_MIN(c, "numgridsubdivisions", 1);
		// @exclude bach.slot
		// @description Sets the number of subdivisions for each ruler and grid period. Defaults to 10.
		
		CLASS_ATTR_DOUBLE(c,"lyricsvadj",0, t_notation_obj, lyrics_uy_pos);
		CLASS_ATTR_STYLE_LABEL(c,"lyricsvadj",0,"text","Lyrics Vertical Adjustment");
		CLASS_ATTR_DEFAULT_SAVE_PAINT(c,"lyricsvadj",0,"-16");
		// @exclude bach.slot
		// @description Sets the vertical shift (in pixels, rescaled depending on the <m>vzoom</m>) of the 
		// lyrics display. 0 will set the lyrics top line coinciding with the bottommost staff line.
		// The default is -16.

        CLASS_ATTR_DOUBLE(c,"dynamicsvadj",0, t_notation_obj, dynamics_uy_pos);
        CLASS_ATTR_STYLE_LABEL(c,"dynamicsvadj",0,"text","Dynamics Vertical Adjustment");
        CLASS_ATTR_DEFAULT_SAVE_PAINT(c,"dynamicsvadj",0,"-20");
        // @exclude bach.slot
        // @description Sets the vertical shift (in pixels, rescaled depending on the <m>vzoom</m>) of the
        // dynamics display. 0 will set the dynamics line coinciding with the bottommost staff line.
        // The default is -20.
        
		CLASS_ATTR_CHAR(c,"lyricsalignment",0, t_notation_obj, lyrics_alignment);
		CLASS_ATTR_STYLE_LABEL(c,"lyricsalignment",0,"enumindex","Lyrics Alignment");
		CLASS_ATTR_ENUMINDEX(c,"lyricsalignment", 0, "Auto Left Center Right");
		CLASS_ATTR_DEFAULT_SAVE_PAINT(c,"lyricsalignment", 0, "0");
		CLASS_ATTR_ACCESSORS(c, "lyricsalignment", (method)NULL, (method)notationobj_setattr_lyrics_alignment);
		// @exclude bach.slot
		// @description Sets how the lyrics syllables must be aligned with respect to the chord to which they refer.
		// Possibilities are: "Auto", "Left", "Center", "Right". Currently "Auto" completely coincides with "Center",
		// but it might be improved in a future version.

        CLASS_ATTR_CHAR(c,"dynamicsoutputmode",0, t_notation_obj, dynamics_output_mode);
        CLASS_ATTR_STYLE_LABEL(c,"dynamicsoutputmode",0,"enumindex","Dynamics Output Mode");
        CLASS_ATTR_ENUMINDEX(c,"dynamicsoutputmode", 0, "Plain Structured Full");
        CLASS_ATTR_DEFAULT_SAVE_PAINT(c,"dynamicsoutputmode", 0, "2");
        // @description Sets the way in which information in slots of type dynamics is output (N.B.: this does not affect the
        // behavior at input, since in this case all syntaxes are supported):
        // 0 = Plain: dynamics are output as a plain list. Manual positioning are obtained by
        // having dynamic markings preceded by a
        // floating point number (the relative positioning, between 0 and 1); breakpoint attachments are signaled with symbols bearing the
        // breakpoint index preceded by '@' (e.g. "@3"). This is the most humanly readable option; <br />
        // 1 = Structured: syntax is an llll containing the information structured in an llll; each dynamic marking is represented by
        // an llll, whose form depends on the attachment mode. If the marking attachment is "auto", then the form is
        // <b>[auto <m>dynamic_marking</m> <m>hairpin_to_next</m>]</b>; if the marking attachment is "manual", then the form is
        // <b>[<m>relative_position</m> <m>dynamic_marking</m> <m>hairpin_to_next</m>]</b>; if the marking attachment is "breakpoint", then
        // the form is
        // <b>[[breakpoint <m>breakpoint_index</m>] <m>dynamic_marking</m> <m>hairpin_to_next</m>]</b>.
        // This option is useful when you prefer to handle lllls, but, differently from the following one, it only bears
        // the minimum amount of information to assign the dynamics correctly (e.g.: no need for a relative position if we are attaching
        // the dynamic to a breakpoint); <br />
        // 2 = Full (default): syntax is an llll containing, but always output all the information,
        // as a sequence of dynamic markings each represented
        // by an llll in the form
        // <b>[[<m>attachment_mode</m> <m>breakpoint_attachment</m> <m>relative_position</m>] <m>dynamic_marking</m> <m>hairpin_to_next</m>]</b>.
        // If a dynamic marking is set to be attached to a breakpoint ("breakpoint" attachment mode),
        // both the breakpoint number and the relative position of the breakpoint are correctly output.
        // If the attachment mode is "manual" or "auto", then <m>breakpoint_attachment</m> is meaningless (and left to 0),
        // but in both cases the <m>relative_position</m> is correct.

	}
	
	CLASS_STICKY_ATTR_CLEAR(c, "category");
}

void notation_class_add_play_attributes(t_class *c, char obj_type){
	
	CLASS_STICKY_ATTR(c,"category",0,"Play");

	if (obj_type != k_NOTATION_OBJECT_SLOT) {
		
		CLASS_ATTR_CHAR(c,"spacebarplay",0, t_notation_obj, allow_play_from_interface);
		CLASS_ATTR_STYLE_LABEL(c,"spacebarplay",0,"onoff","Use Spacebar To Play");
		CLASS_ATTR_DEFAULT_SAVE_PAINT(c,"spacebarplay", 0, "1");	
		// @exclude bach.slot
		// @description Toggles the ability to sequence events via the spacebar (see <m>keyboard</m> commands).

		CLASS_ATTR_LONG(c,"playpollthrottle",0, t_notation_obj, max_num_chord_per_scheduler_event);
		CLASS_ATTR_STYLE_LABEL(c,"playpollthrottle",0,"text","Play Poll Throttle");
		CLASS_ATTR_DEFAULT_SAVE_PAINT(c,"playpollthrottle",0,"10");
		CLASS_ATTR_FILTER_MIN(c, "playpollthrottle", 1);
		// @exclude bach.slot
		// @description Maximum number of synchronous notation items being output within the same scheduler event.
        // Chords count as singles notation items (so if you have a chord with a large number of notes, this will still count as 1 notation item.


		CLASS_ATTR_DOUBLE(c,"playstep",0, t_notation_obj, theoretical_play_step_ms);
		CLASS_ATTR_STYLE_LABEL(c,"playstep",0,"text","Play Bar Average Step (ms)");
		CLASS_ATTR_DEFAULT_SAVE(c,"playstep",0,"50");
		// @exclude bach.slot
		// @description Approximative step (in milliseconds) for playhead (and notation object) redraw. 
		// 0 means that the score is redrawn at each scheduled event. 
		// The "approximative" adjective is due to the fact that we need an integer number of ticks 
		// between two scheduled events (e.g.: two subsequent chord onsets), so this might slightly 
		// vary in each scheduled interval

    
        CLASS_ATTR_CHAR(c,"catchplay", 0, t_notation_obj, catch_playhead);
        CLASS_ATTR_STYLE_LABEL(c,"catchplay",0,"onoff","Catch Play Head");
        CLASS_ATTR_DEFAULT_SAVE_PAINT(c,"catchplay", 0, "1");
        // @exclude bach.slot
        // @description Toggles the ability to follow the playhead in the domain during playback.
        
        
		CLASS_ATTR_CHAR(c,"playmode", 0, t_notation_obj, play_mode);
		CLASS_ATTR_STYLE_LABEL(c,"playmode",0,"enumindex","Playout Mode");
		CLASS_ATTR_ENUMINDEX(c,"playmode", 0, "Chordwise Notewise");
		CLASS_ATTR_DEFAULT_SAVE_PAINT(c,"playmode", 0, "1");
		// @exclude bach.slot
		// @description Sets the syntax of the content output from the playout: either a chordwise playout syntax,
		// or a notewise playout syntax (default). <br />
		// @copyif bach.roll BACH_DOC_PLAYOUT_SYNTAX_ROLL
		// @copyif bach.score BACH_DOC_PLAYOUT_SYNTAX_SCORE


		CLASS_ATTR_CHAR(c,"playrests", 0, t_notation_obj, play_rests);
		CLASS_ATTR_STYLE_LABEL(c,"playrests",0,"onoff","Play Rests");
		CLASS_ATTR_DEFAULT_SAVE_PAINT(c,"playrests", 0, "0");
		// @exclude bach.slot
		// @description Toggles the ability to also play rests, having <b>rest</b> as symbol router for the playout llll. 
		// @copyif bach.roll BACH_DOC_PLAYOUT_SYNTAX_ROLL
		// @copyif bach.score BACH_DOC_PLAYOUT_SYNTAX_SCORE

		
		CLASS_ATTR_CHAR(c,"playpartialnotes",0, t_notation_obj, play_partial_notes);
		CLASS_ATTR_STYLE_LABEL(c,"playpartialnotes",0,"enumindex","Play Partial Notes");
        CLASS_ATTR_ENUMINDEX(c,"playpartialnotes", 0, "Don't Quietly Verbosely");
		CLASS_ATTR_FILTER_CLIP(c, "playpartialnotes", 0, 2);
		CLASS_ATTR_DEFAULT_SAVE_PAINT(c,"playpartialnotes", 0, "1");
		// @exclude bach.slot
		// @description Toggle the ability to play partial notes, when the playhead starts from a point where a note has
		// already started but not yet ended. In this case, all temporal information (temporal slots, pitch breakpoints)
		// is properly trimmed, and the corresponding partial note is played.
		// By default this is 1 (quiet playing); if you set the attribute to 2 (verbosely), instead of the onset a
        // llll in the form <b>[partial <m>original_onset</m> <m>played_onset</m> <m>offset</m>]</b> is output.

		CLASS_ATTR_CHAR(c,"highlightplay",0, t_notation_obj, highlight_played_notes);
		CLASS_ATTR_STYLE_LABEL(c,"highlightplay",0,"onoff","Highlight Played Notes");
		CLASS_ATTR_DEFAULT_SAVE(c,"highlightplay",0,"0");
		CLASS_ATTR_ACCESSORS(c, "highlightplay", (method)NULL, (method)notationobj_setattr_highlightplay);
		// @exclude bach.slot
		// @description Toggle the ability to highlight the played notes with the <m>playcolor</m>.
        // By default this is 0; if you turn it on be aware that it takes significant CPU time with scores with many notes.
		
		CLASS_ATTR_CHAR(c,"playmarkers",0, t_notation_obj, play_markers);
		CLASS_ATTR_STYLE_LABEL(c,"playmarkers",0,"onoff","Play Markers");
		CLASS_ATTR_DEFAULT_SAVE_PAINT(c,"playmarkers", 0, "1");
		// @exclude bach.slot
		// @description Toggle the ability to also send the marker information through the playout during the playback.
		// By default this is 1.

		CLASS_ATTR_CHAR(c,"useloop",0, t_notation_obj, use_loop_region);
		CLASS_ATTR_STYLE_LABEL(c,"useloop",0,"onoff","Activate Loop Region (When Shown)");
		CLASS_ATTR_DEFAULT_SAVE_PAINT(c,"useloop", 0, "1");
		CLASS_ATTR_ACCESSORS(c, "useloop", (method)NULL, (method)notationobj_setattr_useloop);
		// @exclude bach.slot
		// @description Toggle the ability to use the loop region during the playback, if such region is shown (see the
		// <m>showloop</m> attribute). If this is 1, and the loop region is shown, the playback will loop inside the region;
		// otherwise, even if the loop region is shown, the playback will continue linearly, without looping. By default this is 1.
		

		CLASS_ATTR_CHAR(c,"playoutfullpath",0, t_notation_obj, full_path_from_playout_syntax);
		CLASS_ATTR_STYLE_LABEL(c,"playoutfullpath",0,"onoff","Full Path In Playout Syntax");
		CLASS_ATTR_FILTER_CLIP(c, "playoutfullpath", 0, 1);
		CLASS_ATTR_DEFAULT_SAVE_PAINT(c,"playoutfullpath", 0, "0");
		// @exclude bach.slot
		// @description Toggle the ability to output from the playout, instead of the voice number, the full path
		// to get to the played element. 
		// The playout syntax normally has as first element the voice number of the output item (note or chord).
		// By default this attribute is 0, and the simple voice number is output as first element. <br />
		// If this flag is active, for <o>bach.roll</o>, the voice number is substituted with the list
		// <b>[<m>voice_number</m> <m>chord_index</m>]</b>, if the <m>playmode</m> is chord-wise, or 
		// <b>[<m>voice_number</m> <m>chord_index</m> <m>note_index</m>]</b>, if the <m>playmode</m> is note-wise.
		// The <m>chord_index</m> is the index of the chord, when ordered by onsets. The <m>note_index</m> is the
		// index of the note (from the lowest to highest one).
		// For instance, instead of <b>note 1 1 [...]</b> one might have <b>note [1 4 2] 1 [...]</b>, meaning that
		// the output information concerns the 2nd note of 4th chord of 1st voice. 
		// Voice is anyway always the first element in the output llll. <br />
		// If this flag is active, for <o>bach.score</o>, the voice number is substituted with a list of lists, namely
		// <b>[<m>LIST1</m> <m>LIST2</m>...]</b>. The slightly complex form is due to the fact that
		// tied notes or chords are output just once for all from the playout, so that each output element
		// may be a combination of subsequently tied notes or chords. Each one of the <m>LIST</m>s represents one of these elements,
		// and has the form
		// <b>[<m>voice_number</m> <m>measure_number</m> <m>chord_index</m>]</b>, if the <m>playmode</m> is chord-wise, or 
		// <b>[<m>voice_number</m> <m>measure_number</m> <m>chord_index</m> <m>note_index</m>]</b>, if the <m>playmode</m> is note-wise.
		// The <m>chord_index</m> is the index of the chord inside the measure. The <m>note_index</m> is the
		// index of the note (from the lowest to highest one).
		// For instance, instead of <b>note 1 1 [...]</b> one might have <b>note [[1 3 4 2] [1 4 1 3]] 1 [...]</b>,
		// meaning that the output information concerns two notes: the 2nd note of 4th chord of 3rd measure of 1st voice, 
		// which is tied to the 3rd note of 1st chord of 4th measure of 1st voice.
		// Voice is anyway always the first element in the output llll. <br />
		

        CLASS_ATTR_CHAR(c, "playwhenlinearediting", 0, t_notation_obj, playback_during_linear_editing);
        CLASS_ATTR_STYLE_LABEL(c,"playwhenlinearediting",0,"onoff","Chord Playback While Linear Editing");
        CLASS_ATTR_DEFAULT_SAVE_PAINT(c,"playwhenlinearediting", 0,"1");
        // @exclude bach.slot
        // @description Toggles the ability to output chords from the playout, while they are being inserted in the linear editing system.
        

	}
	
	CLASS_STICKY_ATTR_CLEAR(c, "category");
}


void notation_class_add_notification_attributes(t_class *c, char obj_type)
{
    CLASS_STICKY_ATTR(c,"category",0,"Notification");
    
    CLASS_ATTR_CHAR(c,"notifycontinuously",0, t_notation_obj, continuously_output_changed_bang);
    CLASS_ATTR_STYLE_LABEL(c,"notifycontinuously",0,"onoff","Notify Continuously");
    CLASS_ATTR_DEFAULT_SAVE_PAINT(c,"notifycontinuously",0,"0");
    // @description Toggles the ability to notify continuously via the last outlet
    // while the mouse is down and dragging something. Also the <m>automessage</m>, if any, is sent continuously.
    // This defaults to 0.
    
    CLASS_ATTR_CHAR(c,"notifymessages",0, t_notation_obj, notify_also_upon_messages);
    CLASS_ATTR_STYLE_LABEL(c,"notifymessages",0,"onoff","Notifications When Changed Via Messages");
    CLASS_ATTR_DEFAULT_SAVE_PAINT(c,"notifymessages", 0, "0");
    // @description Toggles the ability to send notifications caused by actions coming from messages, and not only from the interface.
    // For instance, a <m>inscreenpos</m> message will toggle a <m>domain</m> notification, and so on.
    // By default this is inactive.
    
    CLASS_ATTR_CHAR(c,"notifypaint",0, t_notation_obj, notify_when_painted);
    CLASS_ATTR_STYLE_LABEL(c,"notifypaint",0,"onoff","Notifications When Display Is Refreshed");
    CLASS_ATTR_DEFAULT_SAVE_PAINT(c,"notifypaint", 0, "0");
    // @description Toggles the ability to send a notification (in the form of the "painted" symbol) from the playout
    // whenever the object display is refreshed (repainted). Beware: this could be CPU consuming.
    
    CLASS_ATTR_CHAR(c,"notifywith",0, t_notation_obj, notify_with);
    CLASS_ATTR_STYLE_LABEL(c,"notifywith",0,"enumindex","Notify Interface Changes Via");
    CLASS_ATTR_ENUMINDEX(c,"notifywith", 0, "bang Operation Redo Transaction Undo Transaction Redo Data Undo Data");
    CLASS_ATTR_FILTER_CLIP(c, "notifywith", 0, 5);
    CLASS_ATTR_DEFAULT_SAVE_PAINT(c,"notifywith", 0, "0");
    // @description Chooses the notification type for interface changes: <br />
    // - 0 (bang, default): the simplest and less CPU-consuming alternative, only notifies with a bang when anything changes; <br />
    // - 1 (Operation): notify with an operation label; <br />
    // - 2 (Redo Transaction): notify verbosely with the operation label plus a sequence of change messages ('ticks') encapsulated
    // in a transaction (set of instructions across which orders are not refreshed).
    // This is the message you can directly provide to another notation object in order to reproduce the same effect; <br />
    // - 3 (Undo Data): same as the previous, but providing undo information instead.
    // - 4 (Redo Data): same as "Redo Transaction" but without the encapsulation, so the notification is a sequence of individual ticks (with a
    // starting operation label).
    // The practical difference between "Redo Transaction" and "Redo Data" is not just the leading "transaction" symbol, but more crucially
    // the path of the items, which in this last case does indeed account for any update of chords/markers/notes order between the change ticks; <br />
    // - 5 (Undo Data): same as the previous, but providing undo information instead. <br />
    
    CLASS_ATTR_CHAR(c,"senddoneatstartup",0, t_notation_obj, send_rebuild_done_at_startup);
    CLASS_ATTR_STYLE_LABEL(c,"senddoneatstartup",0,"onoff","Send 'Done' At Startup (If Data Was Saved)");
    CLASS_ATTR_FILTER_CLIP(c, "senddoneatstartup", 0, 1);
    CLASS_ATTR_DEFAULT_SAVE_PAINT(c,"senddoneatstartup", 0, "1");
    // @description Toggles the ability to send a <m>done</m> notification through the playout (or the notification outlet
    // for <o>bach.slot</o>) at the object instantiation, if content saved with the object is loaded.
    
    CLASS_ATTR_CHAR(c,"senddoneafterpaint",0, t_notation_obj, send_rebuild_done_only_after_paint_method);
    CLASS_ATTR_STYLE_LABEL(c,"senddoneafterpaint",0,"onoff","Send 'Done' Only After Paint");
    CLASS_ATTR_FILTER_CLIP(c, "senddoneafterpaint", 0, 1);
    CLASS_ATTR_DEFAULT_SAVE_PAINT(c,"senddoneafterpaint", 0, "1");
    // @description If this is 1, the <m>done</m> notification is not sent when the content has been loaded or built,
    // but after the content has been painted (which, in general, is later: paint is done at low priority). This is handy
    // if you need to retrieve appearance data (such as pixel position) which is computed inside the paint method, and not
    // when the object is loaded. If this is 0, on the other hand, the notification is sent right after the content has been loaded
    // or built, and you have no guarantee that the display data will be correct when the notification is sent.
    // By default this is 1.

    CLASS_STICKY_ATTR_CLEAR(c, "category");
}

void notation_class_add_behavior_attributes(t_class *c, char obj_type){
	
	CLASS_STICKY_ATTR(c,"category",0,"Behavior");
	
	if (obj_type != k_NOTATION_OBJECT_SLOT) {
		CLASS_ATTR_CHAR(c,"autoclear",0, t_notation_obj, autoclear);
		CLASS_ATTR_STYLE_LABEL(c,"autoclear",0,"onoff","Autoclear");
		CLASS_ATTR_DEFAULT_SAVE_PAINT(c,"autoclear",0,"1");
		// @exclude bach.slot
		// @description Toggles the ability to clear the notation object automatically when a new
		// separate syntax information is entered, and a bang is sent through the first inlet.
		// This defaults to 1.
	}

	CLASS_ATTR_ATOM_VARSIZE(c,"automessage",0, t_notation_obj, automessage_av, automessage_ac, 100);
	CLASS_ATTR_STYLE_LABEL(c,"automessage",0,"text","Automatically Send Message When Changed");
	CLASS_ATTR_DEFAULT_SAVE_PAINT(c,"automessage",0,"");
	// @description Sets a message which is sent automatically to the notation object 
	// each time any change happens in the interface (right after the bang is sent through the last outlet).
	// Use this with caution, since it creates a sort of hidden feedback connection!
	
    CLASS_ATTR_CHAR(c, "mousehover", 0, t_notation_obj, mouse_hover);
    CLASS_ATTR_STYLE_LABEL(c,"mousehover",0,"onoff","Allow Mouse Hovering");
    CLASS_ATTR_DEFAULT_SAVE_PAINT(c,"mousehover",0,"1");
    // @description Toggles mouse hovering capabilities.

	
	if (obj_type != k_NOTATION_OBJECT_SLOT) {
		CLASS_ATTR_CHAR(c,"allowglissandi",0, t_notation_obj, allow_glissandi);
		CLASS_ATTR_STYLE_LABEL(c,"allowglissandi",0,"onoff","Allow Glissando Breakpoints");
		CLASS_ATTR_DEFAULT_SAVE_PAINT(c,"allowglissandi",0,"1");
		// @exclude bach.slot
		// @description Toggles the possibility, for duration lines, to have pitch breakpoints, creating glissando-like behaviors. 
		// If this is hidden, all breakpoints are not displayed.
		// This defaults to 1.
		
		CLASS_ATTR_CHAR(c,"dblclicksendsvalues",0, t_notation_obj, dblclick_sends_values);
		CLASS_ATTR_STYLE_LABEL(c,"dblclicksendsvalues",0,"onoff","Send Selection Upon Double-Click");
		CLASS_ATTR_DEFAULT_SAVE(c,"dblclicksendsvalues",0,"0");
		// @exclude bach.slot
		// @description Toggles the ability to individually off-line dump any note or marker by doubleclicking on it.
		// This defaults to 0.
	}
    
	
	CLASS_ATTR_CHAR(c,"embed",0, t_notation_obj, save_data_with_patcher);
	CLASS_ATTR_STYLE_LABEL(c,"embed",0,"onoff","Save Data With Patcher");
	CLASS_ATTR_DEFAULT_SAVE_PAINT(c,"embed",0,"1");
	CLASS_ATTR_BASIC(c,"embed", 0);
	// @description Toggles the ability to save the notation object content within the patch.
	// By default this is active.
    
    
    CLASS_ATTR_LONG(c,"bwcompatibility",0, t_notation_obj, bwcompatible);
    CLASS_ATTR_STYLE_LABEL(c,"bwcompatibility",0,"text","Backwards Compatible To");
    CLASS_ATTR_SAVE(c, "bwcompatibility", 0);
    CLASS_ATTR_INVISIBLE(c, "bwcompatibility", ATTR_GET_OPAQUE | ATTR_SET_OPAQUE); // invisible attribute, undocumented for now
    // @exclude all
    // @description Toggles backwards compatibility for saving (whenever possible) till the indicated
    // version of bach. Versions x.y.z.w are to be inserted as the number xyzw0. For instance, 0.7.2 is
    // 7200, while 0.7.8.1 is 7810.
    
    
	if (obj_type != k_NOTATION_OBJECT_SLOT) {
		CLASS_ATTR_CHAR(c,"keepselectioniflostfocus",0, t_notation_obj, keep_selection_if_lost_focus);
		CLASS_ATTR_STYLE_LABEL(c,"keepselectioniflostfocus",0,"onoff","Keep Selection If Lost Focus");
		CLASS_ATTR_DEFAULT_SAVE_PAINT(c,"keepselectioniflostfocus",0,"1");
		// @exclude bach.slot
		// @description Toggles the ability to keep the current selection when the object lose the focus.
		// This defaults to 1.
	}
	
		
	if (obj_type == k_NOTATION_OBJECT_ROLL) {
		CLASS_ATTR_CHAR(c,"rulermode",0, t_notation_obj, ruler_mode);
		CLASS_ATTR_ENUMINDEX(c,"rulermode", 0, "Fixed Smart");
		CLASS_ATTR_STYLE_LABEL(c,"rulermode",0,"enumindex","Ruler/Grid Mode");
		CLASS_ATTR_DEFAULT_SAVE_PAINT(c,"rulermode",0,"1");
		CLASS_ATTR_ACCESSORS(c, "rulermode", (method)NULL, (method)notationobj_setattr_rulermode);
		// @description Sets the ruler mode: either a "fixed" mode, where division and subdivisions are fixed independently from 
		// the horizontal zoom, or a "smart" mode, where divisions and subdivisions are automatically computed depending on the
		// current level of horizontal zoom. 
		// @exclude bach.slot, bach.score
	}
	

	CLASS_STICKY_ATTR_CLEAR(c, "category");
}

void notation_class_add_edit_attributes(t_class *c, char obj_type){
	
	CLASS_STICKY_ATTR(c,"category",0,"Edit");

	CLASS_ATTR_ATOM(c,"maxundosteps",0, t_notation_obj, max_undo_steps);
	CLASS_ATTR_STYLE_LABEL(c,"maxundosteps",0,"text","Maximum Number Of Undo Steps");
	CLASS_ATTR_DEFAULT_SAVE_PAINT(c,"maxundosteps", 0, "50");	
	CLASS_ATTR_ACCESSORS(c, "maxundosteps", (method)NULL, (method)notationobj_setattr_maxundosteps);
	// @description Sets the maximum number of undo steps. 0 means that undo/redo system will be made inactive.
	// The "inf" symbol means unlimited undo steps.
	// Defaults to 50. You should change it to 0 if you perform heavy operations in real-time.

	CLASS_ATTR_CHAR(c,"verboseundo",0, t_notation_obj, verbose_undo_redo);
	CLASS_ATTR_STYLE_LABEL(c,"verboseundo",0,"onoff","Post Undo/Redo Steps");
	CLASS_ATTR_DEFAULT_SAVE_PAINT(c,"verboseundo", 0, "0");
	// @description Toggles the ability of undo system to post the performed undo or redo steps in the Max window. 
	// By default this is inactive.

	CLASS_ATTR_CHAR(c,"undobang",0, t_notation_obj, send_undo_redo_bang);
	CLASS_ATTR_STYLE_LABEL(c,"undobang",0,"onoff","Send bang Upon Undo");
	CLASS_ATTR_DEFAULT_SAVE_PAINT(c,"undobang", 0, "1");
	// @description Toggles the ability of send the bang through the rightmost outlet when an undo/redo action is performed.
	
    CLASS_ATTR_NOTATIONOBJ_ATOMPTR(c, "preventedit", 0, prevent_editing_atom, CONST_MAX_BACH_ELEMENT_TYPES + 10, notationobj_setattr_preventedit);
    CLASS_ATTR_STYLE_LABEL(c,"preventedit",0,"text","Prevent Editing For");
    CLASS_ATTR_DEFAULT_SAVE_PAINT(c,"preventedit",0,"");
    // @description Prevents the interface editing of the specified elements, specified via an llll. Somehow, this is a lock specified globally for given notation items or features.
    // If the first symbol is a "-" (minus), the editing is prevented for any element or feature, except for the specified ones. <br />
    // The llll must contain at its root level: <br />
    // - either single symbols, with the items or features names to be completely "locked", e.g. <b>preventedit measure lyrics inspector</b> will prevent the editing of all measures
    // (one cannot create, delete, modify them), lyrics, and will not allow the opening of the bach inspector; <br />
    // - or lllls in the form <b>[<m>item_or_feature_name</m> <m>property1</m> <m>property2</m> <m>property3</m>...]</b>, where properties are symbols which restrict the locking
    // only to a given aspect of the item or feature. For instance, <b>preventedit [measure create delete] [marker onset]</b> will prevent the creation and deletion of measures
    // (but not their modification!), and will also prevent the movement of existing markers (but not the creation of new ones!). <br/>
    // The two approaches. <br />
    // Here is the complete list of symbols which can be used to define items and feature names; parentheses list symbols for the single properties which one can block for them: <br />
    // notes (create, delete, onset, duration, pitch, velocity, modify), measures (create, delete, rhythmictree, modify), voice (create, delete, name, clef, key, position, modify),
    // breakpoints (create, delete, onset, pitch, velocity, modify), tempi (create, delete, modify), slots, markers (create, delete, onset, name, modify), articulations (create, delete),
    // selection, zooming, dilationrectangle, groups, inspector, popup, slotinfo, lyrics, cursor, loop, scrollbar, drop. <br />
    // The "modify" symbol only refers to modification different from the previously defined ones. For instance: <b>preventedit [breakpoints modify]</b> will not
    // prevent the modification of breakpoints onsets, but will, as an example, prevent the modification of breakpoints slopes. Use <b>preventedit [breakpoints onset modify]</b> to do both.
    
    if (obj_type != k_NOTATION_OBJECT_SLOT) {
		CLASS_ATTR_LLLL(c, "pitcheditrange", 0, t_notation_obj, constraint_pitches_when_editing, notationobj_getattr_pitcheditrange, notationobj_setattr_pitcheditrange);
		CLASS_ATTR_STYLE_LABEL(c,"pitcheditrange",0,"text_large","Constraint Pitches While Editing");
		CLASS_ATTR_SAVE(c, "pitcheditrange", 0);
		CLASS_ATTR_PAINT(c, "pitcheditrange", 0);
		// @exclude bach.slot
		// @description Force edited pitches to lie in a given range, given by the specified llll. 
		// One sublist for each voice is expected. For any given voice, the sublist must be in one of the following forms: <br />
		// - a plain llll specifies a list of allowed midicents, e.g. <b>[6000 6200 6400 6500 6700 6900 7100 7200]</b> will
		// force edited notes to lie in the C major scale in middle octave; <br/>
		// - a two-elements wrapped llll specifies a range of allowed midicents, e.g. <b>[[6000 7200]]</b> will do the same as above, but will also
		// allow notes in principle to have any microtonal value such as 6050;<br/>
		// - you can combine the two syntaxes to have the general one. For instance <b>[3600 4800 [6000 7200] 8400 9600]]</b> will 
		// force pitches to be in one of the specified C's or in the middle octave.<br/>
		// Such list must be given for any voice. Use a <b>nil</b> or <b>[]</b> list to allow all possibilities for a voice.
		// For instance: <b>pitchededitrange [7100] [[6000 7200]] []</b> will force first voice's edited notes to snap to 7100 mc (and no other note can be inserted or edited!),
		// second voice's edited notes to lie in middle octave, and third voice's edited notes to assume any available pitch. <br />
		// Note names (in latin or anglo-saxon syntax) can always be used instead of midicents.

		CLASS_ATTR_CHAR(c,"playheaddragmode",0, t_notation_obj, playhead_dragging_mode);
		CLASS_ATTR_STYLE_LABEL(c,"playheaddragmode",0,"enumindex","Playhead Mousing Mode");
		CLASS_ATTR_ENUMINDEX(c,"playheaddragmode", 0, "Absolute Relative");
		CLASS_ATTR_DEFAULT_SAVE_PAINT(c,"playheaddragmode", 0, "0");	
		// @exclude bach.slot
		// @description Sets the way the playhead bar responds to mouse clicks. In Relative mode, the playhead keeps its relative
		// position when one clicks - moving the mouse will shift the playhead to higher or lower temporal points in relation to the
		// relative position. In Absolute mode (default), the playhead will automatically jump directly on the clicked location.
		
		CLASS_ATTR_CHAR(c,"snappitch",0, t_notation_obj, snap_pitch_to_grid_when_editing);
		CLASS_ATTR_STYLE_LABEL(c,"snappitch",0,"onoff","Snap Pitch To Grid When Editing");
		CLASS_ATTR_DEFAULT_SAVE_PAINT(c,"snappitch",0,"1");
		CLASS_ATTR_ALIAS(c, "snappitch", "snappitchtogridondrag");
		CLASS_ATTR_ALIAS(c, "snappitch", "snappitchtogridwhenediting");
		// @exclude bach.slot
		// @description Toggles the ability to precisely snap the midicents of each edited note to the current
		// microtonal grid. If this is active, not only the display but also the midicent values of the edited notes can only be
		// one of the elements of the chosen temperament (see the <m>tonedivision</m> to know more about microtonal grids and temperaments).
		// By default this is active.
		
		if (obj_type == k_NOTATION_OBJECT_ROLL) {
			CLASS_ATTR_CHAR(c,"snaponset",0, t_notation_obj, snap_onset_to_grid_when_editing);
			CLASS_ATTR_STYLE_LABEL(c,"snaponset",0,"onoff","Snap Onset To Grid When Editing");
			CLASS_ATTR_DEFAULT_SAVE_PAINT(c,"snaponset",0,"0");
			// @exclude bach.slot, bach.score
			// @description Toggles the ability to automatically snap the onset of the edited chords and notes to the displayed grid
			// (if any). By default this is off. When it is on, one can press the <m>Ctrl</m> key (mac) or <m>Shift+Ctrl</m> key (win)
            // before releasing the mouse button in order to prevent snapping.

            CLASS_ATTR_CHAR(c,"snaptail",0, t_notation_obj, snap_tail_to_grid_when_editing);
			CLASS_ATTR_STYLE_LABEL(c,"snaptail",0,"onoff","Snap Tail To Grid When Editing");
			CLASS_ATTR_DEFAULT_SAVE_PAINT(c,"snaptail",0,"0");
			// @exclude bach.slot, bach.score
			// @description Toggles the ability to automatically snap the tails of the edited chords and notes to the displayed grid
            // (if any). By default this is off. When it is on, one can press the <m>Ctrl</m> key (mac) or <m>Shift+Ctrl</m> key (win)
            // before releasing the mouse button in order to prevent snapping.

            CLASS_ATTR_CHAR(c,"snaplinearedit",0, t_notation_obj, snap_linear_edit_to_grid_when_editing);
            CLASS_ATTR_STYLE_LABEL(c,"snaplinearedit",0,"onoff","Snap Linear Editing To Grid");
            CLASS_ATTR_DEFAULT_SAVE_PAINT(c,"snaplinearedit",0,"1");
            // @exclude bach.slot, bach.score
            // @description Toggles the ability to automatically snap linear editing to the displayed grid
            // (if any). By default this is on.
            
            CLASS_ATTR_CHAR(c,"snapmarkers",0, t_notation_obj, snap_markers_to_grid_when_editing);
            CLASS_ATTR_STYLE_LABEL(c,"snapmarkers",0,"onoff","Snap Markers To Grid When Editing");
            CLASS_ATTR_DEFAULT_SAVE_PAINT(c,"snapmarkers",0,"0");
            // @exclude bach.slot, bach.score
            // @description Toggles the ability to automatically snap the markers to the displayed grid
            // (if any). By default this is off. When it is on, one can press the <m>Ctrl</m> key (mac) or <m>Shift+Ctrl</m> key (win)
            // before releasing the mouse button in order to prevent snapping.

        }
		
		CLASS_ATTR_CHAR(c,"allowmute",0, t_notation_obj, allow_mute);
		CLASS_ATTR_STYLE_LABEL(c,"allowmute",0,"onoff","Allow Mute");
		CLASS_ATTR_DEFAULT_SAVE_PAINT(c,"allowmute", 0, "1");	
		// @exclude bach.slot
		// @description Toggles the ability to mute notation items.
		
		CLASS_ATTR_CHAR(c,"allowsolo",0, t_notation_obj, allow_solo);
		CLASS_ATTR_STYLE_LABEL(c,"allowsolo",0,"onoff","Allow Solo");
		CLASS_ATTR_DEFAULT_SAVE_PAINT(c,"allowsolo", 0, "1");	
		// @exclude bach.slot
		// @description Toggles the ability to set notation items as "solo".
		
		CLASS_ATTR_CHAR(c,"allowlock",0, t_notation_obj, allow_lock);
		CLASS_ATTR_STYLE_LABEL(c,"allowlock",0,"onoff","Allow Lock");
		CLASS_ATTR_DEFAULT_SAVE_PAINT(c,"allowlock", 0, "1");	
		// @exclude bach.slot
		// @description Toggles the ability to lock notation items.
        
        
        
        CLASS_ATTR_CHAR(c,"defaultvelocity",0, t_notation_obj, default_velocity);
        CLASS_ATTR_STYLE_LABEL(c,"defaultvelocity",0,"text","Default Velocity");
        CLASS_ATTR_DEFAULT_SAVE_PAINT(c,"defaultvelocity", 0, "100");
        CLASS_ATTR_FILTER_CLIP(c, "defaultvelocity", CONST_MIN_VELOCITY, CONST_MAX_VELOCITY)
        // @exclude bach.slot
        // @description Sets the default velocity for a newly created note.
        // This only applies to notes created via mouse and keyboard.

        
        CLASS_ATTR_SYM(c,"defaultmarkername",0, t_notation_obj, default_markername);
        CLASS_ATTR_STYLE_LABEL(c,"defaultmarkername",0,"text","Default Marker Name");
        CLASS_ATTR_DEFAULT_SAVE_PAINT(c,"defaultmarkername", 0, "marker");
        // @exclude bach.slot
        // @description Sets the default name for a newly created marker (by default it is "marker").
        // Although names in bach can be general lllls, the default name must be a simple single symbol.
        // Marker will be then incrementally numbered starting from this default name.
        
        CLASS_ATTR_LLLL(c, "defaultnoteslots", 0, t_notation_obj, default_noteslots, notationobj_getattr_defaultnoteslots, notationobj_setattr_defaultnoteslots);
        CLASS_ATTR_STYLE_LABEL(c,"defaultnoteslots",0,"text","Default Note Slots");
        CLASS_ATTR_SAVE(c, "defaultnoteslots", 0);
        CLASS_ATTR_PAINT(c, "defaultnoteslots", 0);
        // @exclude bach.slot
        // @description Sets the default slots for a newly created note (in the standard slot syntax).
        // This only applies to notes created via mouse and keyboard.

        CLASS_ATTR_CHAR(c,"linearedit",0, t_notation_obj, allow_linear_edit);
        CLASS_ATTR_STYLE_LABEL(c,"linearedit",0,"onoff","Allow Linear Editing");
        CLASS_ATTR_DEFAULT_SAVE_PAINT(c,"linearedit", 0, "1");
        // @exclude bach.slot
        // @description Toggles the ability to allow entering in the linear editing mode via <m>Ctrl</m>+clicking (mac)
        // or <m>Shift</m>+<m>Ctrl</m>+clicking (win) on the staff.

        CLASS_ATTR_CHAR(c, "autojump", 0, t_notation_obj, auto_jump_to_next_chord);
        CLASS_ATTR_STYLE_LABEL(c,"autojump",0,"onoff","Auto Jump To Next Chord While Linear Editing");
        CLASS_ATTR_DEFAULT_SAVE_PAINT(c,"autojump", 0,"1");
        // @exclude bach.slot
        // @description Toggles the ability to automatically jump to the next chord, while adding or modifying chords in the linear editing system.
        
        
        if (obj_type == k_NOTATION_OBJECT_ROLL) {
            CLASS_ATTR_DOUBLE(c, "linearedittimestep", 0, t_notation_obj, linear_edit_time_step);
            CLASS_ATTR_STYLE_LABEL(c,"linearedittimestep",0,"text","Linear Editing Base Time Step");
            CLASS_ATTR_DEFAULT_SAVE_PAINT(c,"linearedittimestep", 0,"100");
            // @exclude bach.slot, bach.score
            // @description In linear editing, sets the base time step in milliseconds
            // (corresponding by default to the duration associated with the key '1' and to the
            // cursor time shifting obtained by using the left/right keyboard arrows).

            CLASS_ATTR_DOUBLE_ARRAY(c, "linearedittimemultipliers", 0, t_notation_obj, linear_edit_time_multipliers, 10);
            CLASS_ATTR_STYLE_LABEL(c,"linearedittimemultipliers",0,"text","Linear Editing Time Multipliers");
            CLASS_ATTR_DEFAULT_SAVE_PAINT(c,"linearedittimemultipliers", 0,"1 2 3 4 5 6 7 8 9 10");
            // @exclude bach.slot, bach.score
            // @description In linear editing, sets the array of 10 multipliers which will be assigned to keys 1 through 9 plus 0 (meaning 10), and which will be
            // multiplied by the <m>linearedittimestep</m> in order to obtain the duration of a newly created note.
        }
        
        
        CLASS_ATTR_LONG(c,"activepart",0, t_notation_obj, active_part);
        CLASS_ATTR_STYLE_LABEL(c,"activepart",0,"text","Active Part");
        CLASS_ATTR_DEFAULT_SAVE_PAINT(c,"activepart", 0, "1");
        // @exclude bach.slot
        // @description Sets the active part number for editing (in case of voice ensembles displaying multiple parts at once, see the <m>part</m> attribute).

    }

	CLASS_ATTR_CHAR(c,"allowcopypaste",0, t_notation_obj, allow_copy_paste);
	CLASS_ATTR_STYLE_LABEL(c,"allowcopypaste",0,"onoff","Allow Copy/Paste");
	CLASS_ATTR_DEFAULT_SAVE_PAINT(c,"allowcopypaste", 0, "1");	
	// @description Toggles the ability to copy and paste data via the interface copy/paste commands.

    
	CLASS_STICKY_ATTR_CLEAR(c, "category");
}

void notation_class_add_showhide_attributes(t_class *c, char obj_type){
	CLASS_STICKY_ATTR(c,"category",0,"Show");
	
	CLASS_ATTR_CHAR(c,"showfocus",0, t_notation_obj, show_focus);
	CLASS_ATTR_STYLE_LABEL(c,"showfocus",0,"onoff","Show Object Focus");
	CLASS_ATTR_DEFAULT_SAVE_PAINT(c,"showfocus", 0, "1");
	// @description Toggles the display of a thicker border when the notation object has the focus. 
	
	if (obj_type != k_NOTATION_OBJECT_SLOT) {
		CLASS_ATTR_CHAR(c, "showvelocity", 0, t_notation_obj, velocity_handling);
		CLASS_ATTR_STYLE_LABEL(c,"showvelocity",0,"enumindex","Show Velocity");
		CLASS_ATTR_ENUMINDEX(c,"showvelocity", 0, "None Colorscale Colorspectrum Alpha Duration Line Width Note Size");
		CLASS_ATTR_DEFAULT_SAVE_PAINT(c,"showvelocity",0,"0");
		CLASS_ATTR_ACCESSORS(c, "showvelocity", (method)NULL, (method)notationobj_setattr_showvelocity);
		CLASS_ATTR_BASIC(c,"showvelocity", 0);
		// @exclude bach.slot
		// @description Chooses the way in which velocities should be displayed: <br />
		// - None (default): velocities are simply not displayed in any way. <br />
		// - Colorscale: velocities are mapped on a color scale ranging from almost white (velocity = 1) to the ordinary <m>notecolor</m> (velocity 127). <br />
		// - Colorspectrum: velocities are mapped on a spectrum of colors ranging from red (velocity = 1) to blue (velocity = 127). <br />
		// - Alpha: velocities are mapped on a the transparency (alpha) channel, from 0 (velocity = 1, fully transparent) to 1 (velocity = 127, fully opaque). <br />
		// - Duration Line Width: velocities are mapped on the width of the duration line, from almost 0 (velocity = 1, extremely thin) to the width defined 
		// via the attribute <m>durationlinewidth</m> (velocity = 127, maximum thickness). <br />
		// - Notehead Size: velocities are mapped on the size of the notehead and accidentals, from the smallest size (velocity = 1) to the ordinary size (velocity = 127).
		
		CLASS_ATTR_CHAR(c,"showdurations",0, t_notation_obj, show_durations);
		CLASS_ATTR_STYLE_LABEL(c,"showdurations",0,"onoff","Show Duration Lines");
		CLASS_ATTR_DEFAULT_SAVE_PAINT(c,"showdurations",0, obj_type == k_NOTATION_OBJECT_ROLL ? "1" : "0");
        CLASS_ATTR_BASIC(c,"showdurations", 0);
		// @exclude bach.slot
		// @description Toggles the display of the duration lines.

		CLASS_ATTR_CHAR(c,"showtails",0, t_notation_obj, show_tails);
		CLASS_ATTR_STYLE_LABEL(c,"showtails",0,"onoff","Show Note Tails");
		CLASS_ATTR_DEFAULT_SAVE_PAINT(c,"showtails",0, "1");
		// @exclude bach.slot
		// @description Toggles the display to display the note tails (this only works if <m>showdurations</m> is active.
		
		CLASS_ATTR_CHAR(c,"showvoicenames",0, t_notation_obj, show_voice_names);
		CLASS_ATTR_STYLE_LABEL(c,"showvoicenames",0,"onoff","Show Voice Names");
		CLASS_ATTR_DEFAULT_SAVE_PAINT(c,"showvoicenames",0, "1");
		CLASS_ATTR_ACCESSORS(c, "showvoicenames", (method)NULL, (method)notationobj_setattr_show_voicenames);
		// @exclude bach.slot
		// @description Toggles the display of voice names.
		
        CLASS_ATTR_CHAR(c,"showslurs",0, t_notation_obj, show_slurs);
        CLASS_ATTR_STYLE_LABEL(c,"showslurs",0,"onoff","Show Slurs");
        CLASS_ATTR_DEFAULT_SAVE_PAINT(c,"showslurs",0,"1");
        // @description Toggles the display of slurs.
        
        CLASS_ATTR_CHAR(c,"showclefs",0, t_notation_obj, show_clefs);
        CLASS_ATTR_STYLE_LABEL(c,"showclefs",0,"onoff","Show Clefs");
        CLASS_ATTR_DEFAULT_SAVE_PAINT(c,"showclefs",0,"1");
        // @exclude bach.slot
        // @description Toggles the display of clefs.

        CLASS_ATTR_CHAR(c,"showauxclefs",0, t_notation_obj, show_aux_clefs);
        CLASS_ATTR_STYLE_LABEL(c,"showauxclefs",0,"onoff","Show Auxiliary Clefs In Combinations");
        CLASS_ATTR_DEFAULT_SAVE_PAINT(c,"showauxclefs",0,"1");
        // @exclude bach.slot
        // @description Toggles the display of 15ma and/or 15vb clefs in voices with <m>clefs</m> combinations
        // such as <b>FFGG</b>, <b>FGG</b>, <b>FFG</b>, etc.

		CLASS_ATTR_CHAR(c,"showmarkers",0, t_notation_obj, show_markers);
		CLASS_ATTR_STYLE_LABEL(c,"showmarkers",0,"onoff","Show Markers");
		CLASS_ATTR_DEFAULT_SAVE_PAINT(c,"showmarkers",0,"1");
		// @exclude bach.slot
		// @description Toggles the display of markers.
		
		CLASS_ATTR_CHAR(c,"showplayhead",0, t_notation_obj, show_playhead);
		CLASS_ATTR_STYLE_LABEL(c,"showplayhead",0,"onoff","Show Playhead");
		CLASS_ATTR_DEFAULT_SAVE_PAINT(c,"showplayhead", 0, "0");
		// @exclude bach.slot
		// @description Toggles the constant display of the playhead line (even while not playing). 
		
		CLASS_ATTR_CHAR(c,"showledgerlines",0, t_notation_obj, show_ledger_lines);
		CLASS_ATTR_STYLE_LABEL(c,"showledgerlines",0,"enumindex","Show Ledger Lines");
		CLASS_ATTR_FILTER_CLIP(c, "showledgerlines", 0, 2);
		CLASS_ATTR_ENUMINDEX(c,"showledgerlines", 0, "Never Standard Always Refer To Main Staves");
		CLASS_ATTR_DEFAULT_SAVE_PAINT(c,"showledgerlines", 0, "1");
		// @exclude bach.slot
		// @description Chooses how to display the ledger lines: <br />
		// - Never: ledger lines are always hidden. <br /> 
		// - Standard: the only displayed ledger lines are the one really needed to understand note positioning (i.e. ledger lines between main and auxiliary staves are hidden if not needed). <br /> 
		// - Always Refer To Main Staves: always show all ledger lines, even between main and auxiliary staves. 
		
		CLASS_ATTR_CHAR(c,"showlyrics",0, t_notation_obj, show_lyrics);
		CLASS_ATTR_STYLE_LABEL(c,"showlyrics",0,"onoff","Show Lyrics");
		CLASS_ATTR_DEFAULT_SAVE_PAINT(c,"showlyrics", 0, "1");
		CLASS_ATTR_ACCESSORS(c, "showlyrics", (method)NULL, (method)notationobj_setattr_showlyrics);
		// @exclude bach.slot
		// @description Toggles the display of lyrics. 

        CLASS_ATTR_CHAR(c,"showdynamics",0, t_notation_obj, show_dynamics);
        CLASS_ATTR_STYLE_LABEL(c,"showdynamics",0,"onoff","Show Dynamics");
        CLASS_ATTR_DEFAULT_SAVE_PAINT(c,"showdynamics", 0, "1");
        // @exclude bach.slot
        // @description Toggles the display of dynamics.

        CLASS_ATTR_CHAR(c,"showhairpins",0, t_notation_obj, show_hairpins);
        CLASS_ATTR_STYLE_LABEL(c,"showhairpins",0,"onoff","Show Hairpins for Dynamics");
        CLASS_ATTR_DEFAULT_SAVE_PAINT(c,"showhairpins", 0, "1");
        // @exclude bach.slot
        // @description Toggles the display of hairpins for dynamics.

        
		CLASS_ATTR_CHAR(c,"ruler",0, t_notation_obj, ruler);
		CLASS_ATTR_STYLE_LABEL(c,"ruler",0,"enumindex","Show Ruler");
		CLASS_ATTR_ENUMINDEX(c,"ruler", 0, "Never Above Below Both");
        CLASS_ATTR_ACCESSORS(c, "ruler", (method)NULL, (method)notationobj_setattr_ruler);
		CLASS_ATTR_DEFAULT_SAVE_PAINT(c,"ruler",0,"0");
		// @exclude bach.slot
		// @description Toggles the display of the ruler. Four options are possible: <br />
		// - Never: ruler is not shown. <br />
		// - Above: ruler is shown on the upper border of the notation object. <br />
		// - Below: ruler is shown on the lower border of the notation object. <br />
		// - Both: ruler is shown on both upper and lower borders of the notation object. 
		
		CLASS_ATTR_CHAR(c,"grid",0, t_notation_obj, show_grid);
		CLASS_ATTR_STYLE_LABEL(c,"grid",0,"onoff","Show Grid");
		CLASS_ATTR_DEFAULT_SAVE_PAINT(c,"grid",0,"0");
		// @exclude bach.slot
		// @description Toggles the display of the grid.
		
		CLASS_ATTR_CHAR(c,"rulerlabels",0, t_notation_obj, show_ruler_labels);
		CLASS_ATTR_STYLE_LABEL(c,"rulerlabels",0,"onoff","Show Ruler Labels");
		CLASS_ATTR_DEFAULT_SAVE_PAINT(c,"rulerlabels",0,"1");
		// @exclude bach.slot
		// @description Toggles the display of the ruler labels.
		
		CLASS_ATTR_CHAR(c,"showscrollbar",0, t_notation_obj, show_hscrollbar);
		CLASS_ATTR_STYLE_LABEL(c,"showscrollbar",0,"onoff","Show Horizontal Scrollbar If Needed");
		CLASS_ATTR_DEFAULT_SAVE_PAINT(c,"showscrollbar", 0, "1");
		// @exclude bach.slot
		// @description Toggles the display of the horizontal scrollbar, if needed.
		// If unneeded, the scrollbar is not shown. By default this is 1: you should set it to 0 only
		// if you want to always hide the horizontal scrollbar.
		
		CLASS_ATTR_CHAR(c,"showvscrollbar",0, t_notation_obj, show_vscrollbar);
		CLASS_ATTR_STYLE_LABEL(c,"showvscrollbar",0,"onoff","Show Vertical Scrollbar If Needed");
		CLASS_ATTR_DEFAULT_SAVE_PAINT(c,"showvscrollbar", 0, "1");
		CLASS_ATTR_ACCESSORS(c, "showvscrollbar", (method)NULL, (method)notationobj_setattr_showvscrollbar);
		// @exclude bach.slot
		// @description Toggles the display of the vertical scrollbar, if needed.
		// If unneeded, the scrollbar is not shown. By default this is 1: you should set it to 0 only
		// if you want to always hide the vertical scrollbar.
		
		CLASS_ATTR_CHAR(c,"showauxiliarystems",0, t_notation_obj, show_auxiliary_stems);
		CLASS_ATTR_STYLE_LABEL(c,"showauxiliarystems",0,"onoff","Show Unisons Auxiliary Stems");
		CLASS_ATTR_DEFAULT_SAVE_PAINT(c,"showauxiliarystems", 0, "1");	
        CLASS_ATTR_INVISIBLE(c, "showauxiliarystems", ATTR_GET_OPAQUE | ATTR_SET_OPAQUE); // invisible attribute,  no longer supported. Use showstems instead
		// @exclude all
		
		CLASS_ATTR_CHAR(c,"shownotenames",0, t_notation_obj, show_note_names);
		CLASS_ATTR_STYLE_LABEL(c,"shownotenames",0,"onoff","Show Note Names In Selection Legend");
		CLASS_ATTR_DEFAULT_SAVE_PAINT(c,"shownotenames", 0, "0");
		// @exclude bach.slot
		// @description Toggles the display of note names in the selection legend
		
		if (obj_type == k_NOTATION_OBJECT_ROLL) {
			CLASS_ATTR_CHAR(c,"showgroups",0, t_notation_obj, show_groups);
			CLASS_ATTR_STYLE_LABEL(c,"showgroups",0,"enumindex","Show Groups");
			CLASS_ATTR_ENUMINDEX(c,"showgroups", 0, "None Lines Colors Lines And Colors");
			CLASS_ATTR_DEFAULT_SAVE_PAINT(c,"showgroups", 0, "3");
			// @exclude bach.slot, bach.score
			// @description Chooses how the chord grouping should be displayed: <br />
			// - None: groups are not displayed in any way. <br />
			// - Lines: groups are displayed by linking chord stems with dashed lines. <br />
			// - Colors: groups are displayed by assigning to each group a particular color. <br />
			// - Lines And Colors (default): both of the two previous devices are adopted.
		}

		CLASS_ATTR_CHAR(c, "labelfamilies", 0, t_notation_obj, show_label_families); 
		CLASS_ATTR_STYLE_LABEL(c,"labelfamilies",0,"enumindex","Show Label Families");
		CLASS_ATTR_ENUMINDEX(c,"labelfamilies", 0, "None Singleton Bounding Box Venn");
		CLASS_ATTR_DEFAULT_SAVE_PAINT(c,"labelfamilies",0,"0");
		CLASS_ATTR_ACCESSORS(c, "labelfamilies", (method)NULL, (method)notationobj_setattr_labelfamilies);
		// @exclude bach.slot
		// @description Chooses the way in which elements bearing the same names should be visually tagged: <br />
		// - None (default): don't show label families. <br />
		// - Singleton: enclose each single notation item in a shape (circle for notes, rectangles for chords and measures)
		// bearing the same color for each family. <br />
		// - Bounding Box: enclose all items of a certain family in a rectangle bounding box. IMPORTANT: in this case,
		// you might end up with having other notes (not belonging to that family) inside the bounding box. <br />
		// - Venn: enclose families in an unique closed curve. This will usually work well if points are not too much scattered among other points. 
		// Notice that in this case, points not belonging to the label family lie outside the curve. BEW
		
		CLASS_ATTR_CHAR(c,"legend",0, t_notation_obj, legend);
		CLASS_ATTR_STYLE_LABEL(c,"legend",0,"enumindex","Show Legend");
		CLASS_ATTR_ENUMINDEX(c,"legend", 0, "Never Only For Selection Always");
		CLASS_ATTR_DEFAULT_SAVE_PAINT(c,"legend",0,"2");
		// @exclude bach.slot
		// @description Chooses if and where the legend should be displayed:
		// - Never: no legend is ever shown. <br />
		// - Only For Selection: only selection legend is displayed. Selection legend is
		// located in the upper left corner of the notation object, and is shown whenever a single
		// notation item (e.g. a note) is selected. <br />
		// - Always: in addition to selection legend, also the mouseover legend is displayed. 
		// Mouseover legend is located in the bottom right corner of the notation object, and is shown whenever the mouse
		// moves over the notation object. <br />
		
		CLASS_ATTR_CHAR(c,"showmutecolor",0, t_notation_obj, show_mute_color_when);
		CLASS_ATTR_STYLE_LABEL(c,"showmutecolor",0,"enumindex","Show Mute Color");
		CLASS_ATTR_ENUMINDEX(c,"showmutecolor", 0, "Never When Selected When Not Selected Always");
		CLASS_ATTR_DEFAULT_SAVE_PAINT(c,"showmutecolor", 0, "2");
		// @exclude bach.slot
		// @description Chooses when the muted elements should be displayed with the color associated with the element muting 
		// (see the <m>mutecolor</m> attribute): <br /> 
		// - Never: never use the <m>mutecolor</m>. <br />
		// - When Selecteed: use the <m>mutecolor</m> only when elements are selected, instead of the <m>selectioncolor</m>. <br />
		// - When Not Selected: use the <m>mutecolor</m> only when elements are not selected. <br />
		// - Always: always use the <m>mutecolor</m>.
		
		CLASS_ATTR_CHAR(c,"showlockcolor",0, t_notation_obj, show_lock_color_when);
		CLASS_ATTR_STYLE_LABEL(c,"showlockcolor",0,"enumindex","Show Lock Color");
		CLASS_ATTR_ENUMINDEX(c,"showlockcolor", 0, "Never When Selected When Not Selected Always");
		CLASS_ATTR_DEFAULT_SAVE_PAINT(c,"showlockcolor", 0, "2");
		// @exclude bach.slot
		// @description Chooses when the locked elements should be displayed with the color associated with the element locking
		// (see the <m>lockcolor</m> attribute): <br /> 
		// - Never: never use the <m>lockcolor</m>. <br />
		// - When Selecteed: use the <m>lockcolor</m> only when elements are selected, instead of the <m>selectioncolor</m>. <br />
		// - When Not Selected: use the <m>lockcolor</m> only when elements are not selected. <br />
		// - Always: always use the <m>lockcolor</m>.
		
		CLASS_ATTR_CHAR(c,"showsolocolor",0, t_notation_obj, show_solo_color_when);
		CLASS_ATTR_STYLE_LABEL(c,"showsolocolor",0,"enumindex","Show Solo Color");
		CLASS_ATTR_ENUMINDEX(c,"showsolocolor", 0, "Never When Selected When Not Selected Always");
		CLASS_ATTR_DEFAULT_SAVE_PAINT(c,"showsolocolor", 0, "2");
		// @exclude bach.slot
		// @description Chooses when the elements set as "solo" should be displayed with the color associated with the solo elements
		// (see the <m>solocolor</m> attribute): <br /> 
		// - Never: never use the <m>solocolor</m>. <br />
		// - When Selecteed: use the <m>solocolor</m> only when elements are selected, instead of the <m>selectioncolor</m>. <br />
		// - When Not Selected: use the <m>solocolor</m> only when elements are not selected. <br />
		// - Always: always use the <m>solocolor</m>.
		
		CLASS_ATTR_CHAR(c,"showloop",0, t_notation_obj, show_loop_region);
		CLASS_ATTR_STYLE_LABEL(c,"showloop",0,"onoff","Show Loop Region");
		CLASS_ATTR_DEFAULT_SAVE_PAINT(c,"showloop", 0, "0");
		CLASS_ATTR_ACCESSORS(c, "showloop", (method)NULL, (method)notationobj_setattr_showloop);
		// @exclude bach.slot
		// @description Toggles the display of the loop region.

        CLASS_ATTR_CHAR(c,"showarticulations",0, t_notation_obj, show_articulations);
        CLASS_ATTR_STYLE_LABEL(c,"showarticulations",0,"onoff","Show Articulations");
        CLASS_ATTR_DEFAULT_SAVE_PAINT(c,"showarticulations",0,"1");
        // @exclude bach.slot
        // @description Toggles the display of articulations. Articulations are handled via slot linkage:
        // pick an articulations slot and link it with "articulations".
        
        CLASS_ATTR_CHAR(c,"showarticulationsextensions",0, t_notation_obj, show_articulations_extensions);
        CLASS_ATTR_STYLE_LABEL(c,"showarticulationsextensions",0,"onoff","Show Articulations Extensions");
        CLASS_ATTR_DEFAULT_SAVE_PAINT(c,"showarticulationsextensions",0,"1");
        // @exclude bach.slot
        // @description Toggles the display of articulation extensions (such as trill lines).
 
        CLASS_ATTR_CHAR(c,"showannotations",0, t_notation_obj, show_annotations);
        CLASS_ATTR_STYLE_LABEL(c,"showannotations",0,"onoff","Show Text Annotations");
        CLASS_ATTR_DEFAULT_SAVE_PAINT(c,"showannotations",0,"1");
        // @exclude bach.slot
        // @description Toggles the display of annotations. Annotations are handled via slot linkage:
        // pick a text slot and link it with "annotation".
        
        CLASS_ATTR_CHAR(c,"showpartcolors",0, t_notation_obj, show_part_colors);
        CLASS_ATTR_STYLE_LABEL(c,"showpartcolors",0,"onoff","Show Part Colors");
        CLASS_ATTR_DEFAULT_SAVE_PAINT(c,"showpartcolors",0,"0");
        // @exclude bach.slot
        // @description Toggles the display of different voice parts (see the <m>parts</m> attribute) with different colors.
    }
	
	CLASS_STICKY_ATTR_CLEAR(c, "category");
}

void notation_class_add_font_attributes(t_class *c, char obj_type){
	CLASS_STICKY_ATTR(c,"category",0,"Font");
	
	if (obj_type != k_NOTATION_OBJECT_SLOT) {
		
		CLASS_ATTR_DOUBLE(c,"rulerlabelsfontsize",0, t_notation_obj, ruler_labels_font_size);
		CLASS_ATTR_STYLE_LABEL(c,"rulerlabelsfontsize",0,"text","Ruler Labels Font Size");
		CLASS_ATTR_DEFAULT_SAVE_PAINT(c,"rulerlabelsfontsize",0,"8");
		CLASS_ATTR_FILTER_MIN(c, "rulerlabelsfontsize", 1.);
		// @exclude bach.slot
		// @description Sets the font size of ruler labels (rescaled according to the <m>vzoom</m>). 
		
        CLASS_ATTR_SYM(c,"voicenamesfont", 0, t_notation_obj, voice_names_font);
        CLASS_ATTR_STYLE_LABEL(c, "voicenamesfont", 0, "font", "Voice Names Font");
        CLASS_ATTR_DEFAULTNAME_SAVE_PAINT(c,"voicenamesfont", 0, "Arial");
        CLASS_ATTR_ACCESSORS(c, "voicenamesfont", (method)NULL, (method)notationobj_setattr_voicenames_font);
        // @exclude bach.slot
        // @description Sets the font size of voice names

		CLASS_ATTR_DOUBLE(c,"voicenamesfontsize",0, t_notation_obj, voice_names_font_size);
		CLASS_ATTR_STYLE_LABEL(c,"voicenamesfontsize",0,"text","Voice Names Font Size");
		CLASS_ATTR_DEFAULT_SAVE_PAINT(c,"voicenamesfontsize", 0, "11");
		CLASS_ATTR_ACCESSORS(c, "voicenamesfontsize", (method)NULL, (method)notationobj_setattr_voicenames_font_size);
		// @exclude bach.slot
		// @description Sets the font size of voice names (rescaled according to the <m>vzoom</m>). 
		
        CLASS_ATTR_SYM(c,"markersfont", 0, t_notation_obj, markers_font);
        CLASS_ATTR_STYLE_LABEL(c, "markersfont", 0, "font", "Markers Font");
        CLASS_ATTR_DEFAULTNAME_SAVE_PAINT(c,"markersfont", 0, "Arial");
        CLASS_ATTR_ACCESSORS(c, "markersfont", (method)NULL, (method)notationobj_setattr_markers_font);
        // @exclude bach.slot
        // @description Sets the font size of markers

		CLASS_ATTR_DOUBLE(c,"markersfontsize",0, t_notation_obj, markers_font_size);
		CLASS_ATTR_STYLE_LABEL(c,"markersfontsize",0,"text","Markers Font Size");
		CLASS_ATTR_DEFAULT_SAVE_PAINT(c,"markersfontsize", 0, "9");
		CLASS_ATTR_ACCESSORS(c, "markersfontsize", (method)NULL, (method)notationobj_setattr_markers_font_size);
		// @exclude bach.slot
		// @description Sets the font size of marker names (rescaled according to the <m>vzoom</m>). 
		
		CLASS_ATTR_DOUBLE(c,"bgslotfontsize",0, t_notation_obj, slot_background_font_size);
		CLASS_ATTR_STYLE_LABEL(c,"bgslotfontsize",0,"text","Background Slot Font Size");
		CLASS_ATTR_DEFAULT_SAVE_PAINT(c,"bgslotfontsize", 0, "8");
		// @exclude bach.slot
		// @description Sets the font size of background slots displayed as text (rescaled according to the <m>vzoom</m>). 
		
		// just for bw compatibility
		CLASS_ATTR_DOUBLE(c,"backgroundslotfontsize",0, t_notation_obj, slot_background_font_size);
		CLASS_ATTR_PAINT(c,"backgroundslotfontsize", 0);
		CLASS_ATTR_INVISIBLE(c,"backgroundslotfontsize", 0); // just for bw compatibility
		// @exclude all
		
		CLASS_ATTR_DOUBLE(c,"lyricsfontsize",0, t_notation_obj, lyrics_font_size);
		CLASS_ATTR_STYLE_LABEL(c,"lyricsfontsize",0,"text","Lyrics Font Size");
		CLASS_ATTR_DEFAULT_SAVE_PAINT(c,"lyricsfontsize", 0, "12");
		CLASS_ATTR_ACCESSORS(c, "lyricsfontsize", (method)NULL, (method)notationobj_setattr_lyrics_font_size);
		// @exclude bach.slot
		// @description Sets the font size of lyrics (rescaled according to the <m>vzoom</m>). 

        CLASS_ATTR_DOUBLE(c,"dynamicsfontsize",0, t_notation_obj, dynamics_font_size);
        CLASS_ATTR_STYLE_LABEL(c,"dynamicsfontsize",0,"text","Dynamics Font Size");
        CLASS_ATTR_DEFAULT_SAVE_PAINT(c,"dynamicsfontsize", 0, "24");
        CLASS_ATTR_ACCESSORS(c, "dynamicsfontsize", (method)NULL, (method)notationobj_setattr_dynamics_font_size);
        // @exclude bach.slot
        // @description Sets the font size of dynamics (rescaled according to the <m>vzoom</m>).

        CLASS_ATTR_DOUBLE(c,"dynamicsexprfontsize",0, t_notation_obj, dynamics_roman_font_size);
        CLASS_ATTR_STYLE_LABEL(c,"dynamicsexprfontsize",0,"text","Dynamics Expressions Font Size");
        CLASS_ATTR_DEFAULT_SAVE_PAINT(c,"dynamicsexprfontsize", 0, "12");
        CLASS_ATTR_ACCESSORS(c, "dynamicsexprfontsize", (method)NULL, (method)notationobj_setattr_dynamics_roman_font_size);
        // @exclude bach.slot
        // @description Sets the font size of dynamic-like textual expressions (rescaled according to the <m>vzoom</m>).

		CLASS_ATTR_DOUBLE(c,"legendfontsize",0, t_notation_obj, legend_font_size);
		CLASS_ATTR_STYLE_LABEL(c,"legendfontsize",0,"text","Legend Font Size");
		CLASS_ATTR_DEFAULT_SAVE_PAINT(c,"legendfontsize", 0, "13");
		// @exclude bach.slot
		// @description Sets the font size of mouseover and selection legends (rescaled according to the <m>vzoom</m>). 
		
        CLASS_ATTR_DOUBLE(c,"annotationfontsize",0, t_notation_obj, annotation_font_size);
        CLASS_ATTR_STYLE_LABEL(c,"annotationfontsize",0,"text","Annotation Font Size");
        CLASS_ATTR_DEFAULT_SAVE_PAINT(c,"annotationfontsize", 0, "10");
        CLASS_ATTR_ACCESSORS(c, "annotationfontsize", (method)NULL, (method)notationobj_setattr_annotation_font_size);
        // @exclude bach.slot
        // @description Sets the font size for textual annotations over the staff (handled via slot linkage).
        
	}
	
	CLASS_STICKY_ATTR_CLEAR(c, "category");
}


void notation_class_add_pitches_attributes(t_class *c, char obj_type){
    CLASS_STICKY_ATTR(c,"category",0,"Pitches");
    
    if (obj_type != k_NOTATION_OBJECT_SLOT) {
        
        CLASS_ATTR_CHAR(c,"outputpitchesgathered",0, t_notation_obj, output_pitches_gathered);
        CLASS_ATTR_STYLE_LABEL(c,"outputpitchesgathered",0,"enumindex","Output Pitches In Gathered Syntax");
        CLASS_ATTR_ENUMINDEX(c,"outputpitchesgathered", 0, "Never When User-Defined Always");
        CLASS_ATTR_DEFAULT_SAVE_PAINT(c,"outputpitchesgathered",0,"1");
        // @description Toggles the ability to output pitches, instead of MIDIcents, in the gathered syntax. <br />
        // - Never: never output pitches (always output MIDIcents); <br />
        // - When User-Defined: only output pitches when they are user-defined (otherwise output MIDIcents); <br />
        // - Always: force output of pitches even when user only entered MIDIcents (displayed pitches are output).

        CLASS_ATTR_CHAR(c,"outputpitchesseparate",0, t_notation_obj, output_pitches_separate);
        CLASS_ATTR_STYLE_LABEL(c,"outputpitchesseparate",0,"enumindex","Output Pitches In Separate Syntax");
        CLASS_ATTR_ENUMINDEX(c,"outputpitchesseparate", 0, "Never When User-Defined Always");
        CLASS_ATTR_DEFAULT_SAVE_PAINT(c,"outputpitchesseparate",0,"0");
        // @description Toggles the ability to output pitches, instead of MIDIcents, in the separate syntax. <br />
        // - Never: never output pitches (always output MIDIcents); <br />
        // - When User-Defined: only output pitches when they are user-defined (otherwise output MIDIcents); <br />
        // - Always: force output of pitches even when user only entered MIDIcents (displayed pitches are output).

        CLASS_ATTR_CHAR(c,"outputpitchesplayout",0, t_notation_obj, output_pitches_playout);
        CLASS_ATTR_STYLE_LABEL(c,"outputpitchesplayout",0,"enumindex","Output Pitches In Playout Syntax");
        CLASS_ATTR_ENUMINDEX(c,"outputpitchesplayout", 0, "Never When User-Defined Always");
        CLASS_ATTR_DEFAULT_SAVE_PAINT(c,"outputpitchesplayout",0,"0");
        // @description Toggles the ability to output pitches, instead of MIDIcents, in the playout syntax. <br />
        // - Never: never output pitches (always output MIDIcents); <br />
        // - When User-Defined: only output pitches when they are user-defined (otherwise output MIDIcents); <br />
        // - Always: force output of pitches even when user only entered MIDIcents (displayed pitches are output).

    }
    
    CLASS_STICKY_ATTR_CLEAR(c, "category");
}

t_max_err notationobj_setattr_showvelocity(t_notation_obj *r_ob, t_object *attr, long ac, t_atom *av){
	if (ac && av) {
		long prev_vel_handling = r_ob->velocity_handling;
		r_ob->velocity_handling = atom_getlong(av);
		if (r_ob->velocity_handling == k_VELOCITY_HANDLING_NOTEHEADSIZE || prev_vel_handling == k_VELOCITY_HANDLING_NOTEHEADSIZE)
			quick_notationobj_recompute_all_chord_parameters(r_ob);
		notationobj_invalidate_notation_static_layer_and_redraw(r_ob);
	}
	return MAX_ERR_NONE;
}

t_max_err notationobj_setattr_labelfamilies(t_notation_obj *r_ob, t_object *attr, long ac, t_atom *av){
	if (ac && av) {
		long prev_label_families = r_ob->show_label_families;
		r_ob->show_label_families = atom_getlong(av);
		if (r_ob->show_label_families != prev_label_families) {
			if (r_ob->show_label_families == k_SHOW_LABEL_FAMILIES_BOUNDINGBOX || r_ob->show_label_families == k_SHOW_LABEL_FAMILIES_VENN) 
				update_all_label_families_contour(r_ob);
//			if (r_ob->show_label_families)
//				parse_label_families(r_ob);
			notationobj_invalidate_notation_static_layer_and_redraw(r_ob);
		}
	}
	return MAX_ERR_NONE;
}


t_max_err notationobj_setattr_highlightplay(t_notation_obj *r_ob, t_object *attr, long ac, t_atom *av){
	if (ac && av) {
		r_ob->highlight_played_notes = CLAMP(atom_getlong(av), 0, 1);
		llll_clear(r_ob->notes_being_played);
	}
	
	return MAX_ERR_NONE;
}

t_max_err notationobj_setattr_useloop(t_notation_obj *r_ob, t_object *attr, long ac, t_atom *av){
	if (ac && av) {
		r_ob->use_loop_region = CLAMP(atom_getlong(av), 0, 1);
		if (r_ob->notify_also_upon_messages && !r_ob->creatingnewobj)
			send_loop_region_on_off(r_ob, r_ob->obj_type == k_NOTATION_OBJECT_ROLL ? 6 : 7);
		notationobj_redraw(r_ob);
	}
	
	return MAX_ERR_NONE;
}
	
t_max_err notationobj_setattr_showloop(t_notation_obj *r_ob, t_object *attr, long ac, t_atom *av){
	if (ac && av) {
		r_ob->show_loop_region = CLAMP(atom_getlong(av), 0, 1);
		if (r_ob->notify_also_upon_messages && !r_ob->creatingnewobj)
			send_loop_region_on_off(r_ob, r_ob->obj_type == k_NOTATION_OBJECT_ROLL ? 6 : 7);
		notationobj_redraw(r_ob);
	}
	
	return MAX_ERR_NONE;
}



void set_prevent_editing(t_notation_obj *r_ob, e_element_types elem, e_element_actions action, char val)
{
	switch (elem) {
		case k_NOTE_OR_CHORD: case k_NOTE: case k_CHORD:
		{
			switch (action) {
				case k_CREATION: 
				{	
					if (elem == k_CHORD)
						r_ob->prevent_edit.chord_creation = val; 
					else
						r_ob->prevent_edit.note_creation = r_ob->prevent_edit.chord_creation = val; 
				}
					break;
				case k_DELETION: 
				{	
					if (elem == k_CHORD)
						r_ob->prevent_edit.chord_deletion = val; 
					else
						r_ob->prevent_edit.note_deletion = r_ob->prevent_edit.chord_deletion = val; 
				}
					break;
				case k_MODIFICATION_ONSET: r_ob->prevent_edit.chord_onset = val; break;
				case k_MODIFICATION_DURATION: r_ob->prevent_edit.note_duration = val; break;
				case k_MODIFICATION_PITCH: r_ob->prevent_edit.note_pitch = val; break;
				case k_MODIFICATION_VELOCITY: r_ob->prevent_edit.note_velocity = val; break;
				case k_MODIFICATION_GENERIC: r_ob->prevent_edit.note_modification = val; break;
				default:
					r_ob->prevent_edit.chord_onset = r_ob->prevent_edit.chord_creation = r_ob->prevent_edit.chord_deletion = r_ob->prevent_edit.note_duration = r_ob->prevent_edit.note_pitch = 
					r_ob->prevent_edit.note_velocity = r_ob->prevent_edit.note_creation = r_ob->prevent_edit.note_deletion =  r_ob->prevent_edit.note_modification = val; break;
			}
		}
			break;
		case k_PITCH_BREAKPOINT:
		{
			switch (action) {
				case k_CREATION: r_ob->prevent_edit.breakpoints_creation = val; break;
				case k_DELETION: r_ob->prevent_edit.breakpoints_deletion = val; break;
				case k_MODIFICATION_ONSET: r_ob->prevent_edit.breakpoints_onset = val; break;
				case k_MODIFICATION_PITCH: r_ob->prevent_edit.breakpoints_pitch = val; break;
				case k_MODIFICATION_VELOCITY: r_ob->prevent_edit.breakpoints_velocity = val; break;
				default: r_ob->prevent_edit.breakpoints_creation = r_ob->prevent_edit.breakpoints_deletion = r_ob->prevent_edit.breakpoints_onset = 
					r_ob->prevent_edit.breakpoints_pitch = r_ob->prevent_edit.breakpoints_velocity = val; break;
			}
		}
			break;
		case k_MEASURE:
		{
			switch (action) {
				case k_CREATION: r_ob->prevent_edit.measure_creation = val; break;
				case k_DELETION: r_ob->prevent_edit.measure_deletion = val; break;
				case k_MODIFICATION_RHYTHMIC_TREE: r_ob->prevent_edit.measure_rhythmic_tree = val; break;
				case k_MODIFICATION_GENERIC: r_ob->prevent_edit.measure_modification = val; break;
				default: r_ob->prevent_edit.measure_creation = r_ob->prevent_edit.measure_deletion = r_ob->prevent_edit.measure_rhythmic_tree = r_ob->prevent_edit.measure_modification = val; break;
			}
		}
			break;
		case k_VOICE:
		{
			switch (action) {
				case k_CREATION: r_ob->prevent_edit.voice_creation = val; break;
				case k_DELETION: r_ob->prevent_edit.voice_deletion = val; break;
				case k_MODIFICATION_POSITION: r_ob->prevent_edit.voice_position = val; break;
				case k_MODIFICATION_NAME: r_ob->prevent_edit.voice_name = val; break;
				case k_MODIFICATION_KEY: r_ob->prevent_edit.voice_key = val; break;
				case k_MODIFICATION_CLEF: r_ob->prevent_edit.voice_clef = val; break;
				case k_MODIFICATION_GENERIC: r_ob->prevent_edit.voice_modification = val; break;
				default: r_ob->prevent_edit.voice_creation = r_ob->prevent_edit.voice_deletion = r_ob->prevent_edit.voice_position =
					r_ob->prevent_edit.voice_name = r_ob->prevent_edit.voice_key = r_ob->prevent_edit.voice_clef = r_ob->prevent_edit.voice_modification = val; break;
			}
		}
			break;
		case k_TEMPO:
		{
			switch (action) {
				case k_CREATION: r_ob->prevent_edit.tempo_creation = val; break;
				case k_DELETION: r_ob->prevent_edit.tempo_deletion = val; break;
				case k_MODIFICATION_GENERIC: r_ob->prevent_edit.tempo_modification = val; break;
				default: r_ob->prevent_edit.tempo_creation = r_ob->prevent_edit.tempo_deletion = r_ob->prevent_edit.tempo_modification = val; break;
			}
		}
			break;
		case k_MARKER:
		{
			switch (action) {
				case k_CREATION: r_ob->prevent_edit.marker_creation = val; break;
				case k_DELETION: r_ob->prevent_edit.marker_deletion = val; break;
				case k_MODIFICATION_ONSET: r_ob->prevent_edit.marker_onset = val; break;
				case k_MODIFICATION_NAME: r_ob->prevent_edit.marker_name = val; break;
				case k_MODIFICATION_GENERIC: r_ob->prevent_edit.marker_modification = val; break;
				default:  r_ob->prevent_edit.marker_creation = r_ob->prevent_edit.marker_deletion = r_ob->prevent_edit.marker_onset =
					r_ob->prevent_edit.marker_name = r_ob->prevent_edit.marker_modification = val; break;
			}
		}
			break;
		case k_ARTICULATION:
		{
			switch (action) {
				case k_CREATION: r_ob->prevent_edit.articulation_creation = val; break;
				case k_DELETION: r_ob->prevent_edit.articulation_deletion = val; break;
				default: r_ob->prevent_edit.articulation_creation = r_ob->prevent_edit.articulation_deletion = val; break;
			}
		}
			break;
		case k_SLOT:
			r_ob->prevent_edit.slot = val;
			break;
		case k_SLOTINFO:
			r_ob->prevent_edit.slotinfo = val;
			break;
		case k_TIME_SIGNATURE:
			r_ob->prevent_edit.timesignature_modification = val;
			break;
		case k_SELECTION:
			switch (action) {
				case k_SINGLE_SELECTION: r_ob->prevent_edit.selection_single = val; break;
				case k_MULTIPLE_SELECTION: r_ob->prevent_edit.selection_multiple = val; break;
				default: r_ob->prevent_edit.selection_multiple = r_ob->prevent_edit.selection_single = val; break;
			}
			break;
		case k_ZOOMING_REGION:
			r_ob->prevent_edit.zooming = val;
			break;
		case k_DILATION_RECTANGLE:
			r_ob->prevent_edit.dilation_rect = val;
			break;
		case k_GROUP:
			r_ob->prevent_edit.grouping = val;
			break;
		case k_BACH_INSPECTOR:
			r_ob->prevent_edit.inspector = val;
			break;
		case k_POPUP_MENU:
			r_ob->prevent_edit.popup_menu = val;
			break;
		case k_LYRICS:
			r_ob->prevent_edit.lyrics = val;
			break;
        case k_DYNAMICS:
            r_ob->prevent_edit.dynamics = val;
            break;
		case k_PLAYCURSOR:
			r_ob->prevent_edit.cursor = val;
			break;
		case k_LOOP_REGION:
			r_ob->prevent_edit.loop_region = val;
			break;
		case k_SCROLLBAR:
			r_ob->prevent_edit.scrollbar = val;
			break;
        case k_DROP:
            r_ob->prevent_edit.drop = val;
            break;
		default:
			return;
	}
}

t_max_err notationobj_setattr_maxundosteps(t_notation_obj *r_ob, t_object *attr, long ac, t_atom *av){
	if (ac && av) {
		t_atom old_num_steps = r_ob->max_undo_steps;
		t_atom inf;
		atom_setsym(&inf, _llllobj_sym_inf);
		t_atom new_num_steps = atom_gettype(av) != A_LONG ? inf : *av;

		if (atom_gettype(&new_num_steps) == A_LONG && atom_getlong(&new_num_steps) < 0)
			atom_setlong(&new_num_steps, -atom_getlong(&new_num_steps));

		if (atom_gettype(&old_num_steps) == A_LONG && atom_gettype(&new_num_steps) == A_LONG) {
			if (atom_getlong(&new_num_steps) <= atom_getlong(&old_num_steps)) {
				clear_undo_redo_llll(r_ob, k_UNDO);
				clear_undo_redo_llll(r_ob, k_REDO);
			}
		} else if (atom_gettype(&new_num_steps) == A_LONG && atom_gettype(&old_num_steps) == A_SYM) {
			clear_undo_redo_llll(r_ob, k_UNDO);
			clear_undo_redo_llll(r_ob, k_REDO);
		}
		r_ob->max_undo_steps = new_num_steps;
	}
	return MAX_ERR_NONE;
}

t_max_err notationobj_setattr_preventedit(t_notation_obj *r_ob, t_object *attr, long ac, t_atom *av){
	long set_to_value = 1;
	clear_prevent_edit(&r_ob->prevent_edit);
	
	if (ac && av) {
		r_ob->num_prevent_editing_elems = 0;
		t_llll *parsed = llllobj_parse_llll((t_object *)r_ob, LLLL_OBJ_UI, NULL, ac, av, LLLL_PARSE_CLONE);
		if (parsed) {
			t_llllelem *elem;
			for (elem = parsed->l_head; elem; elem = elem->l_next) {
				if (hatom_gettype(&elem->l_hatom) == H_SYM) {
					t_symbol *sym = hatom_getsym(&elem->l_hatom);
					if (sym == gensym("-") && !elem->l_prev) { 
						set_all_prevent_edit_to_value(&r_ob->prevent_edit, 1);
						set_to_value = 0;
					} else {
						e_element_types elem_id = (e_element_types) elementtypesym2elementtypeid(sym);
						set_prevent_editing(r_ob, elem_id, k_ALL_ACTIONS, set_to_value);
					}
				} else if (hatom_gettype(&elem->l_hatom) == H_LLLL) {
					t_llll *ll = hatom_getllll(&elem->l_hatom);
					if (ll && ll->l_head && hatom_gettype(&ll->l_head->l_hatom) == H_SYM) {
						t_symbol *router = hatom_getsym(&ll->l_head->l_hatom);
						e_element_types elem_id = (e_element_types) elementtypesym2elementtypeid(router);
						t_llllelem *act = ll->l_head->l_next, *nextact;
						while (act) {
							nextact = act->l_next;
							if (hatom_gettype(&act->l_hatom) == H_SYM) {
								t_symbol *action = hatom_getsym(&act->l_hatom);
								e_element_actions action_id = (e_element_actions) actiontypesym2actiontypeid(action);
								if (action_id >= 0)
									set_prevent_editing(r_ob, elem_id, action_id, set_to_value);
								else
									llll_destroyelem(act);
							}
							act = nextact;
						}
					}
				}
			}
			
			if (parsed->l_size == 0) 
				r_ob->num_prevent_editing_elems = 0;
			else {
				t_atom *out = NULL;
				long num_prevent_editing_elems = llll_deparse(parsed, &out, 0, 0);
				long n = MIN(num_prevent_editing_elems, CONST_MAX_BACH_ELEMENT_TYPES + 10);
				atom_setatom_array(n, r_ob->prevent_editing_atom, CONST_MAX_BACH_ELEMENT_TYPES + 10, out);
				r_ob->num_prevent_editing_elems = n; 
				
				bach_freeptr(out);
			}
			llll_free(parsed);
		}
	}
	return MAX_ERR_NONE;
}


t_max_err notationobj_setattr_rulermode(t_notation_obj *r_ob, t_object *attr, long ac, t_atom *av){
	if (ac && av) {
		long mode = atom_getlong(av);
		r_ob->ruler_mode = mode;
		object_attr_setdisabled((t_object *)r_ob, _llllobj_sym_gridperiodms, mode == 1);
		object_attr_setdisabled((t_object *)r_ob, _llllobj_sym_numgridsubdivisions, mode == 1);
	}
	
	return MAX_ERR_NONE;
}




// use marker = NULL to send all markers
void send_marker_as_llll(t_notation_obj *r_ob, t_marker *marker, char namefirst, long outlet, t_llll *forced_routers)
{
	t_llll *llll;
	lock_markers_mutex(r_ob);
	llll = marker_get_as_llll(r_ob, marker, namefirst, true, k_CONSIDER_FOR_DUMPING);
    
    if (forced_routers && forced_routers->l_head && hatom_gettype(&forced_routers->l_head->l_hatom) == H_SYM &&
        llll && llll->l_head && hatom_getsym(&llll->l_head->l_hatom) == _llllobj_sym_marker)
        hatom_setsym(&llll->l_head->l_hatom, hatom_getsym(&forced_routers->l_head->l_hatom));
        
	unlock_markers_mutex(r_ob);
    setup_lambda_and_send_llll(r_ob, outlet, llll, (t_notation_item *)marker);
	llll_free(llll);
}

void do_send_rebuild_done(t_object *x)
{
	long outlet = -1;
	t_llll* done_llll;

	if (((t_notation_obj *)x)->obj_type == k_NOTATION_OBJECT_ROLL)
		outlet = 6;
	else if (((t_notation_obj *)x)->obj_type == k_NOTATION_OBJECT_SCORE)
		outlet = 7;
	else if (((t_notation_obj *)x)->obj_type == k_NOTATION_OBJECT_SLOT)
		outlet = 1;
	
	if (outlet > -1) {
		done_llll = llll_get();
		llll_appendsym(done_llll, _sym_done, 0, WHITENULL_llll);
		llllobj_outlet_llll(x, LLLL_OBJ_UI, outlet, done_llll);
		llll_free(done_llll);
	}
	
	if (((t_notation_obj *)x)->obj_type == k_NOTATION_OBJECT_SLOT)
		send_changed_open_slot_notification((t_notation_obj *)x, 1);
}

void send_rebuild_done(t_notation_obj *r_ob) {
	// send "done" message (after a rebuild)
	if (r_ob->need_send_rebuild_done_after_paint) { // we're in paint method
		qelem_set(r_ob->n_qelem_send_rebuild_done);
		//		defer_low((t_object *)r_ob, (method)do_send_rebuild_done, NULL, 0, NULL);
	} else {
		do_send_rebuild_done((t_object *) r_ob);
	}
}


t_max_err notationobj_setattr_bgcolor(t_notation_obj *r_ob, t_object *attr, long ac, t_atom *av){
	if (ac && av) {
		atoms_to_jrgba(ac, av, &r_ob->j_background_rgba);
		notationobj_build_clef_gradient_surface(r_ob);
		notationobj_invalidate_notation_static_layer_and_redraw(r_ob);
	}
	return MAX_ERR_NONE;
}


t_max_err notationobj_setattr_inset(t_notation_obj *r_ob, t_object *attr, long ac, t_atom *av){
	if (ac && av) {
		long s = atom_getlong(av); 
		r_ob->j_inset_x = (s > 0) ? s : 0;
		notationobj_invalidate_notation_static_layer_and_redraw(r_ob);
		recompute_total_length(r_ob);
		notationobj_invalidate_notation_static_layer_and_redraw(r_ob);
	}
	return MAX_ERR_NONE;
}

t_max_err notationobj_setattr_jitmatrix(t_notation_obj *r_ob, t_object *attr, long ac, t_atom *av)
{
    if (ac && av && atom_gettype(av) == A_SYM) {
        t_symbol *s = atom_getsym(av);
        r_ob->jit_destination_matrix = s;
    } else {
        r_ob->jit_destination_matrix = _llllobj_sym_empty_symbol;
    }
    return MAX_ERR_NONE;
}



t_max_err notationobj_setattr_showvscrollbar(t_notation_obj *r_ob, t_object *attr, long ac, t_atom *av){
	if (ac && av) {
		r_ob->show_vscrollbar = CLAMP(atom_getlong(av), 0, 1);
		quick_notationobj_recompute_all_chord_parameters(r_ob);
	}
	return MAX_ERR_NONE;
}


t_max_err notationobj_setattr_midichannels(t_notation_obj *r_ob, t_object *attr, long ac, t_atom *av){
	t_llll *midichannels_as_llll = llllobj_parse_llll((t_object *) r_ob, LLLL_OBJ_UI, NULL, ac, av, LLLL_PARSE_CLONE);
	set_midichannels_from_llll(r_ob, midichannels_as_llll);
	llll_free(midichannels_as_llll);
	return MAX_ERR_NONE;
}


t_max_err notationobj_setattr_show_voicenames(t_notation_obj *r_ob, t_object *attr, long ac, t_atom *av){
	if (ac && is_atom_number(av))
		r_ob->show_voice_names = atom_getlong(av);
	recalculate_voicenames_width(r_ob);
	update_hscrollbar(r_ob, 0);
	notationobj_invalidate_notation_static_layer_and_redraw(r_ob);
	return MAX_ERR_NONE;
}

t_max_err notationobj_setattr_voicenames_font(t_notation_obj *r_ob, t_object *attr, long ac, t_atom *av)
{
    if (ac && atom_gettype(av) == A_SYM)
        r_ob->voice_names_font = atom_getsym(av);
    recalculate_voicenames_width(r_ob);
    update_hscrollbar(r_ob, 0);
    notationobj_invalidate_notation_static_layer_and_redraw(r_ob);
    return MAX_ERR_NONE;
}

t_max_err notationobj_setattr_voicenames_font_size(t_notation_obj *r_ob, t_object *attr, long ac, t_atom *av){
	if (ac && is_atom_number(av))
		r_ob->voice_names_font_size = atom_getfloat(av);
	recalculate_voicenames_width(r_ob);
	update_hscrollbar(r_ob, 0);
	notationobj_invalidate_notation_static_layer_and_redraw(r_ob);
	return MAX_ERR_NONE;
}

t_max_err notationobj_setattr_markers_font(t_notation_obj *r_ob, t_object *attr, long ac, t_atom *av)
{
    if (ac && atom_gettype(av) == A_SYM)
        r_ob->markers_font = atom_getsym(av);
    if (r_ob->firstmarker){
        t_marker *marker;
        for (marker = r_ob->firstmarker; marker; marker = marker->next)
        recalculate_marker_name_uwidth(r_ob, marker);
    }
    notationobj_invalidate_notation_static_layer_and_redraw(r_ob);
    return MAX_ERR_NONE;
}

t_max_err notationobj_setattr_markers_font_size(t_notation_obj *r_ob, t_object *attr, long ac, t_atom *av)
{
	if (ac && is_atom_number(av))
		r_ob->markers_font_size = atom_getfloat(av);
	if (r_ob->firstmarker){
		t_marker *marker;
		for (marker = r_ob->firstmarker; marker; marker = marker->next)
			recalculate_marker_name_uwidth(r_ob, marker);
	}
	notationobj_invalidate_notation_static_layer_and_redraw(r_ob);
	return MAX_ERR_NONE;
}

void implicitely_recalculate_all(t_notation_obj *r_ob, char also_recompute_beamings){
	if (r_ob->obj_type == k_NOTATION_OBJECT_SCORE) {
		t_scorevoice *voice;
		t_measure *meas;
		for (voice = (t_scorevoice *)r_ob->firstvoice; voice && voice->v_ob.number < r_ob->num_voices; voice = (t_scorevoice *) voice_get_next(r_ob, (t_voice *)voice)){
			for (meas = voice->firstmeasure; meas; meas = meas->next) {
				recompute_all_for_measure(r_ob, meas, also_recompute_beamings);
			}
		}
		r_ob->need_recompute_tuttipoints = true;
	} else if (r_ob->obj_type == k_NOTATION_OBJECT_ROLL){
		t_rollvoice *voice;
		t_chord *chord;
		for (voice = (t_rollvoice *)r_ob->firstvoice; voice && voice->v_ob.number < r_ob->num_voices; voice = (t_rollvoice *) voice_get_next(r_ob, (t_voice *)voice)){
			for (chord = voice->firstchord; chord; chord = chord->next){
                chord_set_recompute_parameters_flag(chord);
			}
		}
	}
	set_need_perform_analysis_and_change_flag(r_ob);
	notationobj_invalidate_notation_static_layer_and_redraw(r_ob);
}


t_max_err notationobj_setattr_lyrics_font_size(t_notation_obj *r_ob, t_object *attr, long ac, t_atom *av){
	if (ac && is_atom_number(av))
		r_ob->lyrics_font_size = atom_getfloat(av);
	
	implicitely_recalculate_all(r_ob, false);

	notationobj_invalidate_notation_static_layer_and_redraw(r_ob);
	return MAX_ERR_NONE;
}

t_max_err notationobj_setattr_dynamics_font_size(t_notation_obj *r_ob, t_object *attr, long ac, t_atom *av){
    if (ac && is_atom_number(av))
        r_ob->dynamics_font_size = atom_getfloat(av);
    
    implicitely_recalculate_all(r_ob, false);
    
    notationobj_invalidate_notation_static_layer_and_redraw(r_ob);
    return MAX_ERR_NONE;
}

t_max_err notationobj_setattr_dynamics_roman_font_size(t_notation_obj *r_ob, t_object *attr, long ac, t_atom *av){
    if (ac && is_atom_number(av))
        r_ob->dynamics_roman_font_size = atom_getfloat(av);
    
    implicitely_recalculate_all(r_ob, false);
    
    notationobj_invalidate_notation_static_layer_and_redraw(r_ob);
    return MAX_ERR_NONE;
}

t_max_err notationobj_setattr_annotation_font_size(t_notation_obj *r_ob, t_object *attr, long ac, t_atom *av){
    if (ac && is_atom_number(av))
        r_ob->annotation_font_size = atom_getfloat(av);
    
    implicitely_recalculate_all(r_ob, false);
    
    notationobj_invalidate_notation_static_layer_and_redraw(r_ob);
    return MAX_ERR_NONE;
}

t_max_err notationobj_setattr_lyrics_alignment(t_notation_obj *r_ob, t_object *attr, long ac, t_atom *av){
	if (ac && is_atom_number(av))
		r_ob->lyrics_alignment = atom_getlong(av);
	
	implicitely_recalculate_all(r_ob, false);

	notationobj_invalidate_notation_static_layer_and_redraw(r_ob);
	return MAX_ERR_NONE;
}


t_max_err notationobj_setattr_samplingrate(t_notation_obj *r_ob, t_object *attr, long ac, t_atom *av){
	t_voice *voice;
	t_chord *chord;
	t_note *note;
	long s;
	t_slotitem *item;
	
	if (ac && is_atom_number(av))
		r_ob->sampling_freq = atom_getfloat(av);

	for (voice = r_ob->firstvoice; voice; voice = voice_get_next(r_ob, voice)){
		for (chord = (r_ob->obj_type == k_NOTATION_OBJECT_SCORE ? (((t_scorevoice *) voice)->firstmeasure ? ((t_scorevoice *) voice)->firstmeasure->firstchord : NULL)
					  : ((t_rollvoice *)voice)->firstchord); chord; chord = chord_get_next(chord))
			for (note = chord->firstnote; note; note = note->next)
				for (s = 0; s < CONST_MAX_SLOTS; s++)
					if (r_ob->slotinfo[s].slot_type == k_SLOT_TYPE_FILTER || r_ob->slotinfo[s].slot_type == k_SLOT_TYPE_DYNFILTER) {
						for (item = note->slot[s].firstitem; item; item = item->next){
							t_biquad *bqd = (t_biquad *) item->item;
							if (bqd->filter_type != k_FILTER_NONE && bqd->filter_type != k_FILTER_DISPLAY)
								synchronize_biquad_coeff_from_freq_gain_and_Q(bqd, r_ob->sampling_freq);
						}
					}
	}
	
	notationobj_invalidate_notation_static_layer_and_redraw(r_ob);
	return MAX_ERR_NONE;
}

t_max_err notationobj_setattr_linklyricstoslot(t_notation_obj *r_ob, t_object *attr, long ac, t_atom *av){
	if (ac && is_atom_number(av)) 
		change_linkto_slot_flag(r_ob, atom_getlong(av) - 1, k_SLOT_LINKAGE_LYRICS);

	return MAX_ERR_NONE;
}

t_max_err notationobj_setattr_linknoteheadtoslot(t_notation_obj *r_ob, t_object *attr, long ac, t_atom *av){
    if (ac && is_atom_number(av))
        change_linkto_slot_flag(r_ob, atom_getlong(av) - 1, k_SLOT_LINKAGE_NOTEHEAD);
    
    return MAX_ERR_NONE;
}

t_max_err notationobj_setattr_linknotecolortoslot(t_notation_obj *r_ob, t_object *attr, long ac, t_atom *av){
    if (ac && is_atom_number(av))
        change_linkto_slot_flag(r_ob, atom_getlong(av) - 1, k_SLOT_LINKAGE_NOTE_COLOR);
    
    return MAX_ERR_NONE;
}

t_max_err notationobj_setattr_linkdlcolortoslot(t_notation_obj *r_ob, t_object *attr, long ac, t_atom *av){
    if (ac && is_atom_number(av))
        change_linkto_slot_flag(r_ob, atom_getlong(av) - 1, k_SLOT_LINKAGE_DURATIONLINE_COLOR);
    
    return MAX_ERR_NONE;
}


t_max_err notationobj_setattr_linkarticulationstoslot(t_notation_obj *r_ob, t_object *attr, long ac, t_atom *av){
    if (ac && is_atom_number(av))
        change_linkto_slot_flag(r_ob, atom_getlong(av) - 1, k_SLOT_LINKAGE_ARTICULATIONS);
    
    return MAX_ERR_NONE;
}




t_max_err notationobj_setattr_linknoteheadsizetoslot(t_notation_obj *r_ob, t_object *attr, long ac, t_atom *av){
    if (ac && is_atom_number(av))
        change_linkto_slot_flag(r_ob, atom_getlong(av) - 1, k_SLOT_LINKAGE_NOTE_SIZE);
    
    return MAX_ERR_NONE;
}

t_max_err notationobj_setattr_linknoteheadadjusttoslot(t_notation_obj *r_ob, t_object *attr, long ac, t_atom *av){
    if (ac && is_atom_number(av))
        change_linkto_slot_flag(r_ob, atom_getlong(av) - 1, k_SLOT_LINKAGE_NOTEHEAD_ADJUST);
    
    return MAX_ERR_NONE;
}

t_max_err notationobj_setattr_linknoteheadfonttoslot(t_notation_obj *r_ob, t_object *attr, long ac, t_atom *av){
    if (ac && is_atom_number(av))
        change_linkto_slot_flag(r_ob, atom_getlong(av) - 1, k_SLOT_LINKAGE_NOTEHEAD_FONT);
    
    return MAX_ERR_NONE;
}

t_max_err notationobj_setattr_linkannotationtoslot(t_notation_obj *r_ob, t_object *attr, long ac, t_atom *av){
    if (ac && is_atom_number(av))
        change_linkto_slot_flag(r_ob, atom_getlong(av) - 1, k_SLOT_LINKAGE_ANNOTATION);
    
    return MAX_ERR_NONE;
}


t_max_err notationobj_setattr_linkdynamicstoslot(t_notation_obj *r_ob, t_object *attr, long ac, t_atom *av){
    if (ac && is_atom_number(av))
        change_linkto_slot_flag(r_ob, atom_getlong(av) - 1, k_SLOT_LINKAGE_DYNAMICS);
    
    return MAX_ERR_NONE;
}




t_max_err notationobj_setattr_nonantialiasedstaff(t_notation_obj *r_ob, t_object *attr, long ac, t_atom *av)
{
	if (ac && av) {
		r_ob->force_non_antialiased_staff_lines = atom_getlong(av);
		if (r_ob->force_non_antialiased_staff_lines) {
			adjust_zoom_for_non_antialiased_lines(r_ob);
			calculate_voice_offsets(r_ob);
		} else {
			r_ob->zoom_y = r_ob->zoom_y_with_antialias;
			r_ob->system_jump = get_system_jump(r_ob);
		}
	}
	return MAX_ERR_NONE;
}

void start_editing_numberslot(t_notation_obj *r_ob, t_object *patcherview, t_notation_item *nitem, long slot_num, t_jrgba slot_text_textcolor)
{
    t_object *textfield;
    t_jgraphics *g;
    t_rect rect;
    textfield = jbox_get_textfield((t_object *) r_ob);
    g = (t_jgraphics*) patcherview_get_jgraphics(patcherview);
    jbox_get_rect_for_view(&r_ob->j_box.l_box.b_ob, patcherview, &rect);
    
    double zoom_y = r_ob->zoom_y * (r_ob->slot_window_zoom / 100.);
    
    r_ob->is_editing_type = k_NUMBER_IN_SLOT;
    
    object_attr_setlong(r_ob, _sym_fontface, 0);
    textfield_set_wordwrap(textfield, 0);
    textfield_set_autoscroll(textfield, 1);
    textfield_set_textmargins(textfield, r_ob->slot_window_active_x1, r_ob->slot_window_active_y1, rect.width - r_ob->slot_window_active_x2, rect.height - r_ob->slot_window_active_y2);
    textfield_set_justification(textfield, JGRAPHICS_TEXT_JUSTIFICATION_RIGHT + JGRAPHICS_TEXT_JUSTIFICATION_BOTTOM);
    textfield_set_textcolor(textfield, &slot_text_textcolor);
    
    jbox_set_fontname((t_object *) r_ob, gensym("Arial"));
    jbox_set_fontsize((t_object *) r_ob, round(7.2 * zoom_y));
    if (r_ob->active_slot_notationitem && get_activeitem_slot_firstitem(r_ob, slot_num) && get_activeitem_slot_firstitem(r_ob, slot_num)->item) {
        char *number_txt = NULL;
        number_slot_to_text_buf(r_ob, get_activeitem_slot_firstitem(r_ob, slot_num), 1, &number_txt, r_ob->slotinfo[slot_num].slot_type, slot_num, true);
        object_method(patcherview, _sym_insertboxtext, r_ob, number_txt);
        bach_freeptr(number_txt);
    } else
        object_method(patcherview, _sym_insertboxtext, r_ob, "");
    notationobj_invalidate_notation_static_layer_and_redraw(r_ob);
}



void start_editing_textslot(t_notation_obj *r_ob, t_object *patcherview, t_notation_item *nitem, long slot_num, t_jrgba slot_text_textcolor)
{
	t_object *textfield;
	t_jgraphics *g;
	t_rect rect;
	textfield = jbox_get_textfield((t_object *) r_ob); 
	g = (t_jgraphics*) patcherview_get_jgraphics(patcherview); 
	jbox_get_rect_for_view(&r_ob->j_box.l_box.b_ob, patcherview, &rect);

	double zoom_y = r_ob->zoom_y * (r_ob->slot_window_zoom / 100.);
	
	if (r_ob->slotinfo[slot_num].slot_type == k_SLOT_TYPE_TEXT)
		r_ob->is_editing_type = k_TEXT_IN_SLOT;
	else if (r_ob->slotinfo[slot_num].slot_type == k_SLOT_TYPE_LLLL)
		r_ob->is_editing_type = k_LLLL_IN_SLOT;
    else if (r_ob->slotinfo[slot_num].slot_type == k_SLOT_TYPE_DYNAMICS)
        r_ob->is_editing_type = k_DYNAMICS_IN_SLOT;
	
	object_attr_setlong(r_ob, _sym_fontface, 0);
	textfield_set_wordwrap(textfield, 1); 
	textfield_set_autoscroll(textfield, 1);
	textfield_set_textmargins(textfield, r_ob->slot_window_active_x1, r_ob->slot_window_active_y1, rect.width - r_ob->slot_window_active_x2, rect.height - r_ob->slot_window_active_y2);
	textfield_set_textcolor(textfield, &slot_text_textcolor);
	
	jbox_set_fontname((t_object *) r_ob, _llllobj_sym_Courier);
    
    if (r_ob->slotinfo[slot_num].slot_type == k_SLOT_TYPE_DYNAMICS)
        jbox_set_fontsize((t_object *) r_ob, round(11. * zoom_y));
    else
        jbox_set_fontsize((t_object *) r_ob, round(7.2 * zoom_y));
    
	if (r_ob->active_slot_notationitem && get_activeitem_slot_firstitem(r_ob, slot_num) && get_activeitem_slot_firstitem(r_ob, slot_num)->item) {
		if (r_ob->slotinfo[slot_num].slot_type == k_SLOT_TYPE_TEXT)
			object_method(patcherview, _sym_insertboxtext, r_ob, (char *)notation_item_get_slot_firstitem(r_ob, nitem, slot_num)->item);
        else if (r_ob->slotinfo[slot_num].slot_type == k_SLOT_TYPE_DYNAMICS) {
            t_dynamics *dyn = (t_dynamics *)notation_item_get_slot_firstitem(r_ob, nitem, slot_num)->item;
            if (dyn)
                object_method(patcherview, _sym_insertboxtext, r_ob, dyn->text_deparsed ? dyn->text_deparsed->s_name : "");
        } else if (r_ob->slotinfo[slot_num].slot_type == k_SLOT_TYPE_LLLL) {
			char *buf = NULL;
//            llll_to_text_buf_pretty((t_llll *)notation_item_get_slot_firstitem(r_ob, nitem, slot_num)->item, &buf, 0, BACH_DEFAULT_MAXDECIMALS, 0, "\t", -1, 0, NULL);
			llll_to_text_buf((t_llll *)notation_item_get_slot_firstitem(r_ob, nitem, slot_num)->item, &buf, 0, BACH_DEFAULT_MAXDECIMALS, 0, LLLL_TE_SMART, LLLL_TB_SMART, NULL);
			object_method(patcherview, _sym_insertboxtext, r_ob, buf);
			bach_freeptr(buf);
		}
	} else 
		object_method(patcherview, _sym_insertboxtext, r_ob, "");
	notationobj_invalidate_notation_static_layer_and_redraw(r_ob);
}

void end_editing_textfield(t_notation_obj *r_ob)
{
	t_object *textfield = jbox_get_textfield((t_object *) r_ob); 
    textfield_set_justification(textfield, JGRAPHICS_TEXT_JUSTIFICATION_LEFT + JGRAPHICS_TEXT_JUSTIFICATION_TOP);
	r_ob->is_editing_voice_name = -1;
	r_ob->is_editing_type = k_NONE;
	object_method(textfield, _sym_settext, "");
	object_attr_setlong(r_ob, _sym_fontface, 0);
}


// returns: e_actions_upon_change
long handle_note_popup(t_notation_obj *r_ob, t_note *note, long modifiers, e_element_types clipboard_type)
{
	int screen_x, screen_y;
	t_pt screen; 
	int chosenelem = 0, res = 0; 
	
	if (!notation_item_is_selected(r_ob, (t_notation_item *)note) && !notation_item_is_selected(r_ob, (t_notation_item *)note->parent)){
		if (!(modifiers & eShiftKey))
			clear_selection(r_ob);
		notation_item_add_to_preselection(r_ob, (t_notation_item *)note);
		move_preselecteditems_to_selection(r_ob, k_SELECTION_MODE_INVOLUTIVE, false, false);
	}
	
	if (r_ob->right_click_directly_pops_out_slot > 0 && r_ob->right_click_directly_pops_out_slot <= CONST_MAX_SLOTS){
		open_slot_window(r_ob, r_ob->right_click_directly_pops_out_slot - 1, (t_notation_item *)note);
		return k_CHANGED_DO_NOTHING;
	}
	
	jmouse_getposition_global(&screen_x, &screen_y);
	screen.x = (double)screen_x;
	screen.y = (double)screen_y;
	build_popup_note_menu(r_ob, note, clipboard_type);
	chosenelem = jpopupmenu_popup(r_ob->popup_note, screen, 0);
	
	if (chosenelem == 1000) {
		if (notation_item_is_selected(r_ob, (t_notation_item *)note->parent) && !(modifiers & eControlKey))
			open_bach_inspector_for_notation_item(r_ob, (t_notation_item *)note->parent);
		else
			open_bach_inspector_for_notation_item(r_ob, (t_notation_item *)note);
		return k_CHANGED_DO_NOTHING;
	}

	// slots
	if (chosenelem > 300 && chosenelem <= 300 + CONST_MAX_SLOTS){
		long chosen_slot = chosenelem - 300;
		open_slot_window(r_ob, chosen_slot - 1, (t_notation_item *)note);
		return k_CHANGED_REDRAW_STATIC_LAYER;
	}
	
	// enharmonicity
	if (chosenelem > 400 && chosenelem <= 400 + CONST_MAX_ENHARMONICITY_OPTIONS){
		long chosen_idx = chosenelem - 401;
		undo_tick_create_for_notation_item(r_ob, (t_notation_item *)note->parent, k_UNDO_MODIFICATION_TYPE_CHANGE, _llllobj_sym_state);
		enharmonically_retranscribe_note(r_ob, note, false, r_ob->current_enharmonic_list_screenmc[chosen_idx], r_ob->current_enharmonic_list_screenacc[chosen_idx]);
		notationobj_invalidate_notation_static_layer_and_redraw(r_ob);
		handle_change_if_there_are_dangling_undo_ticks(r_ob, k_CHANGED_STANDARD_UNDO_MARKER, k_UNDO_OP_ENHARMONICALLY_RESPELL_NOTE);
		return k_CHANGED_SEND_BANG;
	}
	
	if (chosenelem == 451) {
		res = lock_selection(r_ob, false);
		handle_change_if_there_are_dangling_undo_ticks(r_ob, k_CHANGED_STANDARD_UNDO_MARKER, k_UNDO_OP_LOCK_SELECTION);
		return res ? k_CHANGED_SEND_BANG : k_CHANGED_DO_NOTHING;
	} else if (chosenelem == 452) {
		res = unlock_selection(r_ob, false);
		handle_change_if_there_are_dangling_undo_ticks(r_ob, k_CHANGED_STANDARD_UNDO_MARKER, k_UNDO_OP_UNLOCK_SELECTION);
		return res ? k_CHANGED_SEND_BANG : k_CHANGED_DO_NOTHING;
	} else if (chosenelem == 453) {
		res = mute_selection(r_ob, false);
		handle_change_if_there_are_dangling_undo_ticks(r_ob, k_CHANGED_STANDARD_UNDO_MARKER, k_UNDO_OP_MUTE_SELECTION);
		return res ? k_CHANGED_SEND_BANG : k_CHANGED_DO_NOTHING;
	} else if (chosenelem == 454) {
		res = unmute_selection(r_ob, false);
		handle_change_if_there_are_dangling_undo_ticks(r_ob, k_CHANGED_STANDARD_UNDO_MARKER, k_UNDO_OP_UNMUTE_SELECTION);
		return res ? k_CHANGED_SEND_BANG : k_CHANGED_DO_NOTHING;
	} else if (chosenelem == 455) {
		res = solo_selection(r_ob, false);
		handle_change_if_there_are_dangling_undo_ticks(r_ob, k_CHANGED_STANDARD_UNDO_MARKER, k_UNDO_OP_SOLO_SELECTION);
		return res ? k_CHANGED_SEND_BANG : k_CHANGED_DO_NOTHING;
	} else if (chosenelem == 456) {
		res = unsolo_selection(r_ob, false);
		handle_change_if_there_are_dangling_undo_ticks(r_ob, k_CHANGED_STANDARD_UNDO_MARKER, k_UNDO_OP_UNSOLO_SELECTION);
		return res ? k_CHANGED_SEND_BANG : k_CHANGED_DO_NOTHING;
	} else if (chosenelem == 461) {
		res = no_solo(r_ob);
		handle_change_if_there_are_dangling_undo_ticks(r_ob, k_CHANGED_STANDARD_UNDO_MARKER, k_UNDO_OP_NO_SOLOS);
		return res ? k_CHANGED_SEND_BANG : k_CHANGED_DO_NOTHING;
	} else if (chosenelem == 462) {
		res = no_muted(r_ob);
		handle_change_if_there_are_dangling_undo_ticks(r_ob, k_CHANGED_STANDARD_UNDO_MARKER, k_UNDO_OP_NO_MUTES);
		return res ? k_CHANGED_SEND_BANG : k_CHANGED_DO_NOTHING;
	} else if (chosenelem == 471) {
		res = snap_pitch_to_grid_for_selection(r_ob);
		handle_change_if_there_are_dangling_undo_ticks(r_ob, k_CHANGED_STANDARD_UNDO_MARKER, k_UNDO_OP_SNAP_PITCH_TO_GRID_FOR_SELECTION);
		return res ? k_CHANGED_SEND_BANG : k_CHANGED_DO_NOTHING;
	} else if (chosenelem == 472) {
		res = reset_selection_enharmonicity(r_ob);
		handle_change_if_there_are_dangling_undo_ticks(r_ob, k_CHANGED_STANDARD_UNDO_MARKER, k_UNDO_OP_RESET_ENHARMONICITY_FOR_SELECTION);
		return res ? k_CHANGED_SEND_BANG : k_CHANGED_DO_NOTHING;
	} else if (chosenelem == 473 && r_ob->obj_type == k_NOTATION_OBJECT_ROLL) {
		return chosenelem; // we pass it through, to perform changes in roll.c
	} else if (chosenelem == 474 && r_ob->obj_type == k_NOTATION_OBJECT_ROLL) {
		return chosenelem; // we pass it through, to perform changes in roll.c
	} else if (chosenelem == 475) { // legato
		return chosenelem; // we pass it through 
	} else if (chosenelem == 480) {
		standard_dump_selection(r_ob, r_ob->obj_type == k_NOTATION_OBJECT_ROLL ? 6 : 7, -1, NULL);
		return k_CHANGED_DO_NOTHING;
	} else if (chosenelem >= 600 && chosenelem <= 605) {
		return chosenelem; // we pass it through 
    } else if (chosenelem >= 950 && chosenelem <= 951) {
        return chosenelem; // we pass it through
    } else if (chosenelem >= 501 && chosenelem <= 503) {
        return chosenelem; // we pass it through
    } else if ((chosenelem >= 970 && chosenelem < 1000) || (chosenelem >= 9000 && chosenelem <= 9000 + CONST_MAX_SLOTS + 1) || (chosenelem >= 10000 && chosenelem <= 10000 + CONST_MAX_SLOTS + 1)) {
        return chosenelem; // copy/paste: we pass it through
	}
	
	return k_CHANGED_DO_NOTHING;
}

// returns: e_actions_upon_change
long handle_durationline_popup(t_notation_obj *r_ob, t_duration_line *dl, long modifiers)
{
//    t_note *note = dl->owner;
    int screen_x, screen_y;
    t_pt screen;
    int chosenelem = 0;
    
    jmouse_getposition_global(&screen_x, &screen_y);
    screen.x = (double)screen_x;
    screen.y = (double)screen_y;
    build_popup_durationline_menu(r_ob, dl);
    chosenelem = jpopupmenu_popup(r_ob->popup_durationline, screen, 0);
   
    return chosenelem;
    
    
    return k_CHANGED_DO_NOTHING;
}



long handle_filters_popup(t_notation_obj *r_ob, long modifiers, t_slotitem *clicked_item){
	int screen_x, screen_y;
	t_pt screen; 
	int chosenelem = 0;
	t_biquad *active_filter = NULL;
	
	if (r_ob->active_slot_notationitem && r_ob->active_slot_num >= 0 && r_ob->active_slot_num < CONST_MAX_SLOTS) {
		if (clicked_item)
			active_filter = (t_biquad *) clicked_item->item;
		else if (get_activeitem_activeslot_firstitem(r_ob))
			active_filter = (t_biquad *) get_activeitem_activeslot_firstitem(r_ob)->item;
		
		jmouse_getposition_global(&screen_x, &screen_y);
		screen.x = (double)screen_x;
		screen.y = (double)screen_y;
		build_popup_filters_menu(r_ob, clicked_item);
		chosenelem = jpopupmenu_popup(r_ob->popup_filters, screen, 0);
		
		if (chosenelem >= 2000 && chosenelem <= 2009 && !(active_filter && chosenelem - 2000 == active_filter->filter_type)) {
            undo_tick_create_for_notation_item(r_ob, get_activeitem_undo_item(r_ob), k_UNDO_MODIFICATION_TYPE_CHANGE, _llllobj_sym_state);
			if (!active_filter) {
				t_slotitem *thisitem = build_slotitem(r_ob, get_activeitem_activeslot(r_ob));
				active_filter = (t_biquad *)bach_newptr(sizeof(t_biquad));
				initialize_biquad(active_filter);
				thisitem->item = active_filter;
				slotitem_append(thisitem);
			}
			active_filter->filter_type = (e_filter_types)(chosenelem - 2000);
			synchronize_biquad_coeff_from_freq_gain_and_Q(active_filter, r_ob->sampling_freq);
			
			if (clicked_item && r_ob->dynfilter_interp_mode == 1) { // dynamic slot and freq/gain/q interpolation: all the filters need to be of the same kind!!!
				t_slotitem *temp;
				for (temp = clicked_item->prev; temp; temp = temp->prev){
					t_biquad *thisbqd = (t_biquad *) temp->item;
					if (thisbqd->filter_type != active_filter->filter_type){
						thisbqd->filter_type = active_filter->filter_type;
						synchronize_biquad_coeff_from_freq_gain_and_Q(thisbqd, r_ob->sampling_freq);
					}
				}
				for (temp = clicked_item->next; temp; temp = temp->next){
					t_biquad *thisbqd = (t_biquad *) temp->item;
					if (thisbqd->filter_type != active_filter->filter_type){
						thisbqd->filter_type = active_filter->filter_type;
						synchronize_biquad_coeff_from_freq_gain_and_Q(thisbqd, r_ob->sampling_freq);
					}
				}
			}
			return k_CHANGED_STANDARD_SEND_BANG;
		}
	}
	
	return k_CHANGED_DO_NOTHING;
}



t_llll *measure_get_aligned_measures_as_llll(t_notation_obj *r_ob, t_measure *meas)
{
    t_llll *out = llll_get();
    if (!meas->prev) {
        // get all first measures
        for (t_voice *voice = r_ob->firstvoice; voice && voice->number < r_ob->num_voices; voice = voice_get_next(r_ob, voice)) {
            llll_appendobj(out, nth_measure_of_scorevoice((t_scorevoice *)voice, 0));
        }
    } else {
        t_measure_end_barline *barline[CONST_MAX_VOICES];
        if (get_all_tuttipoint_barlines(r_ob, meas->prev->end_barline, barline)) {
            for (long i = 0; i < r_ob->num_voices; i++) {
                if (barline[i]->owner && barline[i]->owner->next)
                    llll_appendobj(out, barline[i]->owner->next);
            }
        }
        
    }
    
    return out;
}

// barline must be instantiated with CONST_MAX_VOICES length
char get_all_tuttipoint_barlines(t_notation_obj *r_ob, t_measure_end_barline *ref_barline, t_measure_end_barline **barline)
{
	if (is_barline_tuttipoint(r_ob, ref_barline)) {
		long i;
		t_tuttipoint *tpt = ref_barline->owner->tuttipoint_reference;
		for (i = 0; i < r_ob->num_voices; i++) {
			t_measure *temp = tpt->measure[i];
			while (temp && temp->next && temp->next->tuttipoint_reference == tpt) 
				temp = temp->next;
			barline[i] = temp->end_barline;
		}
		return 1;
	} else
		return 0;
}

long handle_barline_popup(t_notation_obj *r_ob, t_measure *measure, long modifiers){
	int screen_x, screen_y;
	t_pt screen; 
	int chosenelem = 0;
	char new_barline = -1;
	
	if (!notation_item_is_selected(r_ob, (t_notation_item *)measure->end_barline)){
		if (r_ob->selection_type != k_MEASURE_END_BARLINE || !(modifiers & eShiftKey))
			clear_selection(r_ob);
		notation_item_add_to_preselection(r_ob, (t_notation_item *)measure->end_barline);
		move_preselecteditems_to_selection(r_ob, k_SELECTION_MODE_INVOLUTIVE, false, false);
	}
	
	jmouse_getposition_global(&screen_x, &screen_y);
	screen.x = (double)screen_x;
	screen.y = (double)screen_y;
	build_popup_barline_menu(r_ob, measure);
	chosenelem = jpopupmenu_popup(r_ob->popup_barline, screen, 0);
	
	switch (chosenelem) {
		case 1200:
			new_barline = k_BARLINE_AUTOMATIC;
			break;
		case 1201:
			new_barline = k_BARLINE_NORMAL;
			break;
		case 1202:
			new_barline = k_BARLINE_DASHED;
			break;
		case 1203:
			new_barline = k_BARLINE_POINTS;
			break;
		case 1204:
			new_barline = k_BARLINE_DOUBLE;
			break;
		case 1205:
			new_barline = k_BARLINE_FINAL;
			break;
		case 1206:
			new_barline = k_BARLINE_HIDDEN;
			break;
		case 1207:
			new_barline = k_BARLINE_SOLID;
			break;
        case 1208:
            new_barline = k_BARLINE_TICK;
            break;
        case 1209:
            new_barline = k_BARLINE_INTERVOICES;
            break;
	}
	
	if (new_barline >= 0) {
		t_measure_end_barline *barline_across[CONST_MAX_VOICES];
		if (r_ob->draw_barlines_across_staves && is_barline_tuttipoint(r_ob, measure->end_barline)) {
			long i;
			get_all_tuttipoint_barlines(r_ob, measure->end_barline, barline_across);
			for (i = 0; i < r_ob->num_voices; i++) {
				undo_tick_create_for_notation_item(r_ob, (t_notation_item *)barline_across[i]->owner, k_UNDO_MODIFICATION_TYPE_CHANGE, _llllobj_sym_state);
				barline_across[i]->barline_type = new_barline;
				recompute_all_for_measure(r_ob, barline_across[i]->owner, false);
			}
		} else {
			undo_tick_create_for_notation_item(r_ob, (t_notation_item *)measure, k_UNDO_MODIFICATION_TYPE_CHANGE, _llllobj_sym_state);
			measure->end_barline->barline_type = new_barline;
			recompute_all_for_measure(r_ob, measure, false);
		}
		
		handle_change_if_there_are_dangling_undo_ticks(r_ob, k_CHANGED_STANDARD_UNDO_MARKER, k_UNDO_OP_CHANGE_BARLINE_TYPE);
		return k_CHANGED_SEND_BANG;
	}
	
	return k_CHANGED_DO_NOTHING;
}


long handle_measure_popup(t_notation_obj *r_ob, t_measure *measure, long modifiers){
	int screen_x, screen_y;
	t_pt screen; 
	int chosenelem = 0, res = 0; 
	
	if (!notation_item_is_selected(r_ob, (t_notation_item *)measure)){
		if (r_ob->selection_type != k_MEASURE || !(modifiers & eShiftKey))
			clear_selection(r_ob);
		notation_item_add_to_preselection(r_ob, (t_notation_item *)measure);
		move_preselecteditems_to_selection(r_ob, k_SELECTION_MODE_INVOLUTIVE, false, false);
	}
	
	jmouse_getposition_global(&screen_x, &screen_y);
	screen.x = (double)screen_x;
	screen.y = (double)screen_y;
	build_popup_measure_menu(r_ob, measure);
	chosenelem = jpopupmenu_popup(r_ob->popup_measure, screen, 0);
	
	if (chosenelem == 1000){
		open_bach_inspector_for_notation_item(r_ob, (t_notation_item *)measure);
		return k_CHANGED_DO_NOTHING;
	} else if (chosenelem > 500 && chosenelem <= 518){
		// time signature
		t_timesignature chosen_ts = popup_menu_result_to_timesignature(r_ob, chosenelem);
		t_notation_item *item; 
		for (item = r_ob->firstselecteditem; item; item = item->next_selected){
			if (item->type == k_MEASURE) {
                
                t_voice *voice = (t_voice *)(((t_measure *)item)->voiceparent);
                t_voice *first = voiceensemble_get_firstvoice(r_ob, voice);
                t_voice *last = voiceensemble_get_lastvoice(r_ob, voice);
                
                if (first == last) {
<<<<<<< HEAD
                    undo_tick_create_for_selected_notation_item(r_ob, item, k_MEASURE, k_UNDO_MODIFICATION_TYPE_CHANGE, _llllobj_sym_state);
=======
                    undo_tick_create_create_for_selected_notation_item(r_ob, item, k_MEASURE, k_UNDO_MODIFICATION_TYPE_CHANGE, _llllobj_sym_state);
>>>>>>> 0f00c4ad
                    measure_set_ts(r_ob, (t_measure *)item, &chosen_ts);
                    recompute_all_for_measure(r_ob, (t_measure *)item, false);
                } else {
                    t_voice *temp;
                    long measure_num = ((t_measure *)item)->measure_number;
                    for (temp = first; temp && temp->number < r_ob->num_voices; temp = voice_get_next(r_ob, temp)) {
                        t_measure *m = nth_measure_of_scorevoice((t_scorevoice *)temp, measure_num);
                        if (m) {
<<<<<<< HEAD
                            undo_tick_create_for_selected_notation_item(r_ob, (t_notation_item *)m, k_MEASURE, k_UNDO_MODIFICATION_TYPE_CHANGE, _llllobj_sym_state);
=======
                            undo_tick_create_create_for_selected_notation_item(r_ob, (t_notation_item *)m, k_MEASURE, k_UNDO_MODIFICATION_TYPE_CHANGE, _llllobj_sym_state);
>>>>>>> 0f00c4ad
                            measure_set_ts(r_ob, m, &chosen_ts);
                            recompute_all_for_measure(r_ob, m, false);
                        }
                        if (temp == last)
                            break;
                    }
                }
			}
		}
		notationobj_invalidate_notation_static_layer_and_redraw(r_ob);
		handle_change_if_there_are_dangling_undo_ticks(r_ob, k_CHANGED_STANDARD_UNDO_MARKER, k_UNDO_OP_CHANGE_TIME_SIGNATURE_FOR_SELECTED_MEASURES);
		return k_CHANGED_SEND_BANG + k_CHANGED_PERFORM_ANALYSIS_AND_CHANGE;
	} else if (chosenelem == 551){ //lock
		res = lock_selection(r_ob, true);
		handle_change_if_there_are_dangling_undo_ticks(r_ob, k_CHANGED_STANDARD_UNDO_MARKER, k_UNDO_OP_LOCK_SELECTION);
		return res ? k_CHANGED_SEND_BANG : k_CHANGED_DO_NOTHING;
	} else if (chosenelem == 552){ //unlock
		res = unlock_selection(r_ob, true);
		handle_change_if_there_are_dangling_undo_ticks(r_ob, k_CHANGED_STANDARD_UNDO_MARKER, k_UNDO_OP_UNLOCK_SELECTION);
		return res ? k_CHANGED_SEND_BANG : k_CHANGED_DO_NOTHING;
	} else if (chosenelem == 553){ // mute
		res = mute_selection(r_ob, true);
		handle_change_if_there_are_dangling_undo_ticks(r_ob, k_CHANGED_STANDARD_UNDO_MARKER, k_UNDO_OP_MUTE_SELECTION);
		return res ? k_CHANGED_SEND_BANG : k_CHANGED_DO_NOTHING;
	} else if (chosenelem == 554){ // unmute
		res = unmute_selection(r_ob, true);
		handle_change_if_there_are_dangling_undo_ticks(r_ob, k_CHANGED_STANDARD_UNDO_MARKER, k_UNDO_OP_UNMUTE_SELECTION);
		return res ? k_CHANGED_SEND_BANG : k_CHANGED_DO_NOTHING;
	} else if (chosenelem == 555){ // solo
		res = solo_selection(r_ob, true);
		handle_change_if_there_are_dangling_undo_ticks(r_ob, k_CHANGED_STANDARD_UNDO_MARKER, k_UNDO_OP_SOLO_SELECTION);
		return res ? k_CHANGED_SEND_BANG : k_CHANGED_DO_NOTHING;
	} else if (chosenelem == 556){ // unsolo
		res = unsolo_selection(r_ob, true);
		handle_change_if_there_are_dangling_undo_ticks(r_ob, k_CHANGED_STANDARD_UNDO_MARKER, k_UNDO_OP_UNSOLO_SELECTION);
		return res ? k_CHANGED_SEND_BANG : k_CHANGED_DO_NOTHING;
	} else if (chosenelem == 570){ // no solo
		res = no_solo(r_ob);
		handle_change_if_there_are_dangling_undo_ticks(r_ob, k_CHANGED_STANDARD_UNDO_MARKER, k_UNDO_OP_NO_SOLOS);
		return res ? k_CHANGED_SEND_BANG : k_CHANGED_DO_NOTHING;
	} else if (chosenelem == 571){ // no mute
		res = no_muted(r_ob);
		handle_change_if_there_are_dangling_undo_ticks(r_ob, k_CHANGED_STANDARD_UNDO_MARKER, k_UNDO_OP_NO_MUTES);
		return res ? k_CHANGED_SEND_BANG : k_CHANGED_DO_NOTHING;
	} else if (chosenelem >= 600 && chosenelem <= 605) {
		return chosenelem; // we pass it through 
	} else if (chosenelem == 589 || chosenelem == 590) {
		return chosenelem; // we pass it through 
    } else if (chosenelem == 591) {
        return chosenelem; // we pass it through
    } else if (chosenelem == 592) {
        return chosenelem; // we pass it through
    } else if (chosenelem == 150 || chosenelem == 160) {
        return chosenelem; // we pass it through
	} else if (chosenelem == 610) {
		res = lock_rhythmic_trees_in_selection(r_ob);
		handle_change_if_there_are_dangling_undo_ticks(r_ob, k_CHANGED_STANDARD_UNDO_MARKER, k_UNDO_OP_LOCK_RHYTHMIC_TREE_FOR_SELECTION);
		return k_CHANGED_STANDARD_SEND_BANG;
	} else if (chosenelem == 611) {
		res = unlock_rhythmic_trees_in_selection(r_ob);
		handle_change_if_there_are_dangling_undo_ticks(r_ob, k_CHANGED_STANDARD_UNDO_MARKER, k_UNDO_OP_UNLOCK_RHYTHMIC_TREE_FOR_SELECTION);
		return k_CHANGED_STANDARD_SEND_BANG;
	}
	
	return k_CHANGED_DO_NOTHING;
}

// doesn't take into account clefs and keys (which have to be done separately)
long handle_voice_popup(t_notation_obj *r_ob, t_voice *voice, long modifiers, int *chosenelement)
{
	int screen_x, screen_y;
	t_pt screen; 
	int chosenelem = 0, res = 0; 
	
	if (!notation_item_is_selected(r_ob, (t_notation_item *)voice)){
		if (r_ob->selection_type != k_VOICE || !(modifiers & eShiftKey))
			clear_selection(r_ob);
		notation_item_add_to_preselection(r_ob, (t_notation_item *)voice);
		move_preselecteditems_to_selection(r_ob, k_SELECTION_MODE_INVOLUTIVE, false, false);
	}
	
	jmouse_getposition_global(&screen_x, &screen_y);
	screen.x = (double)screen_x;
	screen.y = (double)screen_y;
	build_popup_voice_menu(r_ob, voice);
	chosenelem = jpopupmenu_popup(r_ob->popup_voice, screen, 0);
	if (chosenelement) 
		*chosenelement = chosenelem;
	
	if (chosenelem == 1000){ //inspector
		open_bach_inspector_for_notation_item(r_ob, (t_notation_item *)voice);
		return k_CHANGED_DO_NOTHING;
	} else if (chosenelem == 181){ //lock
		res = lock_selection(r_ob, true);
		handle_change_if_there_are_dangling_undo_ticks(r_ob, k_CHANGED_STANDARD_UNDO_MARKER, k_UNDO_OP_LOCK_SELECTION);
		return res ? k_CHANGED_SEND_BANG : k_CHANGED_DO_NOTHING;
	} else if (chosenelem == 182){ //unlock
		res = unlock_selection(r_ob, true);
		handle_change_if_there_are_dangling_undo_ticks(r_ob, k_CHANGED_STANDARD_UNDO_MARKER, k_UNDO_OP_UNLOCK_SELECTION);
		return res ? k_CHANGED_SEND_BANG : k_CHANGED_DO_NOTHING;
	} else if (chosenelem == 183){ // mute
		res = mute_selection(r_ob, true);
		handle_change_if_there_are_dangling_undo_ticks(r_ob, k_CHANGED_STANDARD_UNDO_MARKER, k_UNDO_OP_MUTE_SELECTION);
		return res ? k_CHANGED_SEND_BANG : k_CHANGED_DO_NOTHING;
	} else if (chosenelem == 184){ // unmute
		res = unmute_selection(r_ob, true);
		handle_change_if_there_are_dangling_undo_ticks(r_ob, k_CHANGED_STANDARD_UNDO_MARKER, k_UNDO_OP_UNMUTE_SELECTION);
		return res ? k_CHANGED_SEND_BANG : k_CHANGED_DO_NOTHING;
	} else if (chosenelem == 185){
		res = solo_selection(r_ob, true);
		handle_change_if_there_are_dangling_undo_ticks(r_ob, k_CHANGED_STANDARD_UNDO_MARKER, k_UNDO_OP_SOLO_SELECTION);
		return res ? k_CHANGED_SEND_BANG : k_CHANGED_DO_NOTHING;
	} else if (chosenelem == 186){
		res = unsolo_selection(r_ob, true);
		handle_change_if_there_are_dangling_undo_ticks(r_ob, k_CHANGED_STANDARD_UNDO_MARKER, k_UNDO_OP_UNSOLO_SELECTION);
		return res ? k_CHANGED_SEND_BANG : k_CHANGED_DO_NOTHING;
	} else if (chosenelem == 191){ // no solo
		res = no_solo(r_ob);
		handle_change_if_there_are_dangling_undo_ticks(r_ob, k_CHANGED_STANDARD_UNDO_MARKER, k_UNDO_OP_NO_SOLOS);
		return res ? k_CHANGED_SEND_BANG : k_CHANGED_DO_NOTHING;
	} else if (chosenelem == 192){ // no mute
		res = no_muted(r_ob);
		handle_change_if_there_are_dangling_undo_ticks(r_ob, k_CHANGED_STANDARD_UNDO_MARKER, k_UNDO_OP_NO_MUTES);
		return res ? k_CHANGED_SEND_BANG : k_CHANGED_DO_NOTHING;
    } else if (chosenelem == 4001){ // break voice ensemble
        voiceensemble_break(r_ob, voice, true);
        handle_change_if_there_are_dangling_undo_ticks(r_ob, k_CHANGED_STANDARD_UNDO_MARKER, k_UNDO_OP_BREAK_VOICE_ENSEMBLE);
        return k_CHANGED_SEND_BANG;
    } else if (chosenelem == 4000){ // create voice ensemble
        voiceensemble_create_from_selection(r_ob, true);
        handle_change_if_there_are_dangling_undo_ticks(r_ob, k_CHANGED_STANDARD_UNDO_MARKER, k_UNDO_OP_CREATE_VOICE_ENSEMBLE);
        return k_CHANGED_SEND_BANG;
	}
	
	return k_CHANGED_DO_NOTHING;
}


long handle_background_popup(t_notation_obj *r_ob, long modifiers, e_element_types clipboard_type)
{
	int screen_x, screen_y;
	t_pt screen; 
	int chosenelem = 0, res = 0; 
	
	clear_selection(r_ob);
	
	jmouse_getposition_global(&screen_x, &screen_y);
	screen.x = (double)screen_x;
	screen.y = (double)screen_y;
	build_popup_background_menu(r_ob, clipboard_type);
	chosenelem = jpopupmenu_popup(r_ob->popup_background, screen, 0);
	
	if (chosenelem == 1001 && r_ob->allow_solo){ // no solo
		res = no_solo(r_ob);
		handle_change_if_there_are_dangling_undo_ticks(r_ob, k_CHANGED_STANDARD_UNDO_MARKER, k_UNDO_OP_NO_SOLOS);
		return res ? k_CHANGED_SEND_BANG : k_CHANGED_DO_NOTHING;
	} else if (chosenelem == 1002 && r_ob->allow_mute){ // no mute
		res = no_muted(r_ob);
		handle_change_if_there_are_dangling_undo_ticks(r_ob, k_CHANGED_STANDARD_UNDO_MARKER, k_UNDO_OP_NO_MUTES);
		return res ? k_CHANGED_SEND_BANG : k_CHANGED_DO_NOTHING;
	} else if (chosenelem == 1010) {
		t_atom arv;
		object_method_typed((t_object *)r_ob, gensym("ceilmeasures"), 0, NULL, &arv);
    } else if (chosenelem == 1020 || chosenelem == 1021) {
        double ms = xposition_to_ms(r_ob, r_ob->j_mousedown_point.x, 1);
        clear_selection(r_ob);
        preselect_notes_in_region(r_ob, chosenelem == 1021 ? 0 : ms, chosenelem == 1021 ? ms : r_ob->length_ms_till_last_note + 100, -100000, 100000, 0, r_ob->num_voices, r_ob->show_durations, r_ob->show_durations);
        if (r_ob->show_markers)
            preselect_markers_in_region(r_ob, chosenelem == 1021 ? 0 : ms, chosenelem == 1021 ? ms : r_ob->length_ms_till_last_note + 100);
        move_preselecteditems_to_selection(r_ob, k_SELECTION_MODE_FORCE_SELECT, false, false);
        notationobj_invalidate_notation_static_layer_and_redraw(r_ob);
    } else {
        return chosenelem;
    }
	
	return k_CHANGED_DO_NOTHING;
}

long handle_articulations_popup(t_notation_obj *r_ob, t_articulation *art, long modifiers)
{
    int screen_x, screen_y;
    t_pt screen;
    int chosenelem = 0;
    
    jmouse_getposition_global(&screen_x, &screen_y);
    screen.x = (double)screen_x;
    screen.y = (double)screen_y;
    build_popup_articulations_menu(r_ob, art);
    chosenelem = jpopupmenu_popup(r_ob->popup_articulations, screen, 0);
    
    chosenelem -= 1000;
    
    if (chosenelem >= 0 && chosenelem < r_ob->articulations_typo_preferences.num_articulations){
        t_chord *ch = NULL;
        if (art->owner)
            ch = art->owner->type == k_CHORD ? (t_chord *)art->owner : ((t_note *)art->owner)->parent;
        undo_tick_create_for_notation_item(r_ob, (t_notation_item *)ch, k_UNDO_MODIFICATION_TYPE_CHANGE, _llllobj_sym_state);

        art->articulation_ID = chosenelem;
        art->need_recompute_position = true;
        if (ch)
            reset_articulation_position_for_chord(r_ob, ch);
        
        handle_change_if_there_are_dangling_undo_ticks(r_ob, k_CHANGED_STANDARD_UNDO_MARKER, k_UNDO_OP_CHANGE_ARTICULATION);
        return k_CHANGED_SEND_BANG;
    }
    
    return k_CHANGED_DO_NOTHING;
}


long popup_menu_result_to_clef(t_notation_obj *r_ob, long result){
	switch (result) {
		case 1:		return k_CLEF_G;
		case 2:		return k_CLEF_F;
		case 3:		return k_CLEF_FG;
		case 4:		return k_CLEF_FF;
		case 5:		return k_CLEF_GG;
		case 6:		return k_CLEF_FFG;
		case 7:		return k_CLEF_FGG;
		case 8:		return k_CLEF_FFGG;
// separator
		case 10:	return k_CLEF_G8va;
        case 11:	return k_CLEF_G15ma;
        case 12:	return k_CLEF_G8vb;
        case 13:	return k_CLEF_G15mb;
        case 14:	return k_CLEF_F8va;
        case 15:	return k_CLEF_F15ma;
        case 16:	return k_CLEF_F8vb;
        case 17:	return k_CLEF_F15mb;
// separator
		case 20:	return k_CLEF_SOPRANO;
		case 21:	return k_CLEF_MEZZO;
		case 22:	return k_CLEF_ALTO;
		case 23:	return k_CLEF_TENOR;
		case 24:	return k_CLEF_BARYTONE;
// separator
		case 30:	return k_CLEF_PERCUSSION;
		case 31:	return k_CLEF_NONE;
        case 50:	return k_CLEF_AUTO;
		default:	return k_CLEF_WRONG;
	}
}

t_symbol* popup_menu_result_to_keysymbol(t_notation_obj *r_ob, long result){
	switch (result) {
		case 101:	return gensym("CM");
		case 102:	return gensym("C#M");
		case 103:	return gensym("DbM");
		case 104:	return gensym("DM");
		case 105:	return gensym("EbM");
		case 106:	return gensym("EM");
		case 107:	return gensym("FM");
		case 108:	return gensym("F#M");
		case 109:	return gensym("GbM");
		case 110:	return gensym("GM");
		case 111:	return gensym("AbM");
		case 112:	return gensym("AM");
		case 113:	return gensym("BbM");
		case 114:	return gensym("BM");
		case 115:	return gensym("CbM");
			
		case 201:	return gensym("Cm");
		case 202:	return gensym("C#m");
		case 203:	return gensym("Dm");
		case 204:	return gensym("D#m");
		case 205:	return gensym("Ebm");
		case 206:	return gensym("Em");
		case 207:	return gensym("Fm");
		case 208:	return gensym("F#m");
		case 209:	return gensym("Gm");
		case 210:	return gensym("G#m");
		case 211:	return gensym("Abm");
		case 212:	return gensym("Am");
		case 213:	return gensym("A#m");
		case 214:	return gensym("Bbm");
		case 215:	return gensym("Bm");
			
		default: return NULL;
	}
}

t_timesignature popup_menu_result_to_timesignature(t_notation_obj *r_ob, long result){
	switch (result) {
		case 501: return build_simple_timesignature(r_ob, 2, 2);
		case 502: return build_simple_timesignature(r_ob, 2, 4);
		case 503: return build_simple_timesignature(r_ob, 3, 4);
		case 504: return build_simple_timesignature(r_ob, 4, 4);
		case 505: return build_simple_timesignature(r_ob, 5, 4);
		case 506: return build_simple_timesignature(r_ob, 6, 4);
		case 507: return build_simple_timesignature(r_ob, 3, 8);
		case 508: return build_simple_timesignature(r_ob, 4, 8);
		case 509: return build_simple_timesignature(r_ob, 5, 8);
		case 510: return build_2compound_timesignature(r_ob, 3, 2, 8);
		case 511: return build_2compound_timesignature(r_ob, 2, 3, 8);
		case 512: return build_simple_timesignature(r_ob, 6, 8);
		case 513: return build_simple_timesignature(r_ob, 7, 8);
		case 514: return build_3compound_timesignature(r_ob, 3, 2, 2, 8);
		case 515: return build_3compound_timesignature(r_ob, 2, 3, 2, 8);
		case 516: return build_3compound_timesignature(r_ob, 2, 2, 3, 8);
		case 517: return build_simple_timesignature(r_ob, 9, 8);
		case 518: return build_simple_timesignature(r_ob, 12, 8);
		default: return build_simple_timesignature(r_ob, 4, 4);
	}
}

void initialize_textfield(t_notation_obj *r_ob){
	t_object *textfield;
	textfield = jbox_get_textfield((t_object *) r_ob); 
	if (textfield) {
		jbox_set_fontname((t_object *) r_ob, gensym("Arial"));
		jbox_set_fontsize((t_object *) r_ob, 12);
		
		textfield_set_noactivate(textfield, 1);
		textfield_set_editonclick(textfield, 0); // set it to 0 if you don't want user to edit it in lock mode
		textfield_set_useellipsis(textfield, 1);
		textfield_set_wantsreturn(textfield, 0);
		textfield_set_wordwrap(textfield, 0);
		textfield_set_editonclick(textfield, 0);			// set it to 0 if you don't want user to edit it in lock mode
		textfield_set_textmargins(textfield, 0, 0, 0, 0);	// margin on each side
		textfield_set_textcolor(textfield, &r_ob->j_mainstaves_rgba);// textcolor
		object_method(textfield, gensym("settext"), "");
	}
	
}

void start_editing_voicename(t_notation_obj *r_ob, t_object *patcherview, t_voice *voice){
	t_object *textfield;
	t_jfont *jf_voice_names;
	double top, bottom, text_width, text_height;
	char buf[1000];
	
	textfield = jbox_get_textfield((t_object *) r_ob); 
	
	r_ob->is_editing_type = k_VOICENAME;
	r_ob->is_editing_voice_name = voice->number;
	top = get_staff_top_y(r_ob, voice, true);
	bottom = get_staff_bottom_y(r_ob, voice, true);
	
	object_attr_setlong(r_ob, gensym("fontface"), 0);
	
	jf_voice_names = jfont_create_debug(r_ob->voice_names_font->s_name, JGRAPHICS_FONT_SLANT_NORMAL, JGRAPHICS_FONT_WEIGHT_NORMAL, r_ob->voice_names_font_size * r_ob->zoom_y);
	get_names_as_text(voice->r_it.names, buf, 1000);
	jfont_text_measure(jf_voice_names, buf, &text_width, &text_height);
	
	textfield_set_wordwrap(textfield, 0);
	textfield_set_autoscroll(textfield, 0);
	textfield_set_textmargins(textfield, r_ob->j_inset_x, (top + bottom - text_height)/2, 0, 0);
	textfield_set_textcolor(textfield, &r_ob->j_mainstaves_rgba);
	
	jbox_set_fontname((t_object *) r_ob, gensym("Arial"));
	jbox_set_fontsize((t_object *) r_ob, r_ob->voice_names_font_size * r_ob->zoom_y);
	object_method(patcherview, gensym("insertboxtext"), r_ob, buf);
	
	jfont_destroy_debug(jf_voice_names);
	notationobj_invalidate_notation_static_layer_and_redraw(r_ob);
}

void start_editing_markername(t_notation_obj *r_ob, t_object *patcherview, t_marker *marker, double textfield_left_position){
	t_object *textfield;
	double top, left;
	char buf[1000];
	
	if (marker->role != k_MARKER_ROLE_NONE)
		return;
	
	textfield = jbox_get_textfield((t_object *) r_ob); 
	
	object_attr_setlong(r_ob, gensym("fontface"), 1);
	
	r_ob->is_editing_type = k_MARKERNAME;
	r_ob->is_editing_marker = marker;

    double playhead_y1, playhead_y2;
    get_playhead_ypos(r_ob, &playhead_y1, &playhead_y2);
	
    top = playhead_y1 + marker_get_voffset(r_ob, marker);
	left = textfield_left_position; 
	
	textfield_set_wordwrap(textfield, 0);
	textfield_set_autoscroll(textfield, 0);
	textfield_set_textmargins(textfield, left, top, 0, 0);
	textfield_set_textcolor(textfield, &r_ob->j_selection_rgba);
	
	get_names_as_text(marker->r_it.names, buf, 1000);
	jbox_set_fontname((t_object *) r_ob, gensym("Arial"));
	jbox_set_fontsize((t_object *) r_ob, r_ob->markers_font_size * r_ob->zoom_y);
	object_method(patcherview, gensym("insertboxtext"), r_ob, buf);
	
	notationobj_invalidate_notation_static_layer_and_redraw(r_ob);
}


void start_editing_lyrics(t_notation_obj *r_ob, t_object *patcherview, t_chord *chord){
	t_object *textfield;
	double top, left;
	
	if (notation_item_is_globally_locked(r_ob, (t_notation_item *)chord))
		return;
	
	textfield = jbox_get_textfield((t_object *) r_ob); 
	
	object_attr_setlong(r_ob, gensym("fontface"), 0);
	
	r_ob->is_editing_type = k_LYRICS;
	r_ob->is_editing_chord = chord;
	r_ob->is_editing_slot_number = r_ob->link_lyrics_to_slot - 1;

	top = get_staff_bottom_y(r_ob, (r_ob->obj_type == k_NOTATION_OBJECT_ROLL ? (t_voice *) chord->voiceparent : (t_voice *) chord->parent->voiceparent), false) - r_ob->lyrics_uy_pos * r_ob->zoom_y;
	left = (r_ob->obj_type == k_NOTATION_OBJECT_ROLL ? onset_to_xposition_roll(r_ob, chord->onset, NULL) : unscaled_xposition_to_xposition(r_ob, chord_get_alignment_ux(r_ob, chord))) 
				+ chord->lyrics->lyrics_ux_shift * r_ob->zoom_y;
	if (r_ob->obj_type == k_NOTATION_OBJECT_ROLL)
		left += (chord->direction == 1 ? -0.5 : 0.5) * get_principal_notehead_uwidth(r_ob, chord) * r_ob->zoom_y;
	
	textfield_set_wordwrap(textfield, 0);
	textfield_set_autoscroll(textfield, 0);
	textfield_set_textmargins(textfield, left, top, 0, 0);
	textfield_set_textcolor(textfield, &r_ob->j_lyrics_rgba);
	
	jbox_set_fontname((t_object *) r_ob, gensym("Arial"));
	jbox_set_fontsize((t_object *) r_ob, r_ob->lyrics_font_size * r_ob->zoom_y);
	
	if (true) {
		long len = chord->lyrics->label ? strlen(chord->lyrics->label) : 0;
		char *oklyrics = (char *) bach_newptr(len+2);
		if (chord->lyrics->label)
			strncpy(oklyrics, chord->lyrics->label, len);
		oklyrics[len] = oklyrics[len + 1] = 0;
		if (chord->lyrics->lyrics_dashed_extension)
			oklyrics[len] = '-';
		
		object_method(patcherview, gensym("insertboxtext"), r_ob, oklyrics);
		bach_freeptr(oklyrics);
	}
	
	notationobj_invalidate_notation_static_layer_and_redraw(r_ob);
}


void start_editing_dynamics(t_notation_obj *r_ob, t_object *patcherview, t_chord *chord)
{
    t_object *textfield;
    double top, left;
    
    if (notation_item_is_globally_locked(r_ob, (t_notation_item *)chord))
        return;
    
    textfield = jbox_get_textfield((t_object *) r_ob);
    
    object_attr_setlong(r_ob, gensym("fontface"), 0);
    
    r_ob->is_editing_type = k_DYNAMICS;
    r_ob->is_editing_chord = chord;
    r_ob->is_editing_slot_number = r_ob->link_dynamics_to_slot - 1;
    
    top = get_staff_bottom_y(r_ob, (r_ob->obj_type == k_NOTATION_OBJECT_ROLL ? (t_voice *) chord->voiceparent : (t_voice *) chord->parent->voiceparent), false) - r_ob->dynamics_uy_pos * r_ob->zoom_y - 8 * r_ob->zoom_y;
    left = chord_get_alignment_x(r_ob, chord) - get_principal_notehead_uwidth(r_ob, chord) * r_ob->zoom_y;
    
    textfield_set_wordwrap(textfield, 0);
    textfield_set_autoscroll(textfield, 0);
    textfield_set_textmargins(textfield, left, top, 0, 0);
    textfield_set_textcolor(textfield, &r_ob->j_dynamics_rgba);
    
    jbox_set_fontname((t_object *) r_ob, _llllobj_sym_Courier);
    jbox_set_fontsize((t_object *) r_ob, 11 * 1.25 * r_ob->zoom_y);
    
    if (r_ob->is_editing_slot_number >= 0 && r_ob->is_editing_slot_number < CONST_MAX_SLOTS) {
        t_notation_item *it = notation_item_get_bearing_dynamics(r_ob, (t_notation_item *)chord, r_ob->is_editing_slot_number);
        t_slotitem *slit = it ? nth_slotitem(r_ob, it, r_ob->is_editing_slot_number, 0) : NULL;
        if (slit && r_ob->slotinfo[r_ob->is_editing_slot_number].slot_type == k_SLOT_TYPE_DYNAMICS) {
            t_dynamics *dyn = (t_dynamics *)slit->item;
            object_method(patcherview, gensym("insertboxtext"), r_ob, dyn->text_deparsed ? dyn->text_deparsed->s_name : "");
        } else {
            if (chord && chord->firstnote) {
                object_method(patcherview, gensym("insertboxtext"), r_ob, "");
            }
        }
    }
    
    notationobj_invalidate_notation_static_layer_and_redraw(r_ob);
}




/*
t_pt attribute_to_edit_to_pt(t_notation_obj *r_ob, t_object *view, t_bach_attribute *attr){
	t_rect rect;
	t_pt res;
	jbox_get_rect_for_view(&r_ob->j_box.l_box.b_ob, view, &rect);

	double column2_x = MIN(rect.width * CONST_BACH_INSPECTOR_ITEM_COLUMN2_MAX_REL_POS, CONST_BACH_INSPECTOR_ITEM_UX_COLUMN2 * r_ob->zoom_y);
	double shift = r_ob->bach_inspector_scrollbar_delta_y / r_ob->zoom_y;
	double attr_y = (attr->idx * CONST_BACH_INSPECTOR_ITEM_UY_STEP + (CONST_BACH_INSPECTOR_ITEM_UY_STEP - CONST_BACH_INSPECTOR_ITEM_LINE_UHEIGHT) + CONST_BACH_INSPECTOR_ITEM_UY_START_PAD) * r_ob->zoom_y - shift;
//	double attr_y = (attr->idx * CONST_BACH_INSPECTOR_ITEM_UY_STEP + CONST_BACH_INSPECTOR_ITEM_UY_START_PAD) * r_ob->zoom_y - shift;
	res.x = column2_x;
	res.y = attr_y;
	return res;
} */

t_bach_attribute *pt_to_attribute_to_edit(t_bach_inspector_manager *man, t_object *view, t_pt pt){
	t_rect rect;
	jbox_get_rect_for_view(&((t_jbox *)man->inspector_ui)->b_ob, view, &rect);
	double zoom = CONST_BACH_INSPECTOR_DEFAULT_ZOOM;

	double column2_x = MIN(rect.width * CONST_BACH_INSPECTOR_ITEM_COLUMN2_MAX_REL_POS, CONST_BACH_INSPECTOR_ITEM_UX_COLUMN2 * zoom);
	double shift = man->bach_inspector_scrollbar_delta_y / zoom;
	long idx = floor(((pt.y/zoom) - CONST_BACH_INSPECTOR_ITEM_UY_START_PAD + shift)/CONST_BACH_INSPECTOR_ITEM_UY_STEP);

	if (((pt.y/zoom) - CONST_BACH_INSPECTOR_ITEM_UY_START_PAD + shift) - idx * CONST_BACH_INSPECTOR_ITEM_UY_STEP < (CONST_BACH_INSPECTOR_ITEM_UY_STEP - CONST_BACH_INSPECTOR_ITEM_LINE_UHEIGHT))
		return NULL; // we've clicked above the attribute line
	
	if (pt.x > column2_x && idx >= 0 && idx < man->attr_manager->num_attr[man->active_bach_inspector_obj_type] &&
		(!man->there_is_miniature_in_inspector || pt.x < man->active_inspector_miniature_rect.x))
		return &man->attr_manager->attr[man->active_bach_inspector_obj_type][idx];
	
	return NULL;
}


t_jrgba bach_attribute_get_as_color(t_bach_inspector_manager *man, void *elem, t_bach_attribute *attr)
{
    t_notation_obj *r_ob = (man->bach_managing ? (t_notation_obj *)man->owner : NULL);
	long ac = 0;
	t_atom *av = NULL;
	t_jrgba res = build_jrgba(0, 0, 0, 1);
	
	if (attr->getter)
		(*attr->getter)(r_ob, elem, attr, &ac, &av);
	else 
		bach_default_get_bach_attr(r_ob, elem, attr, &ac, &av);
	
	if (ac >= 3)
		res = build_jrgba(atom_getfloat(av), atom_getfloat(av+1), atom_getfloat(av+2), ac >= 4 ? atom_getfloat(av+3) : 1);

	if (av)
		bach_freeptr(av);
		
	return res;
}


char *bach_attribute_get_as_character(t_bach_inspector_manager *man, void *elem, t_bach_attribute *attr)
{
    t_notation_obj *r_ob = (man->bach_managing ? (t_notation_obj *)man->owner : NULL);
	long ac = 0;
	t_atom *av = NULL;
	char *text = (char *)bach_newptr(2 * sizeof(char));
	
	if (attr->getter)
		(*attr->getter)(r_ob, elem, attr, &ac, &av);
	else 
		bach_default_get_bach_attr(r_ob, elem, attr, &ac, &av);
	
	text[0] = ac ? (char)atom_getlong(av) : 0;
	text[1] = 0;

	bach_freeptr(av);

	return text;
}


char *bach_attribute_get_as_string(t_bach_inspector_manager *man, void *elem, t_bach_attribute *attr)
{
    if (!elem) {
        char *res = (char *)bach_newptr(2*sizeof(char));
        res[0] = 0;
        return res;
    }
    
    t_notation_obj *r_ob = (man->bach_managing ? (t_notation_obj *)man->owner : NULL);
	long ac = 0;
	t_atom *av = NULL;
	char *text = NULL;
	long size;
	
	if (attr->getter)
		(*attr->getter)(man, elem, attr, &ac, &av);
	else 
		bach_default_get_bach_attr(r_ob, elem, attr, &ac, &av);
		
	atom_gettext_debug(ac, av, &size, &text, 0);

/*	t_llll *ll = llllobj_parse_llll((t_object *)r_ob, LLLL_OBJ_UI, NULL, ac, av, LLLL_PARSE_CLONE);
	if (ll) {
		llll_to_text_buf(ll, &text, 0, 2, 0, LLLL_TE_SMART, LLLL_TB_SMART, NULL);
		llll_free(ll);
	} else {
		text = (char *)bach_newptr(1 * sizeof(char));
		text[0] = 0;
	} */
	
	bach_freeptr(av);
	
	return text;
}

void start_editing_bach_attribute(t_notation_obj *r_ob, t_bach_inspector_manager *man, t_object *patcherview, t_bach_attribute *attr){
	t_object *textfield;
	t_jrgba textcolor = CONST_BACH_INSPECTOR_TEXT_COLOR;
	void *elem = man->active_bach_inspector_item;
	t_rect rect;
	double zoom = CONST_BACH_INSPECTOR_DEFAULT_ZOOM;
	t_object *object_owning_textfield = (t_object *)man->inspector_ui;

	jbox_get_rect_for_view(&man->inspector_ui->u_box.b_ob, patcherview, &rect);

	double x1 = MIN(rect.width * CONST_BACH_INSPECTOR_ITEM_COLUMN2_MAX_REL_POS, CONST_BACH_INSPECTOR_ITEM_UX_COLUMN2 * zoom);
	double y1 = (CONST_BACH_INSPECTOR_ITEM_UY_START_PAD + attr->idx * CONST_BACH_INSPECTOR_ITEM_UY_STEP + (CONST_BACH_INSPECTOR_ITEM_UY_STEP - CONST_BACH_INSPECTOR_ITEM_LINE_UHEIGHT)) * zoom - man->bach_inspector_scrollbar_delta_y;
    double y_bottom_margin = rect.height - y1 - CONST_BACH_INSPECTOR_ITEM_UY_STEP * zoom;
    
	textfield = jbox_get_textfield(object_owning_textfield); 

	if (man->inspector_ui) {
		man->inspector_ui->edited_attribute = attr;
	} else {
		r_ob->is_editing_type = k_BACH_INSPECTOR_ITEM;
		man->is_editing_attribute = attr;
	}
	
	object_attr_setlong(object_owning_textfield, gensym("fontface"), 0);
	
	textfield_set_wordwrap(textfield, 0);
//    textfield_set_wantsreturn(textfield, 1);
	textfield_set_autoscroll(textfield, 1);
    textfield_set_textmargins(textfield, x1, y1, 0, y_bottom_margin); //0);
	textfield_set_textcolor(textfield, &textcolor);
	
	jbox_set_fontname(object_owning_textfield, gensym("Arial"));
	jbox_set_fontsize(object_owning_textfield, CONST_BACH_INSPECTOR_TEXT_FONT_SIZE * zoom);
	
	char *text = attr->display_type == k_BACH_ATTR_DISPLAY_CHAR ? bach_attribute_get_as_character(man, elem, attr) : bach_attribute_get_as_string(man, elem, attr);

	object_method(patcherview, gensym("insertboxtext"), object_owning_textfield, text);
	bach_freeptr(text);
	
	if (man->inspector_ui)
		jbox_redraw((t_jbox *)man->inspector_ui);
	else
		notationobj_invalidate_notation_static_layer_and_redraw(r_ob);
}


void notation_item_free(t_notation_item *it)
{
	// keeping label families synchronized
	remove_label_families_data_for_notation_item(it);

	llll_free(it->names);
	llll_free(it->label_families);
}


void notationobj_preschedule_task(t_notation_obj *r_ob)
{
    
    long playout = r_ob->obj_type == k_NOTATION_OBJECT_ROLL ? 6 : 7;
    t_llllelem *cur = r_ob->preschedule_cursor;
    if (cur) {
        t_scheduled_event *ev = (t_scheduled_event *)hatom_getobj(&cur->l_hatom);
        r_ob->play_head_ms = ev->time;
        if (r_ob->obj_type == k_NOTATION_OBJECT_SCORE);
            r_ob->play_head_ux = ms_to_unscaled_xposition(r_ob, ev->time, 1);
        if (ev->is_end) {
            t_llll *end_llll = llll_get();
            llll_appendsym(end_llll, _llllobj_sym_end, 0, WHITENULL_llll);
            llllobj_outlet_llll((t_object *) r_ob, LLLL_OBJ_UI, playout, end_llll);
            llll_free(end_llll);
            defer((t_object *) r_ob, (method)notationobj_preschedule_end, NULL, 0, NULL);
        } else {
            
            notationobj_redraw(r_ob);
/*            if (ev->content && r_ob->highlight_played_notes) {
                check_unplayed_notes(r_ob, r_ob->play_head_ms);
                notationobj_invalidate_notation_static_layer_and_redraw(r_ob);
            } else {
                //            if (x->r_ob.catch_playhead && force_inscreen_ms_rolling(x, x->r_ob.play_head_ms, 0, true, false, false))
                //                notationobj_invalidate_notation_static_layer_and_redraw((t_notation_obj *) x);
                notationobj_redraw(r_ob);
            } */

            if (ev->content){
                send_sublists_through_playout_and_free(r_ob, playout, ev->content, NULL, ev->is_notewise);
                r_ob->preschedule_cursor = r_ob->preschedule_cursor->l_next;
            }
        }
    }
}

void notationobj_append_prescheduled_event(t_notation_obj *r_ob, double time, t_llll *content, char is_notewise, char is_end)
{
    t_scheduled_event *ev = (t_scheduled_event *)bach_newptr(sizeof(t_scheduled_event));
    ev->time = time;
    ev->clock = clock_new_debug((t_object *)r_ob, (method)notationobj_preschedule_task);
    ev->content = content;
    ev->is_end = is_end;
    ev->is_notewise = is_notewise;
    llll_appendobj(r_ob->to_preschedule, ev);
}

void notationobj_clear_prescheduled_events(t_notation_obj *r_ob)
{
    for (t_llllelem *el = r_ob->to_preschedule->l_head; el; el = el->l_next) {
        t_scheduled_event *ev = (t_scheduled_event *)hatom_getobj(&el->l_hatom);
        clock_unset(ev->clock);
//        llll_free(ev->content);
        object_free_debug(ev->clock);
        bach_freeptr(ev);
    }
    llll_clear(r_ob->to_preschedule);
}

void notationobj_preschedule_end(t_notation_obj *r_ob, t_symbol *s, long argc, t_atom *argv)
{
    r_ob->preschedule_cursor = NULL;
    r_ob->playing = false;
    notationobj_clear_prescheduled_events(r_ob);
    notationobj_invalidate_notation_static_layer_and_redraw(r_ob);
}



void notationobj_free(t_notation_obj *r_ob)
{
	long i;
	
    r_ob->freeing = 1; // we're starting to free everything
    
	jbox_free(&r_ob->j_box.l_box);
	
	
	// ************************
	// FREEING ALLOCATED MEMORY
	// ************************
	
	// Voice-related stuff
	bach_freeptr(r_ob->clefs_as_symlist);
	bach_freeptr(r_ob->keys_as_symlist);
	bach_freeptr(r_ob->hidevoices_as_charlist);
	bach_freeptr(r_ob->midichannels_as_longlist);
	bach_freeptr(r_ob->voiceuspacing_as_floatlist);
	bach_freeptr(r_ob->show_measure_numbers);
	bach_freeptr(r_ob->full_acc_repr);
	bach_freeptr(r_ob->chord_play_cursor);
    bach_freeptr(r_ob->tempo_play_cursor);
    bach_freeptr(r_ob->measure_play_cursor);
    bach_freeptr(r_ob->voice_part);

	// Slot-related stuff
	bach_freeptr(r_ob->background_slots);
	bach_freeptr(r_ob->popup_menu_slots);

	free_slotinfos(r_ob);
	bach_freeptr(r_ob->slotinfo);

	// Prevent-editing-related stuff
	bach_freeptr(r_ob->prevent_editing_atom);

	// Attribute manager
	bach_freeptr(r_ob->m_inspector.attr_manager);

	// ************************
	// FREEING MUTEXES AND QELEMS
	// ************************
	
	if (r_ob->c_general_mutex)
		systhread_mutex_free_debug(r_ob->c_general_mutex);

    if (r_ob->c_deparse_mutex)
        systhread_mutex_free_debug(r_ob->c_deparse_mutex);

	if (r_ob->c_markers_mutex)
		systhread_mutex_free_debug(r_ob->c_markers_mutex);

	if (r_ob->c_undo_mutex)
		systhread_mutex_free_debug(r_ob->c_undo_mutex);

	// free our qelem
	if (r_ob->n_qelem_send_rebuild_done)
		qelem_free_debug(r_ob->n_qelem_send_rebuild_done);
	
	
	// **************************
	// FREEING LLLLS IN STRUCTURE
	// **************************

	if (r_ob->notes_being_played)
		llll_free(r_ob->notes_being_played);

	if (r_ob->stafflines_as_llll)
		llll_free(r_ob->stafflines_as_llll);

	if (r_ob->voicenames_as_llll)
		llll_free(r_ob->voicenames_as_llll);
		
	if (r_ob->loop_region_as_llll)
		llll_free(r_ob->loop_region_as_llll);

	if (r_ob->constraint_pitches_when_editing)
		llll_free(r_ob->constraint_pitches_when_editing);
		
    // default things
    llll_free(r_ob->default_noteslots);
    
	llll_free(r_ob->selected_slot_items);

	clear_undo_redo_llll(r_ob, k_UNDO);
	clear_undo_redo_llll(r_ob, k_REDO);
	llll_free(r_ob->undo_llll);
	llll_free(r_ob->redo_llll);
	llll_free(r_ob->undo_notation_items_under_tick);
    llll_free(r_ob->undo_information_whose_path_need_to_be_checked);
<<<<<<< HEAD
    llll_free(r_ob->slurs_to_be_processed);
=======
>>>>>>> 0f00c4ad

    notationobj_clear_prescheduled_events(r_ob);
    llll_free(r_ob->to_preschedule);
    
    if (r_ob->notation_cursor.touched_measures)
        llll_free(r_ob->notation_cursor.touched_measures);
	
	// **************************
	// OBSOLETE STUFF
	// **************************	

	// Obsolete stuff, kept for compatibility with old undo system
	// freeing old undo/redo lllls
	
	
	
	// **************************
	// FREEING SURFACES
	// **************************	
	

	if (r_ob->quarternotehead_surface)
		jgraphics_surface_destroy(r_ob->quarternotehead_surface);
	if (r_ob->selected_quarternotehead_surface)
		jgraphics_surface_destroy(r_ob->selected_quarternotehead_surface);
	if (r_ob->solo_quarternotehead_surface)
		jgraphics_surface_destroy(r_ob->solo_quarternotehead_surface);
	if (r_ob->lock_quarternotehead_surface)
		jgraphics_surface_destroy(r_ob->lock_quarternotehead_surface);
	if (r_ob->mute_quarternotehead_surface)
		jgraphics_surface_destroy(r_ob->mute_quarternotehead_surface);

	if (r_ob->clef_gradient_surface)
		jgraphics_surface_destroy(r_ob->clef_gradient_surface);
	
	// **************************
	// MISCELLANEA
	// **************************	
	
    // freeing external editor
    object_free_debug(r_ob->m_editor);

    // freeing typo pref
    bach_freeptr(r_ob->articulations_typo_preferences.artpref);
    bach_freeptr(r_ob->noteheads_typo_preferences.nhpref);
    
	destroy_popup_menus(r_ob);
	clear_all_groups(r_ob);
	clear_all_markers(r_ob);
	
	if (r_ob->n_lexpr)
		lexpr_free(r_ob->n_lexpr);
	
	shashtable_free(r_ob->IDtable);
	
	free_all_label_families(&r_ob->m_labels);
	llll_free(r_ob->m_labels.families);

	if (r_ob->m_inspector.inspector_patcher)
		object_free(r_ob->m_inspector.inspector_patcher);
	
	llllobj_jbox_free((t_llllobj_jbox *) r_ob); // free the llll stuff
}


// returns the 1-based position of the tempo in the owner
long get_tempo_position(t_notation_obj *r_ob, t_tempo *tp){
	t_tempo *temp;
	long i;
	for (i = 1, temp = tp->owner->firsttempo; temp; temp = temp->next, i++){
		if (temp == tp)
			return i;
	}
	return 0;
}

// returns the 1-based position of the note inside its chord
long note_get_position(t_notation_obj *r_ob, t_note *nt){
	t_note *temp;
	long i;
	for (i = 1, temp = nt->parent->firstnote; temp; temp = temp->next, i++){
		if (temp == nt)
			return i;
	}
	return 0;
}

// returns the 1-based position of the note inside its chord
long get_marker_position(t_notation_obj *r_ob, t_marker *mk){
	t_marker *temp;
	long i;
	for (i = 1, temp = r_ob->firstmarker; temp; temp = temp->next, i++){
		if (temp == mk)
			return i;
	}
	return 0;
}


// returns the 1-based index of the pitch-breakpoint (note head DOES count! so first non-trivial breakpoint is the second breakpoint)
long get_breakpoint_position(t_notation_obj *r_ob, t_bpt *bpt){
	t_bpt *temp;
	long i;
	for (i = 1, temp = bpt->owner->firstbreakpoint; temp; temp = temp->next, i++){
		if (temp == bpt)
			return i;
	}
	return 0;
}

// returns the 1-based (!!!)position of the chord in the parent: either rollvoice or measure (0 if chord is NOT in the voice)
long chord_get_position(t_notation_obj *r_ob, t_chord *chord){
	t_chord *ch;
	long i;
	for (i = 1, ch = (r_ob->obj_type == k_NOTATION_OBJECT_ROLL ? chord->voiceparent->firstchord : chord->parent->firstchord); ch; ch = ch->next, i++){
		if (ch == chord)
			return i;
	}
	return 0;
}



t_llll *chord_get_path_in_notationobj(t_notation_obj *r_ob, t_chord *chord)
{
	t_llll *out = llll_get();
	if (r_ob->obj_type == k_NOTATION_OBJECT_ROLL){
		long voice = chord->voiceparent->v_ob.number + 1;
		long chord_position = chord_get_position(r_ob, chord);
		llll_appendlong(out, voice, 0, WHITENULL_llll);
		llll_appendlong(out, chord_position, 0, WHITENULL_llll);
	} else if (r_ob->obj_type == k_NOTATION_OBJECT_SCORE){
		long voice = chord->parent->voiceparent->v_ob.number + 1;
		long measure = chord->parent->measure_number + 1;
		long chord_position = chord_get_position(r_ob, chord);
		llll_appendlong(out, voice, 0, WHITENULL_llll);
		llll_appendlong(out, measure, 0, WHITENULL_llll);
		llll_appendlong(out, chord_position, 0, WHITENULL_llll);
	}
	return out;
}

t_llll *note_get_path_in_notationobj(t_notation_obj *r_ob, t_note *note)
{
	t_llll *out = llll_get();
	if (r_ob->obj_type == k_NOTATION_OBJECT_ROLL){
		long voice = note->parent->voiceparent->v_ob.number + 1;
		long chord_position = chord_get_position(r_ob, note->parent);
		long note_position = note_get_position(r_ob, note);
		llll_appendlong(out, voice, 0, WHITENULL_llll);
		llll_appendlong(out, chord_position, 0, WHITENULL_llll);
		llll_appendlong(out, note_position, 0, WHITENULL_llll);
	} else if (r_ob->obj_type == k_NOTATION_OBJECT_SCORE){
		long voice = note->parent->parent->voiceparent->v_ob.number + 1;
		long measure = note->parent->parent->measure_number + 1;
		long chord_position = chord_get_position(r_ob, note->parent);
		long note_position = note_get_position(r_ob, note);
		llll_appendlong(out, voice, 0, WHITENULL_llll);
		llll_appendlong(out, measure, 0, WHITENULL_llll);
		llll_appendlong(out, chord_position, 0, WHITENULL_llll);
		llll_appendlong(out, note_position, 0, WHITENULL_llll);
	}
	return out;
}


t_llll *tempo_get_path_in_notationobj(t_notation_obj *r_ob, t_tempo *tempo)
{
    t_llll *out = llll_get();
    if (r_ob->obj_type == k_NOTATION_OBJECT_SCORE){
        long voice = tempo->owner->voiceparent->v_ob.number + 1;
        long measure = tempo->owner->measure_number + 1;
        long tempo_position = get_tempo_position(r_ob, tempo);
        llll_appendlong(out, voice, 0, WHITENULL_llll);
        llll_appendlong(out, measure, 0, WHITENULL_llll);
        llll_appendlong(out, tempo_position, 0, WHITENULL_llll);
    }
    return out;
}

t_llll *measure_get_path_in_notationobj(t_notation_obj *r_ob, t_measure *meas)
{
    t_llll *out = llll_get();
    if (r_ob->obj_type == k_NOTATION_OBJECT_SCORE){
        long voice = meas->voiceparent->v_ob.number + 1;
        long measure = meas->measure_number + 1;
        llll_appendlong(out, voice, 0, WHITENULL_llll);
        llll_appendlong(out, measure, 0, WHITENULL_llll);
    }
    return out;
}

t_llll *get_tied_notes_sequence_path_in_notationobj(t_notation_obj *r_ob, t_note *note){
	t_note *note1 = note_get_first_in_tieseq(note);
	t_note *note2 = note_get_last_in_tieseq(note);
	t_note *temp;
	t_llll *out = llll_get();
	for (temp = note1; temp && temp != WHITENULL; temp = temp->tie_to) {
		llll_appendllll(out, note_get_path_in_notationobj(r_ob, temp), 0, WHITENULL_llll);
		if (temp == note2)
			break;
	}
	return out;
}


t_llll *get_tied_chords_sequence(t_notation_obj *r_ob, t_chord *chord){
    t_chord *chord1 = chord_get_first_in_tieseq(chord);
    t_chord *chord2 = chord_get_last_in_tieseq(chord);
    t_chord *temp;
    t_llll *out = llll_get();
    for (temp = chord1; temp; temp = chord_get_next(temp)) {
        llll_appendobj(out, temp);
        if (temp == chord2)
            break;
    }
    return out;
}

t_llll *get_tied_chords_sequence_path_in_notationobj(t_notation_obj *r_ob, t_chord *chord){
	t_chord *chord1 = chord_get_first_in_tieseq(chord);
	t_chord *chord2 = chord_get_last_in_tieseq(chord);
	t_chord *temp;
	t_llll *out = llll_get();
	for (temp = chord1; temp; temp = chord_get_next(temp)) {
		llll_appendllll(out, chord_get_path_in_notationobj(r_ob, temp), 0, WHITENULL_llll);
		if (temp == chord2)
			break;
	}
	return out;
}

t_llll *get_rests_sequence(t_notation_obj *r_ob, t_chord *chord){
    t_chord *chord1 = rest_get_first_in_seq(chord, 0);
    t_chord *chord2 = rest_get_last_in_seq(chord, 0);
    t_chord *temp;
    t_llll *out = llll_get();
    for (temp = chord1; temp; temp = chord_get_next(temp)) {
        llll_appendobj(out, temp);
        if (temp == chord2)
            break;
    }
    return out;
}

t_llll *get_rests_sequence_path_in_notationobj(t_notation_obj *r_ob, t_chord *chord){
	t_chord *chord1 = rest_get_first_in_seq(chord, 0);
	t_chord *chord2 = rest_get_last_in_seq(chord, 0);
	t_chord *temp;
	t_llll *out = llll_get();
	for (temp = chord1; temp; temp = chord_get_next(temp)) {
		llll_appendllll(out, chord_get_path_in_notationobj(r_ob, temp), 0, WHITENULL_llll);
		if (temp == chord2)
			break;
	}
	return out;
}


// if mode = 1 it's clipped between start_ms and end_ms
t_llll *get_groups_for_dump_as_llll(t_notation_obj *r_ob, char mode, double start_ms, double end_ms){
	t_llll *outlist = llll_get();
	t_group *gr;
	llll_appendsym(outlist, _llllobj_sym_groups, 0, WHITENULL_llll);
	for (gr = r_ob->firstgroup; gr; gr = gr->next) {
		t_llll *thisgroup = llll_get();
		t_notation_item *el;
		for (el = gr->firstelem; el; el = el->next_group_item)
			if (el->type == k_CHORD)
				if (mode != 1 || (((t_chord *)el)->onset >= start_ms && ((t_chord *)el)->onset <= end_ms))
					llll_appendllll(thisgroup, chord_get_path_in_notationobj(r_ob, (t_chord *)el), 0, WHITENULL_llll);
		if (thisgroup->l_size <= 1)	// doesn't form a group
			llll_free(thisgroup);
		else
			llll_appendllll(outlist, thisgroup, 0, WHITENULL_llll);
	}
	return outlist;
}




// use command_number = -1 for standard dump
char standard_dump_selection(t_notation_obj *r_ob, long outlet, long command_number, delete_item_fn delete_item_method, t_llll *forced_routers)
{
    t_notation_item *item; // *nextitem;
    
    // Important: selection might change due to lambda stuff, etc. New selection will be appended at the end.
    // Hence we break after the last selected item
    t_notation_item *lastselected = r_ob->lastselecteditem;
    for (item = r_ob->firstselecteditem; item; ) {
        r_ob->selectioncursor = item->next_selected;
//        nextitem = item->next_selected; // item might be deleted, so that might be nice to keep the pointer to nextitem.
                                        // but what if nextitem is ALSO deleted???
		if (item->type == k_NOTE)
			send_note_as_llll((t_notation_obj *) r_ob, (t_note *)item, outlet, k_CONSIDER_FOR_EVALUATION, command_number, forced_routers);
		else if (item->type == k_CHORD)
			send_chord_as_llll((t_notation_obj *) r_ob, (t_chord *)item, outlet, k_CONSIDER_FOR_EVALUATION, command_number, forced_routers);
		else if (item->type == k_MARKER && command_number < 0)
			send_marker_as_llll(r_ob, (t_marker *) item, true, outlet, forced_routers);
		else if (item->type == k_MEASURE) {
			t_chord *ch;
			for (ch = ((t_measure *)item)->firstchord; ch; ch = ch->next)
				send_chord_as_llll((t_notation_obj *) r_ob, ch, outlet, k_CONSIDER_FOR_EVALUATION, command_number, forced_routers);
		}
        
        if (item == lastselected)
            break;
        
//        item = nextitem;
        item = r_ob->selectioncursor;
	}
	
	char changed = 0, need_check_scheduling = 0;
	if (delete_item_method) {
		// We might need to delete some items, which have been marked for deletion but which could NOT be deleted, due to the 
		// fact that they were iterated upon...
		
		lock_general_mutex(r_ob);
		for (item = r_ob->firstselecteditem; item; item = item->next_selected)
			if (item->flags & k_FLAG_TO_BE_DELETED)
                changed |= (delete_item_method)(r_ob, item, &need_check_scheduling);
		
		if (r_ob->obj_type == k_NOTATION_OBJECT_ROLL) {
			if (changed) recompute_total_length(r_ob);
			if (need_check_scheduling) check_correct_scheduling(r_ob, false);
		} else if (r_ob->obj_type == k_NOTATION_OBJECT_SCORE) {
			if (need_check_scheduling) check_correct_scheduling(r_ob, false);
		}
		unlock_general_mutex(r_ob);
		
		if (changed) handle_change_if_there_are_dangling_undo_ticks(r_ob, k_CHANGED_STANDARD_UNDO_MARKER, k_UNDO_OP_DELETE_SELECTION);
	}
	return changed;
}

t_max_err notationobj_setattr_showlyrics(t_notation_obj *r_ob, t_object *attr, long ac, t_atom *av){
	if (ac && av) {
		long z = atom_getlong(av); 
		r_ob->show_lyrics = CLAMP(z, 0, 1);
		if (r_ob->obj_type == k_NOTATION_OBJECT_SCORE)
			object_attr_setdisabled((t_object *)r_ob, gensym("showlyricswordextensions"), z == 0);
		implicitely_recalculate_all(r_ob, false);
		notationobj_invalidate_notation_static_layer_and_redraw(r_ob);
	}
	return MAX_ERR_NONE;
}

t_max_err notationobj_setattr_ruler(t_notation_obj *r_ob, t_object *attr, long ac, t_atom *av){
    if (ac && av) {
        long z = atom_getlong(av);
        r_ob->ruler = CLAMP(z, 0, 3);
        object_attr_setdisabled((t_object *)r_ob, gensym("rulerlabels"), z == 0);
        notationobj_redraw(r_ob);
    }
    return MAX_ERR_NONE;
}

// beware!!! if (force_assign_if_elem_is_wrong) is defined, this is destructive on elem: changes elem if not long or llll,
// list is the overall list of elems (one for each voice), and is accounted for only if force_assign_if_elem_is_wrong is true
void set_stafflines_to_voice_from_llllelem(t_notation_obj *r_ob, t_voice *voice, t_llllelem *elem, char force_assign_if_elem_is_wrong, t_llll *list){
	if (elem && hatom_gettype(&elem->l_hatom) == H_LONG) {
		long num = CLAMP(hatom_getlong(&elem->l_hatom), 0, CONST_MAX_STAFF_LINES);
		long min = 3 - (num / 2); // num/2 is an integer division – it is correct
		long i;
		for (i = 0; i < num; i++)
			voice->staff_lines[i] = min + i;
		voice->num_staff_lines = num;
		voice->min_staff_line = min;
		voice->max_staff_line = min+num-1;
		voice->are_staff_lines_standard = true;
		
	} else if (elem && hatom_gettype(&elem->l_hatom) == H_LLLL) {
		t_llll *subllll = hatom_getllll(&elem->l_hatom);
		t_llllelem *subelem;
		long count = 0;
		char def_min = false, def_max = false;
		voice->min_staff_line = voice->min_staff_line = 0;
		for (subelem = subllll->l_head; subelem && count < CONST_MAX_STAFF_LINES; subelem = subelem->l_next){
			if (hatom_gettype(&subelem->l_hatom) == H_LONG){
				long this_long = hatom_getlong(&subelem->l_hatom);
				voice->staff_lines[count] = this_long;
				if (!def_min || this_long < voice->min_staff_line) {
					voice->min_staff_line = this_long;
					def_min = true;
				}
				if (!def_max || this_long > voice->max_staff_line) {
					voice->max_staff_line = this_long;
					def_max = true;
				}
				count++;
			}
		}
		voice->num_staff_lines = count;
		voice->are_staff_lines_standard = false;

	} else if (force_assign_if_elem_is_wrong) {
		if (elem)
			hatom_setlong(&elem->l_hatom, 5);
		else 
			llll_appendlong(list, 5, 0, WHITENULL_llll);
		
		voice->num_staff_lines = 5;
		voice->staff_lines[0] = 1;
		voice->staff_lines[1] = 2;
		voice->staff_lines[2] = 3;
		voice->staff_lines[3] = 4;
		voice->staff_lines[4] = 5;
		voice->min_staff_line = 1;
		voice->max_staff_line = 5;
		voice->are_staff_lines_standard = true;
	}
	
	if (r_ob->obj_type == k_NOTATION_OBJECT_SCORE){
		t_measure *meas;
		for (meas = ((t_scorevoice *)voice)->firstmeasure; meas; meas = meas->next) {
			recompute_all_measure_chord_parameters(r_ob, meas);
			meas->need_recompute_beams_positions = true;
		}
		set_need_perform_analysis_and_change_flag(r_ob);
	}
}


t_max_err notationobj_setattr_stafflines(t_notation_obj *r_ob, t_object *attr, long ac, t_atom *av){
	t_llll *inputlist = NULL;
	
	inputlist = llllobj_parse_llll((t_object *) r_ob, LLLL_OBJ_UI, NULL, ac, av, LLLL_PARSE_CLONE);
	
	if (!inputlist)
		return MAX_ERR_GENERIC;
	
	set_stafflines_from_llll(r_ob, inputlist, true);
	llll_free(inputlist);
	
	notationobj_invalidate_notation_static_layer_and_redraw(r_ob);
	
	return MAX_ERR_NONE;
}

t_llll *get_voicespacing_as_llll(t_notation_obj *r_ob, char prepend_router)
{
    t_llll *outlist = llll_get();
    long v = 0;
    if (prepend_router)
        llll_appendsym(outlist, _llllobj_sym_voicespacing);
    for (v = 0; v < r_ob->num_voices+1; v++) {
        llll_appenddouble(outlist, r_ob->voiceuspacing_as_floatlist[v]);
    }
    return outlist;
}

t_llll *get_hidevoices_as_llll(t_notation_obj *r_ob, char prepend_router)
{
    t_llll *outlist = llll_get();
    long v = 0;
    if (prepend_router)
        llll_appendsym(outlist, _llllobj_sym_hidevoices);
    for (v = 0; v < r_ob->num_voices; v++) {
        llll_appendlong(outlist, r_ob->hidevoices_as_charlist[v]);
    }
    return outlist;
}


t_llll *get_voicenames_as_llll(t_notation_obj *r_ob, char prepend_router){
	t_llll *outlist = llll_get();
	long v = 0;
	t_voice *voice;
	if (prepend_router)
		llll_appendsym(outlist, _llllobj_sym_voicenames, 0, WHITENULL_llll);
	voice = r_ob->firstvoice;
	for (v = 0; v < r_ob->num_voices; v++) {
		llll_append_notation_item_name(outlist, (t_notation_item *)voice);
		voice = voice_get_next(r_ob, voice);
	}
	return outlist;
}

t_llll *get_clefs_as_llll(t_notation_obj *r_ob, char prepend_router){
	t_llll *outlist = llll_get();
	long v;
	if (prepend_router)
		llll_appendsym(outlist, _llllobj_sym_clefs, 0, WHITENULL_llll);
	for (v = 0; v < r_ob->num_voices; v++)
		llll_appendsym(outlist, r_ob->clefs_as_symlist[v], 0, WHITENULL_llll);
	return outlist;
}

t_llll *get_keys_as_llll(t_notation_obj *r_ob, char prepend_router){
	t_llll *outlist = llll_get();
	long v;
	if (prepend_router)
		llll_appendsym(outlist, _llllobj_sym_keys, 0, WHITENULL_llll);
	for (v = 0; v < r_ob->num_voices; v++)
		llll_appendsym(outlist, r_ob->keys_as_symlist[v], 0, WHITENULL_llll);
	return outlist;
}

t_llll *get_midichannels_as_llll(t_notation_obj *r_ob, char prepend_router)
{
	t_llll *outlist = llll_get();
	long v = 0; 
	t_voice *voice;
	if (prepend_router)
		llll_appendsym(outlist, _llllobj_sym_midichannels, 0, WHITENULL_llll);
	voice = r_ob->firstvoice;
	for (v = 0; v < r_ob->num_voices; v++) {
		llll_appendlong(outlist, voice->midichannel, 0, WHITENULL_llll);
		voice = voice_get_next(r_ob, voice);
	}
	return outlist;
}

t_llll *get_stafflines_as_llll(t_notation_obj *r_ob, char prepend_router)
{
	t_llll *outlist = llll_get();
	t_voice *voice;
	if (prepend_router)
		llll_appendsym(outlist, _llllobj_sym_stafflines, 0, WHITENULL_llll);
	for (voice = r_ob->firstvoice; voice && voice->number < r_ob->num_voices; voice = voice_get_next(r_ob, voice)) 
		llll_append(outlist, get_voice_stafflines_as_llllelem(r_ob, voice), WHITENULL_llll);
	return outlist;
}



void notationobj_erase_slots_from_llll(t_notation_obj *r_ob, t_llll *slot_numbers)
{
	if (slot_numbers && slot_numbers->l_size > 0) {
		t_llllelem *elem;
		for (elem = slot_numbers->l_head; elem; elem = elem->l_next) {
			if (hatom_gettype(&elem->l_hatom) == H_LONG) {
				long j = hatom_getlong(&elem->l_hatom);
				if (j >= 0 && j < CONST_MAX_SLOTS) 
					notationobj_erase_slot(r_ob, j);
			}
		}
	}
}


void notationobj_erase_slot(t_notation_obj *r_ob, int slot_number){
	t_voice *voice;
	t_chord *temp_ch;
	
	if (r_ob->obj_type == k_NOTATION_OBJECT_SLOT) {
		note_clear_slot(r_ob, r_ob->dummynote, slot_number);
		return;
	}
	
	for (voice = r_ob->firstvoice; voice && (voice->number < r_ob->num_voices); voice = voice_get_next(r_ob, voice)) {
		for (temp_ch = (r_ob->obj_type == k_NOTATION_OBJECT_ROLL ? ((t_rollvoice *)voice)->firstchord : (((t_scorevoice *)voice)->firstmeasure ? ((t_scorevoice *)voice)->firstmeasure->firstchord : NULL));
				temp_ch; temp_ch = chord_get_next(temp_ch)) {
			t_note *temp_nt = temp_ch->firstnote;
            if (!temp_nt && r_ob->obj_type == k_NOTATION_OBJECT_SCORE) {
#ifdef BACH_CHORDS_HAVE_SLOTS
                notation_item_clear_slot(r_ob, (t_notation_item *)temp_ch, slot_number, false);
#endif
            } else {
                while (temp_nt) {
                    notation_item_clear_slot(r_ob, (t_notation_item *)temp_nt, slot_number, false);
                    temp_nt = temp_nt->next;
                }
            }
		}
	}
	check_slot_linkage_recomputations_for_everything(r_ob, slot_number);
}

void post_unknown_message(t_object *x, t_llll *incoming_llll){
	t_symbol *s;
	if (incoming_llll && incoming_llll->l_head && hatom_gettype(&incoming_llll->l_head->l_hatom) == H_SYM && (s = hatom_getsym(&incoming_llll->l_head->l_hatom))){
		char *text = (char *) bach_newptr(strlen(s->s_name) + 200);
		snprintf_zero(text, 199, "%s: %s", BACH_UNKNOWN_MESSAGE_STRING, s->s_name);
		object_error((t_object *) x, text);
		bach_freeptr(text);
	} else
		object_error((t_object *) x, BACH_UNKNOWN_MESSAGE_STRING);
}


void notationobj_handle_change_cursors_on_mousedrag(t_notation_obj *r_ob, t_object *patcherview, t_pt pt, long modifiers)
{
    if (r_ob->j_mouse_cursor == BACH_CURSOR_NOTE_FOURWAY && modifiers == eShiftKey)
        bach_set_cursor((t_object *)r_ob, &r_ob->j_mouse_cursor, patcherview, ((r_ob->obj_type == k_NOTATION_OBJECT_SCORE && r_ob->j_mousedown_obj_type != k_PITCH_BREAKPOINT) || r_ob->main_dragging_direction > 0) ? BACH_CURSOR_NOTE_UPDOWN : BACH_CURSOR_NOTE_LEFTRIGHT);
    else if (r_ob->j_mouse_cursor == BACH_CURSOR_RESIZE_FOURWAY && modifiers == eShiftKey)
        bach_set_cursor((t_object *)r_ob, &r_ob->j_mouse_cursor, patcherview, r_ob->main_dragging_direction > 0 ? BACH_CURSOR_RESIZE_UPDOWN : BACH_CURSOR_RESIZE_LEFTRIGHT);
    else if (((r_ob->j_mouse_cursor == BACH_CURSOR_NOTE_UPDOWN && is_editable(r_ob, k_NOTE_OR_CHORD, k_MODIFICATION_ONSET))
                || (r_ob->j_mouse_cursor == BACH_CURSOR_NOTE_LEFTRIGHT && is_editable(r_ob, k_NOTE_OR_CHORD, k_MODIFICATION_PITCH))) && modifiers != eShiftKey)
        bach_set_cursor((t_object *)r_ob, &r_ob->j_mouse_cursor, patcherview, BACH_CURSOR_NOTE_FOURWAY);
    else if (((r_ob->j_mouse_cursor == BACH_CURSOR_NOTE_UPDOWN && is_editable(r_ob, k_PITCH_BREAKPOINT, k_MODIFICATION_ONSET))
              || (r_ob->j_mouse_cursor == BACH_CURSOR_RESIZE_LEFTRIGHT && is_editable(r_ob, k_PITCH_BREAKPOINT, k_MODIFICATION_PITCH))) &&
             r_ob->j_mousedown_obj_type != k_MARKER && modifiers != eShiftKey)
        bach_set_cursor((t_object *)r_ob, &r_ob->j_mouse_cursor, patcherview, BACH_CURSOR_RESIZE_FOURWAY);
    else if (!r_ob->j_mouse_hasbeendragged) {
        if (r_ob->j_mousedown_obj_type == k_REGION && (is_editable(r_ob, k_SELECTION, k_MULTIPLE_SELECTION) || is_editable(r_ob, k_SELECTION, k_SINGLE_SELECTION))) {
            bach_set_cursor((t_object *)r_ob, &r_ob->j_mouse_cursor, patcherview, BACH_CURSOR_CROSSHAIR);
        } else if (r_ob->j_mousedown_obj_type == k_ZOOMING_REGION && is_editable(r_ob, k_ZOOMING_REGION, k_ELEMENT_ACTIONS_NONE)) {
            bach_set_cursor((t_object *)r_ob, &r_ob->j_mouse_cursor, patcherview, BACH_CURSOR_CROSSHAIR);
        } else if (r_ob->j_mousedown_obj_type == k_VOICE && (modifiers & eShiftKey)  && is_editable(r_ob, k_VOICE, k_MODIFICATION_POSITION)) {
            bach_set_cursor((t_object *)r_ob, &r_ob->j_mouse_cursor, patcherview, BACH_CURSOR_RESIZE_UPDOWN);
        } else if (r_ob->j_mousedown_obj_type == k_DURATION_LINE) {
            bach_set_cursor((t_object *)r_ob, &r_ob->j_mouse_cursor, patcherview, BACH_CURSOR_NONE);
        }
    }
}

// returns 1 if intercepted 0 otherwise
void notationobj_handle_change_cursors_on_mousemove(t_notation_obj *r_ob, t_object *patcherview, t_pt pt, long modifiers, t_rect rect)
{
	e_element_types loop_region_el = k_NONE;
	char dragging = (modifiers == eAltKey + eControlKey || modifiers == eAltKey + eControlKey + eShiftKey + eCommandKey);
	
	dragging |= r_ob->show_loop_region && !(modifiers & eAltKey) && !(modifiers & eCommandKey) && 
					!(modifiers & eControlKey) && (loop_region_el = is_in_loop_region(r_ob, rect, pt.x, pt.y)) == k_LOOP_REGION;
	
    if (r_ob->show_dilation_rectangle) {
		handle_dilation_rectangle_mouse_cursor(r_ob, patcherview, pt);
        return;
	}
    

    
	if (dragging && is_editable(r_ob, k_SCROLLBAR, k_ELEMENT_ACTIONS_NONE))
		bach_set_cursor((t_object *)r_ob, &r_ob->j_mouse_cursor, patcherview, BACH_CURSOR_DRAGGINGHAND);
	else if ((loop_region_el == k_LOOP_START || loop_region_el == k_LOOP_END) && is_editable(r_ob, k_LOOP_REGION, k_ELEMENT_ACTIONS_NONE))
		bach_set_cursor((t_object *)r_ob, &r_ob->j_mouse_cursor, patcherview, BACH_CURSOR_RESIZE_LEFTRIGHT);
    else {
        void *hovered_elem_ptr = NULL;
        long hovered_elem_type = k_NONE;
        
        lock_general_mutex(r_ob);
        notationobj_pixel_to_element(r_ob, pt, &hovered_elem_ptr, &hovered_elem_type);
        
        if (is_in_linear_edit_mode(r_ob)) {
            if ((r_ob->obj_type == k_NOTATION_OBJECT_SCORE && hovered_elem_type == k_MEASURE) ||
                (r_ob->obj_type == k_NOTATION_OBJECT_ROLL && is_y_within_any_staff(r_ob, pt.y)))
                bach_set_cursor((t_object *)r_ob, &r_ob->j_mouse_cursor, patcherview, modifiers & eControlKey ? BACH_CURSOR_PENCIL : BACH_CURSOR_DEFAULT);
            else
                bach_set_cursor((t_object *)r_ob, &r_ob->j_mouse_cursor, patcherview, BACH_CURSOR_REVERT);
            unlock_general_mutex(r_ob);
            return;
        }
        
        switch (hovered_elem_type) {
                
            case k_MARKER_REGION_TAIL:
                bach_set_cursor((t_object *)r_ob, &r_ob->j_mouse_cursor, patcherview, BACH_CURSOR_TRIM_END);
                break;

            case k_MARKER:
                if (modifiers == eCommandKey && is_editable(r_ob, k_MARKER, k_DELETION))
                    bach_set_cursor((t_object *)r_ob, &r_ob->j_mouse_cursor, patcherview, BACH_CURSOR_DELETE);
                else if (modifiers == eAltKey && is_editable(r_ob, k_MARKER, k_CREATION))
                    bach_set_cursor((t_object *)r_ob, &r_ob->j_mouse_cursor, patcherview, BACH_CURSOR_COPY);
                else if (modifiers == eControlKey) {
                    if (r_ob->obj_type == k_NOTATION_OBJECT_ROLL)
                        bach_set_cursor((t_object *)r_ob, &r_ob->j_mouse_cursor, patcherview, BACH_CURSOR_DRAGGINGHAND);
                    else
                        bach_set_cursor((t_object *)r_ob, &r_ob->j_mouse_cursor, patcherview, BACH_CURSOR_SWITCH);
                } else if (modifiers == eControlKey + eCommandKey && r_ob->obj_type == k_NOTATION_OBJECT_ROLL)
                    bach_set_cursor((t_object *)r_ob, &r_ob->j_mouse_cursor, patcherview, BACH_CURSOR_TRIM_END);
                else
                    bach_set_cursor((t_object *)r_ob, &r_ob->j_mouse_cursor, patcherview, BACH_CURSOR_RESIZE_LEFTRIGHT);
                break;
                
            case k_NOTE:
                if (r_ob->obj_type == k_NOTATION_OBJECT_ROLL && modifiers & eShiftKey && modifiers & eControlKey && is_editable(r_ob, k_NOTE_OR_CHORD, k_MODIFICATION_ONSET) && is_editable(r_ob, k_NOTE_OR_CHORD, k_MODIFICATION_DURATION))
                    bach_set_cursor((t_object *)r_ob, &r_ob->j_mouse_cursor, patcherview, BACH_CURSOR_TRIM_START);
                else if (modifiers == eControlKey && is_editable(r_ob, k_NOTE_OR_CHORD, k_MODIFICATION_VELOCITY))
                    bach_set_cursor((t_object *)r_ob, &r_ob->j_mouse_cursor, patcherview, BACH_CURSOR_CHANGE_VELOCITY);
                else if (modifiers == eCommandKey && is_editable(r_ob, k_NOTE_OR_CHORD, k_DELETION))
                    bach_set_cursor((t_object *)r_ob, &r_ob->j_mouse_cursor, patcherview, BACH_CURSOR_DELETE);
                else if (modifiers == eAltKey || modifiers == eAltKey + eShiftKey)
                    bach_set_cursor((t_object *)r_ob, &r_ob->j_mouse_cursor, patcherview, BACH_CURSOR_DUPLICATE);
                else
                    bach_set_cursor((t_object *)r_ob, &r_ob->j_mouse_cursor, patcherview,
                                    r_ob->obj_type == k_NOTATION_OBJECT_ROLL ? BACH_CURSOR_NOTE_FOURWAY : BACH_CURSOR_NOTE_UPDOWN);
                break;
                
            case k_DURATION_LINE:
                if (r_ob->obj_type == k_NOTATION_OBJECT_ROLL && modifiers == eCommandKey && is_editable(r_ob, k_NOTE_OR_CHORD, k_CREATION))
                    bach_set_cursor((t_object *)r_ob, &r_ob->j_mouse_cursor, patcherview, BACH_CURSOR_NOTE);
                else if (modifiers == eAltKey && is_editable(r_ob, k_PITCH_BREAKPOINT, k_CREATION))
                    bach_set_cursor((t_object *)r_ob, &r_ob->j_mouse_cursor, patcherview, BACH_CURSOR_ADD_POINT);
                else if (r_ob->obj_type == k_NOTATION_OBJECT_ROLL && modifiers == eShiftKey + eControlKey && r_ob->allow_glissandi && is_editable(r_ob, k_NOTE_OR_CHORD, k_MODIFICATION_GENERIC))
                    bach_set_cursor((t_object *)r_ob, &r_ob->j_mouse_cursor, patcherview, BACH_CURSOR_CUT);
                else if (modifiers == eControlKey && is_editable(r_ob, k_PITCH_BREAKPOINT, k_MODIFICATION_GENERIC))
                    bach_set_cursor((t_object *)r_ob, &r_ob->j_mouse_cursor, patcherview, BACH_CURSOR_CURVE);
                else
                    bach_set_cursor((t_object *)r_ob, &r_ob->j_mouse_cursor, patcherview, BACH_CURSOR_DEFAULT);
                break;

            case k_PITCH_BREAKPOINT:
            {
                t_bpt *bpt = (t_bpt *)hovered_elem_ptr;
                if (!bpt)
                    bach_set_cursor((t_object *)r_ob, &r_ob->j_mouse_cursor, patcherview, BACH_CURSOR_DEFAULT);
                else if (!bpt->next && r_ob->obj_type == k_NOTATION_OBJECT_ROLL && modifiers == eCommandKey && is_editable(r_ob, k_NOTE_OR_CHORD, k_CREATION))
                    bach_set_cursor((t_object *)r_ob, &r_ob->j_mouse_cursor, patcherview, BACH_CURSOR_NOTE);
                else if (r_ob->breakpoints_have_velocity && modifiers == eControlKey && is_editable(r_ob, k_PITCH_BREAKPOINT, k_MODIFICATION_VELOCITY))
                    bach_set_cursor((t_object *)r_ob, &r_ob->j_mouse_cursor, patcherview, BACH_CURSOR_CHANGE_VELOCITY);
                else if (bpt->next && modifiers == eCommandKey && is_editable(r_ob, k_PITCH_BREAKPOINT, k_DELETION))
                    bach_set_cursor((t_object *)r_ob, &r_ob->j_mouse_cursor, patcherview, BACH_CURSOR_DELETE);
                else if (!bpt->next && modifiers == eControlKey + eShiftKey)
                    bach_set_cursor((t_object *)r_ob, &r_ob->j_mouse_cursor, patcherview, BACH_CURSOR_TRIM_END);
                else if (!bpt->next && modifiers == eShiftKey)
                    bach_set_cursor((t_object *)r_ob, &r_ob->j_mouse_cursor, patcherview, BACH_CURSOR_RESIZE_LEFTRIGHT);
                else {
                    if (!bpt->next && r_ob->obj_type == k_NOTATION_OBJECT_SCORE)
                        bach_set_cursor((t_object *)r_ob, &r_ob->j_mouse_cursor, patcherview, r_ob->breakpoints_have_noteheads ? BACH_CURSOR_NOTE_UPDOWN : BACH_CURSOR_RESIZE_UPDOWN);
                    else
                        bach_set_cursor((t_object *)r_ob, &r_ob->j_mouse_cursor, patcherview, r_ob->breakpoints_have_noteheads ? BACH_CURSOR_NOTE_FOURWAY : BACH_CURSOR_RESIZE_FOURWAY);
                }
            }
                break;

            case k_CHORD: // Actually implies this is a REST (otherwise it's NOTE)
                if (modifiers == eCommandKey && is_editable(r_ob, k_NOTE_OR_CHORD, k_CREATION))
                    bach_set_cursor((t_object *)r_ob, &r_ob->j_mouse_cursor, patcherview, BACH_CURSOR_NOTE);
                else
                    bach_set_cursor((t_object *)r_ob, &r_ob->j_mouse_cursor, patcherview, BACH_CURSOR_DEFAULT);
                break;
                
            case k_MEASURE:
                if (modifiers == eCommandKey && is_editable(r_ob, k_MEASURE, k_CREATION))
                    bach_set_cursor((t_object *)r_ob, &r_ob->j_mouse_cursor, patcherview, BACH_CURSOR_ADD_POINT);
                else if (modifiers == eControlKey && r_ob->allow_linear_edit && !r_ob->is_linear_editing)
                    bach_set_cursor((t_object *)r_ob, &r_ob->j_mouse_cursor, patcherview, BACH_CURSOR_PENCIL);
                else
                    bach_set_cursor((t_object *)r_ob, &r_ob->j_mouse_cursor, patcherview, BACH_CURSOR_DEFAULT);
                break;

            case k_MEASURE_END_BARLINE:
                if (modifiers == eShiftKey && is_editable(r_ob, k_MEASURE, k_MODIFICATION_GENERIC))
                    bach_set_cursor((t_object *)r_ob, &r_ob->j_mouse_cursor, patcherview, BACH_CURSOR_RESIZE_LEFTRIGHT);
                else
                    bach_set_cursor((t_object *)r_ob, &r_ob->j_mouse_cursor, patcherview, BACH_CURSOR_DEFAULT);
                break;

            case k_VOICE:
                if ((modifiers == eShiftKey || modifiers == eShiftKey+eControlKey) && is_editable(r_ob, k_VOICE, k_MODIFICATION_POSITION))
                    bach_set_cursor((t_object *)r_ob, &r_ob->j_mouse_cursor, patcherview, BACH_CURSOR_RESIZE_UPDOWN);
                else
                    bach_set_cursor((t_object *)r_ob, &r_ob->j_mouse_cursor, patcherview, BACH_CURSOR_DEFAULT);
                break;
                
            case k_DYNAMICS:
                if (modifiers == eControlKey && is_editable(r_ob, k_DYNAMICS, k_MODIFICATION_GENERIC))
                    bach_set_cursor((t_object *)r_ob, &r_ob->j_mouse_cursor, patcherview, BACH_CURSOR_CHANGE_DYNAMICS);
                else
                    bach_set_cursor((t_object *)r_ob, &r_ob->j_mouse_cursor, patcherview, BACH_CURSOR_DEFAULT);
                break;
                


            case k_NONE:

                if (r_ob->obj_type == k_NOTATION_OBJECT_ROLL && is_y_within_any_staff(r_ob, pt.y) &&
                    (modifiers == eControlKey && r_ob->allow_linear_edit && !r_ob->is_linear_editing)) {
                    bach_set_cursor((t_object *)r_ob, &r_ob->j_mouse_cursor, patcherview, BACH_CURSOR_PENCIL);
                    
                } else if (modifiers == eShiftKey + eAltKey && is_editable(r_ob, k_MARKER, k_CREATION)) {
                    double ux = xposition_to_unscaled_xposition(r_ob, pt.x);
                    if (r_ob->obj_type != k_NOTATION_OBJECT_ROLL || ux >= 0)
                        bach_set_cursor((t_object *)r_ob, &r_ob->j_mouse_cursor, patcherview, BACH_CURSOR_MARKER_ADD);
                    else
                        bach_set_cursor((t_object *)r_ob, &r_ob->j_mouse_cursor, patcherview, BACH_CURSOR_DEFAULT);
                } else if (r_ob->obj_type == k_NOTATION_OBJECT_ROLL && modifiers == eCommandKey && is_editable(r_ob, k_NOTE_OR_CHORD, k_CREATION)) {
                    e_bach_mouse_cursors cursor = BACH_CURSOR_NOTE;
                    double quanty = pt.y;
                    double ux = xposition_to_unscaled_xposition(r_ob, pt.x);
                    if (ux >= 0) {
                        long voicenum = yposition_to_voicenumber(r_ob, pt.y, NULL, k_VOICEENSEMBLE_INTERFACE_FIRST);
                        t_voice *voice = nth_voice_safe(r_ob, voicenum);
                        if (voice) {
                            double mc = yposition_to_mc(r_ob, pt.y, NULL, NULL);
                            long screen_mc;
                            t_rational screen_acc;
                            constraint_midicents_depending_on_editing_ranges(r_ob, &mc, voice->number);
                            mc_to_screen_approximations(r_ob, mc, &screen_mc, &screen_acc, voice->acc_pattern, voice->full_repr);
                            if (screen_acc.r_num > 0) cursor = BACH_CURSOR_NOTE_SHARP;
                            else if (screen_acc.r_num < 0) cursor = BACH_CURSOR_NOTE_FLAT;
                            
                            quanty = mc_to_yposition(r_ob, screen_mc, voice);
                        }
                        bach_set_cursor((t_object *)r_ob, &r_ob->j_mouse_cursor, patcherview, cursor);
                    } else
                        bach_set_cursor((t_object *)r_ob, &r_ob->j_mouse_cursor, patcherview, BACH_CURSOR_DEFAULT);
                } else
                    bach_set_cursor((t_object *)r_ob, &r_ob->j_mouse_cursor, patcherview, BACH_CURSOR_DEFAULT);
                break;
                
            default:
                bach_set_cursor((t_object *)r_ob, &r_ob->j_mouse_cursor, patcherview, BACH_CURSOR_DEFAULT);
                break;
        }
        unlock_general_mutex(r_ob);
    }
}






void notationobj_copy_slot_selection(t_notation_obj *r_ob, t_clipboard *clipboard, t_notation_item *nitem, long slot_num, char cut)
{
	if (clipboard->gathered_syntax)
		llll_free(clipboard->gathered_syntax);
	
	// we only copy the selected slot items 
	clipboard->gathered_syntax = notation_item_get_single_slot_values_as_llll(r_ob, nitem, k_CONSIDER_FOR_DUMPING, slot_num, true);
	clipboard->type = k_SLOT_SELECTION;
	clipboard->object = k_NOTATION_OBJECT_ANY;
	if (cut) { // cut
		if (r_ob->obj_type == k_NOTATION_OBJECT_SLOT)
			r_ob->whole_obj_undo_tick_function(r_ob);
		else
<<<<<<< HEAD
			undo_tick_create_for_selected_notation_item(r_ob, (t_notation_item *)notation_item_get_parent_chord(r_ob, nitem), k_CHORD, k_UNDO_MODIFICATION_TYPE_CHANGE, _llllobj_sym_state);
=======
			undo_tick_create_create_for_selected_notation_item(r_ob, (t_notation_item *)notation_item_get_parent_chord(r_ob, nitem), k_CHORD, k_UNDO_MODIFICATION_TYPE_CHANGE, _llllobj_sym_state);
>>>>>>> 0f00c4ad
		delete_all_selected_function_points(r_ob, slot_num);
		handle_change_if_there_are_dangling_undo_ticks(r_ob, k_CHANGED_STANDARD_UNDO_MARKER_AND_BANG, k_UNDO_OP_CUT_SLOT_CONTENT);
	}
}


void notationobj_copy_slot(t_notation_obj *r_ob, t_clipboard *clipboard, t_notation_item *nitem, long slot_num, char cut)
{
	if (clipboard->gathered_syntax)
		llll_free(clipboard->gathered_syntax);
	
	// we copy the entire slot
	if (slot_num < 0) // we copy all the (used) slots
		clipboard->gathered_syntax = notation_item_get_slots_values_as_llll(r_ob, nitem, k_CONSIDER_FOR_DUMPING, false);
	else  {  // we just copy the active slot
		clipboard->gathered_syntax = llll_get();
		llll_appendllll(clipboard->gathered_syntax, notation_item_get_single_slot_values_as_llll(r_ob, nitem, k_CONSIDER_FOR_DUMPING, slot_num, false), 0, WHITENULL_llll);
	}
	clipboard->type = k_SLOT;
	clipboard->object = k_NOTATION_OBJECT_ANY;
    
	if (cut) { // cut
		if (r_ob->obj_type == k_NOTATION_OBJECT_SLOT)
			r_ob->whole_obj_undo_tick_function(r_ob);
		else
<<<<<<< HEAD
			undo_tick_create_for_selected_notation_item(r_ob, get_activeitem_undo_item(r_ob), k_CHORD, k_UNDO_MODIFICATION_TYPE_CHANGE, _llllobj_sym_state);
=======
			undo_tick_create_create_for_selected_notation_item(r_ob, get_activeitem_undo_item(r_ob), k_CHORD, k_UNDO_MODIFICATION_TYPE_CHANGE, _llllobj_sym_state);
>>>>>>> 0f00c4ad
		notation_item_clear_slot(r_ob, nitem, slot_num);
		handle_change_if_there_are_dangling_undo_ticks(r_ob, k_CHANGED_STANDARD_UNDO_MARKER_AND_BANG, k_UNDO_OP_CUT_SLOT_CONTENT);
	}
}

// use paste_to_this_slot = -1 to paste to the original position
void notationobj_paste_slot(t_notation_obj *r_ob, t_clipboard *clipboard, long paste_to_this_slot, char also_paste_to_rests) {
	if (paste_to_this_slot < 0) {
		set_slots_to_selection(r_ob, clipboard->gathered_syntax, also_paste_to_rests);
		handle_change_if_there_are_dangling_undo_ticks(r_ob, k_CHANGED_STANDARD_UNDO_MARKER_AND_BANG, k_UNDO_OP_PASTE_SLOT_CONTENT);
	} else {
		// gotta paste the (only) cached slot into the active slot (we don't check the type)
		t_llll *clonedslot;
		lock_general_mutex(r_ob);	
		clonedslot = llll_clone(clipboard->gathered_syntax);
		unlock_general_mutex(r_ob);
		if (clonedslot->l_head && hatom_gettype(&clonedslot->l_head->l_hatom) == H_LLLL && hatom_gettype(&clonedslot->l_head->l_hatom.h_w.w_llll->l_head->l_hatom) == H_LONG)
			hatom_setlong(&clonedslot->l_head->l_hatom.h_w.w_llll->l_head->l_hatom, paste_to_this_slot + 1);
        if (r_ob->obj_type == k_NOTATION_OBJECT_SLOT) {
            lock_general_mutex(r_ob);
			note_set_slots_from_llll(r_ob, r_ob->dummynote, clonedslot);
            unlock_general_mutex(r_ob);
        } else
			set_slots_to_selection(r_ob, clonedslot, also_paste_to_rests);
		llll_free(clonedslot);
		handle_change_if_there_are_dangling_undo_ticks(r_ob, k_CHANGED_STANDARD_UNDO_MARKER_AND_BANG, k_UNDO_OP_PASTE_SLOT_CONTENT);
	}
}


void notationobj_copy_durationline(t_notation_obj *r_ob, t_clipboard *clipboard, t_note *note, char cut)
{
    if (note) {
        if (clipboard->gathered_syntax)
            llll_free(clipboard->gathered_syntax);
        
        // we copy the duration line
        clipboard->gathered_syntax = note_get_breakpoint_values_as_llll(r_ob, note, k_CONSIDER_FOR_DUMPING, NULL, NULL);
        clipboard->type = k_DURATION_LINE;
        clipboard->object = k_NOTATION_OBJECT_ANY;
        
        if (cut) { // cut
            if (r_ob->obj_type == k_NOTATION_OBJECT_SLOT)
                r_ob->whole_obj_undo_tick_function(r_ob);
            else
                undo_tick_create_for_notation_item(r_ob, (t_notation_item *)note->parent, k_UNDO_MODIFICATION_TYPE_CHANGE, _llllobj_sym_state);
            note_delete_breakpoints(r_ob, note);
            handle_change_if_there_are_dangling_undo_ticks(r_ob, k_CHANGED_STANDARD_UNDO_MARKER_AND_BANG, k_UNDO_OP_CUT_DURATION_LINE);
        }
    }
}


void notationobj_set_durationline(t_notation_obj *r_ob, t_llll *durationline_as_breakpoints) {
    set_breakpoints_to_selection(r_ob, durationline_as_breakpoints);
    handle_change_if_there_are_dangling_undo_ticks(r_ob, k_CHANGED_STANDARD_UNDO_MARKER_AND_BANG, k_UNDO_OP_CHANGE_DURATION_LINES_FOR_SELECTION);
}

void notationobj_paste_durationline(t_notation_obj *r_ob, t_clipboard *clipboard) {
    // gotta paste the (only) cached slot into the active slot (we don't check the type)
    t_llll *clonedbpts;
    lock_general_mutex(r_ob);
    clonedbpts = llll_clone(clipboard->gathered_syntax);
    unlock_general_mutex(r_ob);
    set_breakpoints_to_selection(r_ob, clonedbpts);
    llll_free(clonedbpts);
    handle_change_if_there_are_dangling_undo_ticks(r_ob, k_CHANGED_STANDARD_UNDO_MARKER_AND_BANG, k_UNDO_OP_PASTE_DURATION_LINE);
}


void notationobj_paste_slot_selection_to_open_slot_window(t_notation_obj *r_ob, t_clipboard *clipboard, char delete_intermediate_points)
{
	if (r_ob->active_slot_num >= 0) {
		double offset = r_ob->j_mouse_x - r_ob->slot_window_active_x1;
		t_rect activeslotwin = build_rect(r_ob->slot_window_active_x1, r_ob->slot_window_active_y1, r_ob->slot_window_active_x2 - r_ob->slot_window_active_x1, r_ob->slot_window_active_y2 - r_ob->slot_window_active_y1);
		
		// getting leftmost x
		t_llllelem *elem;
		double min = 0;
		char def_min = 0;
		for (elem = clipboard->gathered_syntax->l_head; elem; elem = elem->l_next) {
			if (hatom_gettype(&elem->l_hatom) == H_LLLL) {
				t_llll *ll = hatom_getllll(&elem->l_hatom);
				if (ll->l_head && is_hatom_number(&ll->l_head->l_hatom)) {
					if (!def_min)
						min = hatom_getdouble(&ll->l_head->l_hatom);
					else
						min = MIN(min, hatom_getdouble(&ll->l_head->l_hatom));
					def_min = true;
				}
			}
		}
		if (def_min) {
			t_pt pt;
			function_xy_values_to_pt(r_ob, r_ob->active_slot_notationitem, min, 0, r_ob->active_slot_num, activeslotwin, &pt);
			offset -= pt.x - activeslotwin.x;
		}
		
<<<<<<< HEAD
		undo_tick_create_for_selected_notation_item(r_ob, get_activeitem_undo_item(r_ob), k_CHORD, k_UNDO_MODIFICATION_TYPE_CHANGE, _llllobj_sym_state);
=======
		undo_tick_create_create_for_selected_notation_item(r_ob, get_activeitem_undo_item(r_ob), k_CHORD, k_UNDO_MODIFICATION_TYPE_CHANGE, _llllobj_sym_state);
>>>>>>> 0f00c4ad
		paste_slotitems(r_ob, r_ob->active_slot_notationitem, r_ob->active_slot_num, clipboard->gathered_syntax, activeslotwin, offset, delete_intermediate_points);
		handle_change_if_there_are_dangling_undo_ticks(r_ob, k_CHANGED_STANDARD_UNDO_MARKER_AND_BANG, k_UNDO_OP_PASTE_SLOT_CONTENT);
	}
}


t_max_err notationobj_handle_attr_modified_notify(t_notation_obj *r_ob, t_symbol *s, t_symbol *msg, void *sender, void *data)
{
    if (!r_ob->creatingnewobj && msg == _sym_attr_modified) {
        t_symbol *attrname = (t_symbol *)object_method((t_object *)data, _sym_getname);
        if (attrname && strlen(attrname->s_name) > 10 && !strncmp(attrname->s_name, "link", 4)) {
            if (attrname == gensym("linklyricstoslot"))
                change_linkto_slot_flag(r_ob, r_ob->link_lyrics_to_slot - 1, k_SLOT_LINKAGE_LYRICS);
            else if (attrname == gensym("linknoteheadtoslot"))
                change_linkto_slot_flag(r_ob, r_ob->link_notehead_to_slot - 1, k_SLOT_LINKAGE_NOTEHEAD);
            else if (attrname == gensym("linknoteheadfonttoslot"))
                change_linkto_slot_flag(r_ob, r_ob->link_notehead_font_to_slot - 1, k_SLOT_LINKAGE_NOTEHEAD_FONT);
            else if (attrname == gensym("linknoteheadadjusttoslot"))
                change_linkto_slot_flag(r_ob, r_ob->link_notehead_adjust_to_slot - 1, k_SLOT_LINKAGE_NOTEHEAD_ADJUST);
            else if (attrname == gensym("linknotesizetoslot"))
                change_linkto_slot_flag(r_ob, r_ob->link_notesize_to_slot - 1, k_SLOT_LINKAGE_NOTE_SIZE);
            else if (attrname == gensym("linknotecolortoslot"))
                change_linkto_slot_flag(r_ob, r_ob->link_nitemcolor_to_slot - 1, k_SLOT_LINKAGE_NOTE_COLOR);
            else if (attrname == gensym("linkarticulationstoslot"))
                change_linkto_slot_flag(r_ob, r_ob->link_articulations_to_slot - 1, k_SLOT_LINKAGE_ARTICULATIONS);
            else if (attrname == gensym("linkannotationtoslot"))
                change_linkto_slot_flag(r_ob, r_ob->link_annotation_to_slot - 1, k_SLOT_LINKAGE_ANNOTATION);
            else if (attrname == gensym("linkdynamicstoslot"))
                change_linkto_slot_flag(r_ob, r_ob->link_dynamics_to_slot - 1, k_SLOT_LINKAGE_DYNAMICS);
            else if (attrname == gensym("linkdlcolortoslot"))
            change_linkto_slot_flag(r_ob, r_ob->link_dlcolor_to_slot - 1, k_SLOT_LINKAGE_DURATIONLINE_COLOR);
        }
        
        notationobj_invalidate_notation_static_layer_and_redraw(r_ob);
    }
    return MAX_ERR_NONE;
}


t_atom_long notationobj_acceptsdrag(t_notation_obj *r_ob, t_object *drag, t_object *view)
{
    if (is_editable(r_ob, k_DROP, k_MODIFICATION_GENERIC) && !jdrag_matchdragrole(drag, gensym("folder"), 0)) {
        jdrag_box_add(drag, (t_object *)r_ob, gensym("readsinglesymbol"));
        return true;
    }
    return false;
}






/////// MIRA / MIRAWEB INTERACTION


long notationobj_mt_get_num_fingers_down(t_notation_obj *r_ob)
{
    long res = 0;
    for (long i = 0; i < 10; i++)
        res += (r_ob->mt_finger_state[i] > 0);
    return res;
}

void notationobj_mt(t_notation_obj *r_ob, t_symbol *s, long argc, t_atom *argv)
{
    if (argc) {
        t_object *firstview = jpatcher_get_firstview((t_object *)r_ob);
        
//        if (atom_gettype(argv) == A_SYM && atom_getsym(argv) == gensym("region") && argc >= 4) { // region <regionID> <finger> <state> <device>
//            long finger_id = CLAMP(atom_getlong(argv + 2), 1, 10) - 1;
//            long state = CLAMP(atom_getlong(argv + 3), 0, 1);
//            finger_state[finger_id] = state;
//        } else
            if (atom_gettype(argv) == A_SYM && atom_getsym(argv) == gensym("touch") && argc >= 5) { // touch <x> <y> <finger> <state> <region> <device>
            long finger_id = CLAMP(atom_getlong(argv + 3), 1, 10) - 1;
            long state = CLAMP(atom_getlong(argv + 4), 0, 1);
            t_pt pos = build_pt(atom_getfloat(argv + 1) * r_ob->width, atom_getfloat(argv + 2) * r_ob->height);
            
//            dev_object_post((t_object *)r_ob, "• Mira finger %ld %s", finger_id + 1, state ? "ON" : "OFF");
            
            if (!r_ob->mt_pinching) {
                if (r_ob->mt_finger_state[finger_id]) {
                    if (!state) {
                        // finger released
                        method mouseup = object_method_direct_getmethod((t_object *) r_ob, gensym("mouseup"));
                        if (mouseup) (mouseup)(r_ob, firstview, pos, 0);
                    } else {
                        // finger dragged
                        method mousedrag = object_method_direct_getmethod((t_object *) r_ob, gensym("mousedrag"));
                        if (mousedrag) (mousedrag)(r_ob, firstview, pos, 0);
                    }
                } else {
                    if (!state) {
                        // should not happen, in principle
                    } else {
                        // finger pressed
                        method mousedown = object_method_direct_getmethod((t_object *) r_ob, gensym("mousedown"));
                        if (mousedown) (mousedown)(r_ob, firstview, pos, 0);
                    }
                }
            }
            
            r_ob->mt_finger_state[finger_id] = state;
            r_ob->mt_finger_pos[finger_id] = pos;
            
            if (notationobj_mt_get_num_fingers_down(r_ob) == 0)
                r_ob->mt_pinching = false;
            
            // swipe = scroll
        } else if (atom_gettype(argv) == A_SYM && atom_getsym(argv) == gensym("swipe") && argc >= 2) { // swipe <direction> <device>
            t_symbol *direction = atom_getsym(argv + 1);
            method mousewheel = object_method_direct_getmethod((t_object *) r_ob, gensym("mousewheel"));
            if (mousewheel) {
                if (direction == gensym("left"))
                    (mousewheel)(r_ob, firstview, r_ob->mt_finger_pos[0], 0, -get_domain_width_pixels(r_ob) / (25. * CONST_X_MOUSEWHEEL_FACTOR), 0.);
                else if (direction == gensym("right"))
                    (mousewheel)(r_ob, firstview, r_ob->mt_finger_pos[0], 0, get_domain_width_pixels(r_ob) / (25. * CONST_X_MOUSEWHEEL_FACTOR), 0.);
            }
            
            // pinch = change zoom
        } else if (atom_gettype(argv) == A_SYM && atom_getsym(argv) == gensym("pinch") && argc >= 2) { // pinch <change> <velocity> <state> <device>
            double change = atom_getfloat(argv + 1);
            if (!r_ob->mt_pinching) {
                // just started pinching!
                r_ob->mt_zoom_at_pinch_start = r_ob->zoom_x;
                r_ob->mt_pinching = true;
            }
            object_attr_setfloat((t_object *)r_ob, gensym("zoom"), r_ob->mt_zoom_at_pinch_start * change * 100.);
//            method mousewheel = object_method_direct_getmethod((t_object *) r_ob, gensym("mousewheel"));
//            (mousewheel)(r_ob, firstview, r_ob->mt_finger_pos[0], eCommandKey, 0., 4 * (r_ob->zoom_x - change * r_ob->zoom_x)/CONST_Y_MOUSEWHEEL_FACTOR);
            
            // tap = Cmd + click
        } else if (atom_gettype(argv) == A_SYM && atom_getsym(argv) == gensym("tap") && argc >= 3) { // tap <x> <y> <region> <device>
            t_pt pos = build_pt(atom_getfloat(argv + 1) * r_ob->width, atom_getfloat(argv + 2) * r_ob->height);
            method mousedown = object_method_direct_getmethod((t_object *) r_ob, gensym("mousedown"));
            method mouseup = object_method_direct_getmethod((t_object *) r_ob, gensym("mouseup"));
            if (mousedown) (mousedown)(r_ob, firstview, pos, eCommandKey);
            if (mouseup) (mouseup)(r_ob, firstview, pos, eCommandKey);
        }
    }
}
<|MERGE_RESOLUTION|>--- conflicted
+++ resolved
@@ -4258,11 +4258,7 @@
                 t_voice *last = voiceensemble_get_lastvoice(r_ob, voice);
                 
                 if (first == last) {
-<<<<<<< HEAD
                     undo_tick_create_for_selected_notation_item(r_ob, item, k_MEASURE, k_UNDO_MODIFICATION_TYPE_CHANGE, _llllobj_sym_state);
-=======
-                    undo_tick_create_create_for_selected_notation_item(r_ob, item, k_MEASURE, k_UNDO_MODIFICATION_TYPE_CHANGE, _llllobj_sym_state);
->>>>>>> 0f00c4ad
                     measure_set_ts(r_ob, (t_measure *)item, &chosen_ts);
                     recompute_all_for_measure(r_ob, (t_measure *)item, false);
                 } else {
@@ -4271,11 +4267,7 @@
                     for (temp = first; temp && temp->number < r_ob->num_voices; temp = voice_get_next(r_ob, temp)) {
                         t_measure *m = nth_measure_of_scorevoice((t_scorevoice *)temp, measure_num);
                         if (m) {
-<<<<<<< HEAD
                             undo_tick_create_for_selected_notation_item(r_ob, (t_notation_item *)m, k_MEASURE, k_UNDO_MODIFICATION_TYPE_CHANGE, _llllobj_sym_state);
-=======
-                            undo_tick_create_create_for_selected_notation_item(r_ob, (t_notation_item *)m, k_MEASURE, k_UNDO_MODIFICATION_TYPE_CHANGE, _llllobj_sym_state);
->>>>>>> 0f00c4ad
                             measure_set_ts(r_ob, m, &chosen_ts);
                             recompute_all_for_measure(r_ob, m, false);
                         }
@@ -5089,10 +5081,7 @@
 	llll_free(r_ob->redo_llll);
 	llll_free(r_ob->undo_notation_items_under_tick);
     llll_free(r_ob->undo_information_whose_path_need_to_be_checked);
-<<<<<<< HEAD
     llll_free(r_ob->slurs_to_be_processed);
-=======
->>>>>>> 0f00c4ad
 
     notationobj_clear_prescheduled_events(r_ob);
     llll_free(r_ob->to_preschedule);
@@ -5913,11 +5902,7 @@
 		if (r_ob->obj_type == k_NOTATION_OBJECT_SLOT)
 			r_ob->whole_obj_undo_tick_function(r_ob);
 		else
-<<<<<<< HEAD
 			undo_tick_create_for_selected_notation_item(r_ob, (t_notation_item *)notation_item_get_parent_chord(r_ob, nitem), k_CHORD, k_UNDO_MODIFICATION_TYPE_CHANGE, _llllobj_sym_state);
-=======
-			undo_tick_create_create_for_selected_notation_item(r_ob, (t_notation_item *)notation_item_get_parent_chord(r_ob, nitem), k_CHORD, k_UNDO_MODIFICATION_TYPE_CHANGE, _llllobj_sym_state);
->>>>>>> 0f00c4ad
 		delete_all_selected_function_points(r_ob, slot_num);
 		handle_change_if_there_are_dangling_undo_ticks(r_ob, k_CHANGED_STANDARD_UNDO_MARKER_AND_BANG, k_UNDO_OP_CUT_SLOT_CONTENT);
 	}
@@ -5943,11 +5928,7 @@
 		if (r_ob->obj_type == k_NOTATION_OBJECT_SLOT)
 			r_ob->whole_obj_undo_tick_function(r_ob);
 		else
-<<<<<<< HEAD
 			undo_tick_create_for_selected_notation_item(r_ob, get_activeitem_undo_item(r_ob), k_CHORD, k_UNDO_MODIFICATION_TYPE_CHANGE, _llllobj_sym_state);
-=======
-			undo_tick_create_create_for_selected_notation_item(r_ob, get_activeitem_undo_item(r_ob), k_CHORD, k_UNDO_MODIFICATION_TYPE_CHANGE, _llllobj_sym_state);
->>>>>>> 0f00c4ad
 		notation_item_clear_slot(r_ob, nitem, slot_num);
 		handle_change_if_there_are_dangling_undo_ticks(r_ob, k_CHANGED_STANDARD_UNDO_MARKER_AND_BANG, k_UNDO_OP_CUT_SLOT_CONTENT);
 	}
@@ -6046,11 +6027,7 @@
 			offset -= pt.x - activeslotwin.x;
 		}
 		
-<<<<<<< HEAD
 		undo_tick_create_for_selected_notation_item(r_ob, get_activeitem_undo_item(r_ob), k_CHORD, k_UNDO_MODIFICATION_TYPE_CHANGE, _llllobj_sym_state);
-=======
-		undo_tick_create_create_for_selected_notation_item(r_ob, get_activeitem_undo_item(r_ob), k_CHORD, k_UNDO_MODIFICATION_TYPE_CHANGE, _llllobj_sym_state);
->>>>>>> 0f00c4ad
 		paste_slotitems(r_ob, r_ob->active_slot_notationitem, r_ob->active_slot_num, clipboard->gathered_syntax, activeslotwin, offset, delete_intermediate_points);
 		handle_change_if_there_are_dangling_undo_ticks(r_ob, k_CHANGED_STANDARD_UNDO_MARKER_AND_BANG, k_UNDO_OP_PASTE_SLOT_CONTENT);
 	}
