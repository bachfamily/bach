/*
 *  bach_doc_commons.h
 *
 * Copyright (C) 2010-2020 Andrea Agostini and Daniele Ghisi
 *
 * This program is free software: you can redistribute it and/or modify it
 * under the terms of the GNU General Public License
 * as published by the Free Software Foundation,
 * either version 3 of the License, or (at your option) any later version.
 * This program is distributed in the hope that it will be useful,
 * but WITHOUT ANY WARRANTY; without even the implied warranty of
 * MERCHANTABILITY or FITNESS FOR A PARTICULAR PURPOSE.
 * See the GNU General Public License for more details.
 * You should have received a copy of the GNU General Public License
 * along with this program.
 * If not, see <https://www.gnu.org/licenses/>.
 *
 */

/**
	@file	bach_doc_commons.h
	@brief	Common documentation about some basic concepts and syntaxes of bach.
*/

#define BACH_DOC_PAINTJIT
    // The <m>paintjit</m> message, followed by the name of a jitter matrix,
    // mirrors the canvas of the object onto the jitter matrix.
    // The matrix should have either 1 or 4 planes, and should have at least 2 dimensions.
    // The first two dimensions are used; the matrix is automatically resized to the needed dimensions.
    // Retina resolution is not supported (retina objects are mirrored in standard resolution).
	
#define BACH_DOC_REGULARITYBOXES
	//	Regularity boxes are a concept that helps bach.quantize quantizing properly by preserving untouched important beat positions. 
	//  Indeed, bach.quantize's algorithm is a box-based algorithm: bach.quantize first cuts a measure into different boxes (for instance having widths of 1/4 each, but the default boxes depend
	//  on the time signature in general), and then performs the quantization in each box. This allows things falling almost exactly on box boundaries to be kept exactly on the box boundaries,
	//  so that they may not float due to quantization errors. You can assign custom boxes by explicitely saying which boxes you want. 
	//  You have to give a llll for each voice (in our case, just one), containing for each measure: either a rational number, which represents the 
	//  width of each box (e.g. <b>1/8</b>] and which will be repeated; or a list, containing explicitely the box width for each box, e.g. <b>[1/4 3/4]</b>.
	//  This has to be done for each voice, so that for instance a list like <b>[1/8 2/4] [] [[1/4 3/4] 1/8]</b> sets to 1/8 the boxes for firt measure of first voice, 
	//  to 2/4 the boxes for second measure of first voice (and all the possibly following ones); leaves by default the boxes of second voice; sets explicitely to <b>[1/4 3/4]</b> the boxes for
	//  the first measure of the third voice and then to 1/8 for all the following ones.
	//  <br /> <br />
	
#define BACH_DOC_SETTHEORY_MODULO
	// 	In the standard framework, the modulo is the number of subdivision of the octave (represented as a circle). The modulo is thus the number of
	//	points in this circle. The default and most common modulo is 12 (corresponding to semitonal grid). Modulo 24 is the quartertone grid, and so on.
	//  <br /> <br />

#define BACH_DOC_SETTHEORY_PC_AND_PCSET
	//  A pitch-class set is a plain collection of pitch-classes. A pitch class is nothing but the representative of a set of pitches.
	//  Traditionally, it corresponds to the concept of "note", once we abstract it from its octave. 
	//  For instance, the semitonal framework (when the modulo is 12), all the C belong to the same pitch-class
	//  which will be named 0 = {..., C-1, C0, C1, C2, C3, C4, C5, ...}. The pitch-class 1 will be the one containing all C#'s (or Db's); pitch-class
	//  2 will contain all D's, and so on. One will use to name pitch class numbers from 0 to the modulo - 1: indeed, with modulo = 12, pitch-class 12 will coincide
	//  with pitch-class 0 (it'll be the C one octave higher). One can thus think at pitch-classes as equally spaced points on a clock, and transposing
	//  means rotating them on the clock. A pitch class set is thus represented just by a plain list of pitch classes, such <b>0 4 7</b>, representing the
	//  C major chord. Notice that this coincides with any other representation such as <b>12 4 19</b> or <b>0 -8 -5</b>, but the canonical form, where numbers
	//  are from 0 to the modulo-1 is always preferred. Also for pitch-class sets the order of elements is immaterial, and thus
	//  <b>0 4 7</b> or <b>4 0 7</b> or <b>7 4 0</b> will all represent the same set.
	//  On the other hand a pitch-class (as an abstract concept) can be used to represent things other than pitches, 
	//  as for instance temporal position in a rhythmic pattern (loop) having a certain number (the modulo) of equally spaced elements.
	//  <br /> <br />

#define BACH_DOC_SETTHEORY_GROUPS
	// 	In Set Theory, two pitch-class sets are often considered to be "the same" when they are linked by the action of some simple transformation.
	//  For instance, the sets <b>0 1 4</b> and <b>2 3 6</b> are linked by a transposition of 2 (corresponding, on the clock diagram, to a rotation of 2 steps).
	//	Such "simple transformations" usually form a group. One thus usually needs to choose a group to determine a framework; this group will entail
	//  the concept of "copy" of a pitch-class set: which is any other pitch-class set obtained by the action of a transformation of the group.
	//	For instance, if our group is the group of transposition, <b>2 3 6</b> is a copy of <b>0 1 4</b>, and viceversa. <br />
	//  The most common groups of such form in increasing nesting are: <br />
	//	- the group of transposition: formed by all the transposition by a certain amount, and there are only 12 transposition if our modulo is 12, or
	//  in general n transposition if our modulo is n (the mathemathicians would say that such group is isomorphic to the cyclic group Z_n).
	//	For instance, a C major chord is the same as a D major chord, with respect to this group, but it is NOT the same as a C minor chord. <br />
	//	- the group of transposition and inversions: formed by all the transposition of the previous group, plus all the combination of such transposition with
	//  inversions, i.e. reflection with respect to any axis on the clock diagram. If our modulo is n, this group has 2n elements (the mathemathicians 
	//	would say that such group is isomorphic to the dihedral group D_n).
	//  For instance, a C major chord is the same as a D major chord, with respect to this group, and also the same as a C minor chord. <br />
	//	- the affine group of transposition, inversions, and multiplications: this group (here things get a little bit more complicated...) is formed
	//	by all the elements of the previous group plus we add the transformation multiplying each pitch class by a certain number k (prime with the modulo).
	//  Classical multiplications, with modulo = 12, are M_5 (multiplication by 5) and M_7 (multiplication by 7).
	//  For instance, our <b>0 4 7</b> C major chord is the same as <b>0 8 11</b>, since 5 * (0 4 7) = (0 20 35) = (0 8 11). <br />
	//  Up to the group of transposition and inversion, the interval vector of a pitch-class set is preserved. The affine group does not preserve the interval vector.
	//  <br /> <br />

#define BACH_DOC_SETTHEORY_PRIMEFORMORDERINGCRITERION
	//	The prime form is always defined to be the "smallest" copy of a given set. This definition depends on the ordering one chooses.
	//  Two ordering are supported by bach: <br />
	//  <m>Lexicographic</m>: the prime form is the "smallest" copy of the set lexicographically (numbers are compared left to right).
	//	For instance <b>0 1 5 11</b> is preferred to <b>0 6 7 8</b>. <br />
	//  <m>Compactness First</m>: the lexicographic clause is secondary: primarily the prime form is chosen among the "most compact" prime forms,
	//  For instance <b>0 6 7 8</b> is preferred to its transposed <b>0 1 5 11</b>, although it is not preferred to its other transposed <b>0 1 2 6</b>.
	//  <br /> <br />

#define BACH_DOC_MATRIXCALCULUS_MATRIX
	// 	In the bach environment, a matrix is just a llll having depth two, whose first-level sublllls are the rows of the matrix.
	//  For instance the matrix <b>[1 0 0] [0 1 0] [0 0 1]</b> is the 3 by 3 identity matrix. A "good" matrix is supposed to be well formed,
	//  i.e. all its rows must have the same length. A matrix is square if the length of the rows (which is the number of columns) is the same 
	//  as the number of rows.
	//  <br /> <br />

#define BACH_DOC_TONEDIVISION
	// 	In the bach environment, the tone division defines the microtonal accuracy of the symbolic representation,
	//  by representing the number of steps in which each tone is divided.
	//  For the standard semitonal representation (where just sharps and flats suffice), one can stick with 
	//  <m>tonedivision</m> being 2, meaning: the tone is divided into two semitones.
	//  By increasing this value, the microtonal grid gets more dense: for instance, 4 is the quartertonal grid
	//  (where each tone is divided in 4 quartertones); 8 is the eight-tonal grid, and so on.
	//  <br /> <br />

#define BACH_DOC_ACCIDENTALSPREFERENCES
	// 	Sets how non-natural notes should be represented: <br />
	//  - Auto: let bach choose a default representation. <br /> 
	//  - Sharps: always choose sharp accidentals (more precisely, in general: always 
	//  choose a representation such that the displayed diatonic pitch is below the actual note). <br /> 
	//  - Flats: always choose flat accidentals (more precisely, in general: always 
	//  choose a representation such that the displayed diatonic pitch is above the actual note). <br /> 
	//  - Custom: use a custom enharmonic table, defined via the <m>enharmonictable</m> attribute.
	//  <br /> <br />		
	
#define BACH_DOC_ACCIDENTALSGRAPHIC
	// 	Sets the way of displaying accidentals: <br />
	//  - None: no accidental is displayed. <br />
	//  - Classical: accidentals are displayed with the classical symbols (sharps, flats...). 
	//  This option is only available if <m>tonedivision</m> is 2, 4 or 8. <br />
	//  - Fraction: accidentals are displayed as fractions of tone (e.g. "-1/4" for quartertone flat or "+1/2" for
	//  an ordinary sharp). <br />
	//  - Unreduced Fraction: as the previous one, but fractions are never reduced. For instance, if <m>tonedivision</m> is
	//  48 one would have "+2/8" and not "+1/4". Denominator of each fraction is the <m>tonedivision</m>
	//  (thus a tonedivision 2 has denominators 2, as expected for standard sharps and flats). <br />
	//  - Cents: accidentals are displayed as cents differences with respect to the diatonic note. 
	//  Remark that, unless <m>tonedivision</m> is 100, the displayed cents difference will not in general correspond to the 
	//  real cents difference: the first one will be indeed a cents difference snapped to the chosen microtonal grid.
	//  For instance, if <m>tonedivision</m> is 8, a note having midicents 6027 will be displayed as a middle C with a "+25cents" accidental.
	//  <br /> <br />		

#define BACH_DOC_ENHARMONICTABLE
	//  An enharmonic table is a string of elements defining the accidentals to be used for each step of the chromatic scale.
	//  A symbol for each voice (containing such string of characters) is expected. If less symbols than the number of voices
	//  are defined, the last one is padded.
	//  The number of elements in the string depends on the <m>tonedivision</m>; more precisely it is the <m>tonedivision</m> multiplied by 6. 
	//  Standard case is <m>tonedivision</m> = 2, and thus the full 12 steps must be defined.
	//  Elements are sequencies of characters associated to accidentals.
	//  For instance "bb" is associated to a double flat, while "#+" is associated to a three quarter tones sharp.
	//  Such elements are to be separated by white spaces. For instance, if <m>tonedivision</m> is 12, a string like
	//  <b>enharmonictable "n # n b n n b n b n b x"</b> says that the C must be represented as natural, the note above will
	//  be a C# (and not a Db), the one above a D natural, the one above a Eb (and not a D#), and so on. Last note says that
	//  the B will actually be a Ax (A double diesis). <br />
	//  @copy BACH_DOC_ACCIDENTALS_ASCII_CONVENTION
	//  <br /> <br />		

#define BACH_DOC_NOTENAMESSTYLE
	// 	In the bach environment you can choose to represent note names in two different ways: either with the latin
	//	symbols (Do, Re, Mi, Fa, Sol, La, Si) or with the anglo-saxon letters (C, D, E, F, G, A, B). 
	//  <br /> <br />	
		
#define BACH_DOC_MIDDLECOCTAVE
	// 	The octave number corresponding to the octave where the middle C is. It is usually either 4 or 3, depending
	//  on the musical culture. By default, in bach, this is 4, i.e. C4 is the middle C. 
	//  <br /> <br />	
	
#define BACH_DOC_ACCIDENTALS_ASCII_CONVENTION
	// 	In the bach environment, accidentals can be written or output as ascii using the following symbols: <br />
	//  # for stanard 1/2 tone sharp <br />
	//  b for stanard 1/2 tone flat <br />
	//  x for stanard tone sharp <br />
	//  bb for stanard tone flat <br />
	//	+ for 1/4 tone sharp; <br />
	//	d or - for 1/4 tone flat; <br />
	//	#+ for 3/4 tone sharp; <br />
	//	db for 3/4 tone flat; <br />
	//	^ for 1/8 tone up; <br />
	//	v for 1/8 tone down. <br />
	//	Of course, these symbols can be combined, like in #+^ or dv.
	//	The 1/8 symbols are used also for smaller intervals (at output time).
	//  <br /> <br />	
	
#define BACH_DOC_EMBED
	// 	Toggles the ability to save the content with the patch when this latter is saved. 
	//  The default behaviour is 1 (save the data with the patch).
	//  <br /> <br />	

#define BACH_DOC_MARKERROLES
	// 	In <o>bach.roll</o>, one can assign a role for each marker, so that they can represent elements such as
	//  time signatures, tempi, barline, measure divisions. Time signature markers and tempi markers 
	//	also require a "content", i.e. an llll specifying the time signature or the tempo. 
	//  When adding a marker via the <m>addmarker</m> message, the role can be specified as third parameter, 
	//  and the content as fourth parameter. Alternatively, roles and content can be set via the marker inspector.
	//	Roles can be: <br />
	//  <m>Time Signature</m>: set by the symbol "timesig", it represents a time signature, and expects the time signature llll as content.
	//  For instance, a message to add such a marker could be <b>addmarker 0 foo timesig [4 4]</b>.<br />
	//  <m>Tempo</m>: set by the symbol "tempo", it represents a time signature, and expects the tempo llll as content (tempo figure and tempo
	//  value). For instance, a message to add such a marker could be <b>addmarker 0 foo tempo [1/8 50]</b>, meaning
	//  that the tempo is 1/8 = 50.<br />
	//  <m>Measure Barlines</m>: set by the symbol "barline", it represents a barline, and expects no content.
	//  For instance, a message to add such a marker could be <b>addmarker 0 foo barline</b>. <br />
	//  <m>Measure Division</m>: set by the symbol "division", it represents a measure division, and expects no content.
	//  For instance, a message to add such a marker could be <b>addmarker 0 foo division</b>. <br />
    //  <m>Measure Subdivision</m>: set by the symbol "subdivision", it represents a measure subdivision, and expects no content.
    //  For instance, a message to add such a marker could be <b>addmarker 0 foo subdivision</b>. <br />
	//	All these marker can be parsed by bach.quantize in order to automatically retrieve the measureinfo of the
	//  entire bach.roll.
	//  <br /> <br />	

#define BACH_DOC_LAMBDA
	//  A certain number of bach objects are equipped with "lambda" inlets and outlets. These inlets and outlets - 
	//  always the rightmost ones - serve the purpose of letting you define a function the object will base its behavior upon.
	//  Such function is indeed a patching loop: parameters are taken from the lambda outlet(s), processed, and the "result" is
	//  plugged in the lambda inlet(s). The type of function, and the corresponding expected result, depend on the object behavior;
	//  for instance, cycles modifying elements will expect as "result" the modified element; cycles testing for custom equalities will
	//  expect a 0/1 answer (0 meaning: not equal; 1 meaning: equal), as well as cycles testing custom inequalities and sorting (1 meaning: the two 
	//  elements are in the correct order; 0 meaning: the order is wrong). Refer to each specific object to know more about it.
	//  With many objects, it is not mandatory to provide an evaluation cycle: if you don't, a default function will be used. <br />
	//  @copy BACH_DOC_LAMBDA_GENERAL_WARNING
	//  <br /> <br />

#define BACH_DOC_LAMBDA_INLET_GENERAL_HEADER
	// 	A lambda inlet is an inlet receiving the answer from a test or modification performed on elements sent out the lambda outlets. <br />

#define BACH_DOC_LAMBDA_OUTLET_GENERAL_HEADER
	// 	A lambda outlet is an outlet outputting an element on which some test or modification must be performed. 
	//  The result of the test or modification is then expected in a lambda inlet. <br />

#define BACH_DOC_LAMBDA_GENERAL_WARNING
	//  It is important to know that the evaluation chain inside the lambda loop must be direct: you can't use objects such as <o>delay</o>, 
	//  <o>pipe</o>, <o>defer</o>; nor store the value anywhere waiting for some other event to trigger it. Also see #lambda in the bach Help Center.

#define BACH_DOC_LAMBDA_INLET_ACCEPT
	// 	@copy BACH_DOC_LAMBDA_INLET_GENERAL_HEADER
	//  In this case, the answer is in a 0/1 form: if the element output from the lambda outlet is accepted 
	//  (according to your needs, defined in the lambda loop),
	//  this inlet should receive a 1; otherwise it should receive a 0. <br />
	//  The lambda inlet also accepts the 0/1 result in a native llll form, so you can sometimes avoid the explicit @out t. <br />
	//  @copy BACH_DOC_LAMBDA_GENERAL_WARNING
	//	<br /> <br />

#define BACH_DOC_LAMBDA_OUTLET_ACCEPT
	// 	@copy BACH_DOC_LAMBDA_OUTLET_GENERAL_HEADER
	//  In this case, the elements output from the lambda outlet have to be tested in order to know if they are accepted:
	//  in the first case, you should return a 1 into the lambda inlet, in the second case you should return a 0. <br /> 
	//  @copy BACH_DOC_LAMBDA_GENERAL_WARNING
	//	<br /> <br />
	
#define BACH_DOC_LAMBDA_INLET_MATCH
	// 	@copy BACH_DOC_LAMBDA_INLET_GENERAL_HEADER
	//  In this case, the answer is in a 0/1 form: if the element output from the lambda outlet is a match 
	//  (according to your custom matching function, defined in the lambda loop),
	//  this inlet should receive a 1; otherwise it should receive a 0. <br />
	//  The lambda inlet also accepts the 0/1 result in a native llll form, so you can sometimes avoid the explicit @out t. <br />
	//  @copy BACH_DOC_LAMBDA_GENERAL_WARNING
	//	<br /> <br />
	
#define BACH_DOC_LAMBDA_OUTLET_MATCH
	// 	@copy BACH_DOC_LAMBDA_OUTLET_GENERAL_HEADER
	//  In this case, the elements output from the lambda outlet have to be tested in order to know if they are a match:
	//  in the first case, you should return a 1 into the lambda inlet, in the second case you should return a 0. <br /> 
	//  @copy BACH_DOC_LAMBDA_GENERAL_WARNING
	//	<br /> <br />
	
#define BACH_DOC_LAMBDA_INLET_EQUALITY
	// 	@copy BACH_DOC_LAMBDA_INLET_GENERAL_HEADER
	//  In this case, the answer is in a 0/1 form: if the two elements
	//  output via the lambda outlet are equal (according to your custom meaning of the word "equality"),
	//  this inlet should receive a 1; otherwise it should receive a 0. <br />
	//  The lambda inlet also accepts the 0/1 result in a native llll form, so you can sometimes avoid the explicit @out t. <br />
	//  @copy BACH_DOC_LAMBDA_GENERAL_WARNING
	//	<br /> <br />

#define BACH_DOC_LAMBDA_OUTLET_EQUALITY
	// 	@copy BACH_DOC_LAMBDA_OUTLET_GENERAL_HEADER
	//  In this case, the elements output from each one of the two lambda outlets have to be tested for "equality":
	//  you should tell whether they are "equal" (according to your custom meaning of the word "equality") or not.
	//  In the first case, you should return a 1 into the lambda inlet, in the second case you should return a 0. <br /> 
	//  @copy BACH_DOC_LAMBDA_GENERAL_WARNING
	//	<br /> <br />

#define BACH_DOC_LAMBDA_INLET_ORDER
	// 	@copy BACH_DOC_LAMBDA_INLET_GENERAL_HEADER
	//  In this case, the answer is in a 0/1 form: if the two elements
	//  output via the lambda outlet are in correct order (according to your custom ordering),
	//  this inlet should receive a 1; otherwise it should receive a 0. <br />
	//  The lambda inlet also accepts the 0/1 result in a native llll form, so you can sometimes avoid the explicit @out t. <br />
	//  @copy BACH_DOC_LAMBDA_GENERAL_WARNING
	//	<br /> <br />

#define BACH_DOC_LAMBDA_OUTLET_ORDER
	// 	@copy BACH_DOC_LAMBDA_OUTLET_GENERAL_HEADER
	//  In this case, the elements output from each one of the two lambda outlets have to be tested for "order":
	//  you should tell whether they are in the correct order (according to your custom ordering) or not.
	//  In the first case, you should return a 1 into the lambda inlet, in the second case you should return a 0. <br /> 
	//  @copy BACH_DOC_LAMBDA_GENERAL_WARNING
	//	<br /> <br />

#define BACH_DOC_LAMBDA_INLET_MODIFICATION
	// 	@copy BACH_DOC_LAMBDA_INLET_GENERAL_HEADER
	//  In this case, the answer is expected to be a modification of the elements which had been sent out: 
	//  the element output via the lambda outlet can be customly modified and then plugged in into this lambda inlet:
	//  such modification will be accounted for by the algorithm. <br />
	//  The lambda inlet also accepts the result in llll form, so you can sometimes avoid the explicit @out t. <br />
	//  @copy BACH_DOC_LAMBDA_GENERAL_WARNING
	//	<br /> <br />

#define BACH_DOC_LAMBDA_OUTLET_MODIFICATION
	// 	@copy BACH_DOC_LAMBDA_OUTLET_GENERAL_HEADER
	//  In this case, the elements output from the lambda outlet may be customly modified, so that such modification will be taken into
	//  account by the algorithm. To modify each element, just use patching and then plug into the lambda inlet the 
	//  modified version of the element. <br />
	//  @copy BACH_DOC_LAMBDA_GENERAL_WARNING
	//	<br /> <br />

#define BACH_DOC_LAMBDA_INLET_CALCULATION
	// 	@copy BACH_DOC_LAMBDA_INLET_GENERAL_HEADER
	//  In this case, the answer is some calculation triggered on the elements which had been sent out. <br />
	//  The lambda inlet also accepts the result in llll form, so you can sometimes avoid the explicit @out t. <br />
	//  @copy BACH_DOC_LAMBDA_GENERAL_WARNING
	//	<br /> <br />

#define BACH_DOC_LAMBDA_OUTLET_CALCULATION
	// 	@copy BACH_DOC_LAMBDA_OUTLET_GENERAL_HEADER
	//  In this case, on the elements output from the lambda outlet may be performed some calculation, taken than into 
	//  account by the algorithm (just use patching and then plug into the lambda inlet the 
	//  result of the calculation). <br />
	//  @copy BACH_DOC_LAMBDA_GENERAL_WARNING
	//	<br /> <br />

#define BACH_DOC_LAMBDA_INLET_COLLECTION
    // 	@copy BACH_DOC_LAMBDA_INLET_GENERAL_HEADER
    //  In this case, the answer is some content which should be appropriately collected by the mechanism. <br />
    //  @copy BACH_DOC_LAMBDA_GENERAL_WARNING
    //	<br /> <br />

#define BACH_DOC_PLAYOUT_SYNTAX_ROLL
	// 	For <o>bach.roll</o>, the playout syntax is used whenever the information about a note or chord is sent through the playout (either at playtime
	//  or at offline play, or selection dump).
	//  The playout syntax is a slight variation of the standard chord gathered syntax. Two different cases apply, according to the <m>playmode</m>
	//  attribute value. If the <m>playmode</m> is set to Chordwise, the information about each chord is output in the form <br />
	//  <b>chord <m>voice_number</m> <m>MIDI_channel</m> [<m>onset</m> <m>NOTE1</m> <m>NOTE2</m> <m>NOTE3</m> <m>chord_flag</m>] </b> <br />
	//  where each <b><m>NOTE</m></b> is the gathered syntax of the note (see below).
	//  If the <m>playmode</m> is set to Notewise, information about each note is output as if the note were the only note in the chord, i.e. in the form <br />
	//  <b>note <m>voice_number</m> <m>MIDI_channel</m> [<m>onset</m> <m>NOTE</m> <m>chord_flag</m>] </b> <br />
	//  where <b><m>NOTE</m></b> is the note gathered syntax.
	//  The <m>MIDI_channels</m> is the one associated with the voice to which the note or chord belongs. The <m>onset</m> is in milliseconds,
	//  The <m>chord_flag</m> is a bitfield summing values of 1 (if chord is locked), 2 (if chord is muted), 4 (if chord is solo). <br />
	//  The playout syntax also concerns markers: they are output in the form: <b>marker <m>NAME_OR_NAMES</m> <m>onset_ms</m> <m>role</m> <m>optional:content</m></b>
	//  where the <m>NAME_OR_NAMES</m> is either a single atom (if the marker has a single name) or a wrapped plain llll containing the names, and the <m>optional:content</m>
	//  is only output if the marker role requires it.
	//  <br /> <br />
	//  @copy BACH_DOC_MARKERROLES
	//  @copy BACH_DOC_NOTE_GATHERED_SYNTAX_ROLL
	
	
#define BACH_DOC_TIMEPOINT_SYNTAX_SCORE
	//  A timepoint represents a given instant inside <o>bach.score</o>, as a measure-attached position.
	//  It identifies such point according to a measure, a position inside such measure,
	//  and possibly a voice (in case tempi and time signatures are not synchronous for all voices).
	//  Differently from absolute millisecond positions,
	//  timepoints are represented by lllls, in one of the following syntaxes: <br />
	//  - <b>[<m>measure_number</m>]</b>: represents the point is at the beginning of the measure identified by the introduced measure number, in the first voice. 
	//  For instance, <b>[4]</b> represents the point at the very beginning of measure 4, voice 1. <br />
	//  - <b>[<m>measure_number</m> <m>sym_onset_in_measure</m>]</b>: represents the point inside the measure identified by the introduced measure number (in the first voice),
	//  but not necessarily at the beginning, rather at the generic position in measure identified by the symbolic onset <m>sym_onset_in_measure</m>.
	//  For instance, <b>[4 1/4]</b> represents the point at measure 4, voice 1, after 1/4 from the beginning of the measure. <br />
	//  - <b>[<m>voice_number</m> <m>measure_number</m> <m>sym_onset_in_measure</m>]</b>: represents the point inside the measure identified by the introduced measure number, 
	//  in the voice identified, by the introduced voice number, at the generic position in measure identified by the symbolic onset <m>sym_onset_in_measure</m>.
	//  For instance, <b>[2 4 1/4]</b> represents the point at measure 4, voice 2, after 1/4 from the beginning of the measure. Specifying voice numbers explicitly is especially
	//  important if voices don't have the same tempi or time signatures. 
	//  <br />
	//  A timepoint can also  be specified via a <b>[<m>float_measure_number</m>]</b>, representing the point in a floating
	//  point position between two measures (referred to the first voice). For instance, <b>[4.2]</b> represents the point at the 20% of measure 4, voice 1. 
	//  Furthermore, the <m>sym_onset_in_measure</m> can be replaced by a float between 0 and 1 to represent a point between the beginning (0) and the end 
	//  of the measure (1); for instance <b>[1 4 0.2]</b> represents the point after 20% of measure 4, voice 1.
    //  <br />
    //  If the measure number is replaced by the <b>any</b> symbol, then the following rational is interpreted as a global symbolic onset inside the score.
    //  For instance, <b>[any 27/4]</b> represents the point at 27/4 after the beginning of the score, referred to the measureinfo of voice 1;
    //  <b>[3 any 27/4]</b> does the same for voice 3.
    //  <br /> <br />
	

#define BACH_DOC_PLAYOUT_SYNTAX_SCORE
	// 	For <o>bach.score</o>, the playout syntax is used whenever the information about a note or chord is sent through the playout (either at playtime
	//  or at offline play, or selection dump).
	//  The playout syntax is a slight variation of the standard chord gathered syntax. Two different cases apply, according to the <m>playmode</m>
	//  attribute value. If the <m>playmode</m> is set to Chordwise, the information about each chord is output in the form <br />
	//  <b>chord <m>voice_number</m> <m>MIDI_channel</m> (<m>symbolic_duration</m> <m>duration_ms</m> <m>symbolic_onset_in_measure</m>
	//  <m>onset_from_score_beginning_in_ms</m> <m>NOTE1</m> <m>NOTE2</m> <m>NOTE3</m> <m>chord_flag</m>) </b> <br />
	//  where each <b><m>NOTE</m></b> is the gathered syntax of the note. 
	//  If <m>playrest</m> is set to 1, and the chord is a rest, the router symbol is <b>rest</b> instead of chord. <br />
	//  If the <m>playmode</m> is set to Notewise, information about each note is output as if the note were the only note in the chord, i.e. in the form <br />
	//  <b>note <m>voice_number</m> <m>MIDI_channel</m> (<m>symbolic_duration</m> <m>duration_ms</m> <m>symbolic_onset_in_measure</m>
	//  <m>onset_from_score_beginning_in_ms</m> <m>NOTE</m> <m>note_flag</m>) </b> <br />
	//  where <m>NOTE</m> is the note gathered syntax. <br />
	//  If <m>playrest</m> is set to 1, and the chord is a rest, the router symbol is <b>rest</b> instead of chord, and there is no <m>NOTE</m> llll. <br />
	//  In case the played note or chord is just a grace chord, the <m>symbolic_duration</m> becomes an llll in the form <b>[g <m>grace_symbolic_duration</m>]</b>.
	//  The <m>MIDI_channels</m> is the one associated with the voice to which the note or chord belongs. The <m>onset</m> is in milliseconds,
	//  The <m>chord_flag</m> is a bitfield summing values of 1 (if chord is locked), 2 (if chord is muted), 4 (if chord is solo). <br />
	//  The playout syntax also concerns markers: they are output in the form: <b>marker <m>NAME_OR_NAMES</m> <m>ONSET</m> none</b>
	//  where the <m>NAME_OR_NAMES</m> is either a single atom (if the marker has a single name) or a wrapped llll containing the names.
	//  The last <b>none</b> symbol is the marker role, currently unsupported in <o>bach.score</o>. The <m>ONSET</m> can either be a single
	//  floating point value, representing the onset in milliseconds (if the marker is attached to the milliseconds position), or an llll representing
	//  the onset timepoint (if the marker is attached to the position inside the measure). <br />
    //  The playout syntax also concerns tempi: they are output in the form <b>tempo <m>voice_number</m> <m>tempo</m> <m>TEMPO_LLLL</m></b>,
    //  where <m>tempo</m> is the floating point tempo referred to the quarter note, and
    //  <m>TEMPO_LLLL</m> is in the form <b>[<m>tempo_figure</m> <m>tempo_value</m> <m>tempo_sym_onset</m> <m>interpolation_to_next?</m>]</b>.
    //  If the tempo starts an accelerando/rallentando (i.e. interpolation is set to 1), then the <m>tempo</m> element is substituted by the llll
    //  <b>[<m>tempo</m> <m>next_tempo</m> <m>interp_duration_ms</m>]</b>.  <br />
    //  The playout syntax also concerns measures: if <m>playmeasures</m> is 1, at the beginning of each measure (for each voice), an llll is output
    //  in the form <b>measure <m>voice_number</m> <m>measure_number</m> <m>MEASUREINFO_LLLL</m></b>.
    //  If a tempo and/or a chord lie at the beginning of a measure, the order of output for the elements is: measure, tempo, chord (or notes). <br /> 
    //  For all the previously exposed cases, if the <m>playoutfullpath</m> attribute is set to 1, the <m>voice_number</m> is substituted by
    //  an llll determining the address of the element (see the <m>playoutfullpath</m> attribute for more information. <br /> <br />
	//  @copy BACH_DOC_TIMEPOINT_SYNTAX_SCORE
	//  @copy BACH_DOC_NOTE_GATHERED_SYNTAX_SCORE
    //  @copy BACH_DOC_MEASUREINFO_SYNTAX


#define BACH_DOC_GENERIC_GATHERED_SYNTAX
	// 	The gathered syntax of any notation object is in the form <b><m>notation_object_name</m> <m>HEADER</m> <m>BODY</m></b>, where
	//  where the first symbol is optional as input (but always given as output) and identifies the notation object
	//  (e.g.: <b>roll</b> or <b>score</b>). The <m>HEADER</m> is an llll containing all the 
	//  meta-information about the object (such as key signatures, clefs, markers...), while <m>BODY</m> is the llll
	//  containing the actual content of the notation object (i.e. the content of each voice, or measure, or chord,
	//  or note: the form varies depending on the notation object). <br /> <br />
	//  @copy BACH_DOC_HEADER_SYNTAX


#define BACH_DOC_ROLL_GATHERED_SYNTAX
	// 	The gathered syntax of a whole <o>bach.roll</o> is in the form <b>roll <m>HEADER</m> <m>BODY</m></b>, where
	//  the first symbol is optional as input (but always given as output). <m>HEADER</m> is an llll containing all the 
	//  <o>bach.roll</o> meta-information (such as key signatures, clefs, markers...), 
	//  while <m>BODY</m> has the form of a sequence of voices: <b>[<m>VOICE1</m> <m>VOICE2</m>...]</b>
	//  where each voice is an llll in gathered syntax (see below for more information about this). <br /> <br />
	//  @copy BACH_DOC_HEADER_SYNTAX
	//  @copy BACH_DOC_VOICE_GATHERED_SYNTAX_ROLL


#define BACH_DOC_SCORE_GATHERED_SYNTAX
	// 	The gathered syntax of a whole <o>bach.score</o> is in the form <b>score <m>HEADER</m> <m>BODY</m></b>, where
	//  the first symbol is optional as input (but always given as output). <m>HEADER</m> is an llll containing all the 
	//  <o>bach.score</o> meta-information (such as key signatures, clefs, markers...),
	//  while <m>BODY</m> has the form of a sequence of voices: <b>[<m>VOICE1</m> <m>VOICE2</m>...]</b>
	//  where each voice is an llll in gathered syntax (see below for more information about this). <br /> <br />
	//  @copy BACH_DOC_HEADER_SYNTAX
	//  @copy BACH_DOC_VOICE_GATHERED_SYNTAX_SCORE


#define BACH_DOC_VOICE_GATHERED_SYNTAX_ROLL
	// 	For <o>bach.roll</o>, the gathered syntax for any voice, in its simplest form <b>[<m>CHORD1</m> <m>CHORD1</m>... <m>voice_flag</m>]</b>
	//  where each <m>CHORD</m> is an llll representing a chord in gathered syntax, and the <m>voice_flag</m> is an optional bitfield summing values of 
	//  1 (if voice is locked), 2 (if voice is muted), 4 (if voice is solo). <br />
	//  @copy BACH_DOC_CHORD_GATHERED_SYNTAX_ROLL
	

#define BACH_DOC_VOICE_GATHERED_SYNTAX_SCORE
	// 	For <o>bach.score</o>, the gathered syntax for any voice, in its simplest form <b>[<m>MEASURE1</m> <m>MEASURE2</m>... <m>voice_flag</m>]</b>
	//  where each <m>MEASURE</m> is an llll representing a measure in gathered syntax, and the <m>voice_flag</m> is an optional bitfield summing values of 
	//  1 (if voice is locked), 2 (if voice is muted), 4 (if voice is solo). <br /> <br />
	//  @copy BACH_DOC_MEASURE_GATHERED_SYNTAX_SCORE


#define BACH_DOC_MEASURE_GATHERED_SYNTAX_SCORE
	// 	For <o>bach.score</o>, the gathered syntax for any measure is, in its simplest form <b>[<m>MEASUREINFO</m> <m>CHORD1</m> <m>CHORD2</m>... <m>measure_flag</m>]</b>
	//  where <m>MEASUREINFO</m> is the information concerning time signatures and tempi, as well as possibly other information regarding barlines, widths and more (see below), 
	//  each <m>CHORD</m> is an llll representing a chord and must be in the chord gathered syntax, and the <m>measure_flag</m> is an optional bitfield summing values of 
	//  1 (if measure is locked), 2 (if measure is muted), 4 (if measure is solo), 8 (if measure rhythmic tree is locked). <br /> 
	//  In the most general form, chord information is not represented linearly as a sequence of <m>CHORD</m> lllls, rather as a rhythmic tree, so
	//  chord lllls are in general wrapped into further levels of parentheses. This is not necessary as input, although you can define such levels
	//  also as input, in order to suggest to <o>bach.score</o> the rhythmic tree you want to have,
	//  for instance: <b>[<m>MEASUREINFO</m> [[<m>CHORD1</m> <m>CHORD2</m>] <m>CHORD3</m>]... <m>measure_flag</m>]</b>.
	//  These additional levels act as suggestions on the bach algorithms, which might create further levels (e.g. by refining levels) or modify the existing ones
	//  according to the <m>treehandling</m> and <m>maketreecompatiblewithts</m> attributes.
	//  Each level llll by default has as first element, while output, an llll in the form <b>[leveltype <m>type</m>]</b>, where <m>type</m> is a number
	//  which accounts for the "lifecycle" of the level (was it created by the user? was it refined by bach itself?...) and which should be 
	//  opaque to the user: such level type should never be set by hand, only kept to guarantee a good storage or rebuilding of <o>bach.score</o>.
	//  The interpretation of rhythmic tree levels as input will depend on all the rhythmic tree attributes, the most important of which are
	//  <m>treehandling</m> and <m>maketreecompatiblewithts</m>. At output, the gathered syntax might or might not contain the rhythmic tree
	//  levels of parentheses, depending on the <m>outputtrees</m> attribute. Also it might or might not contain level type specifications, 
	//  depending on the <m>saveleveltypes</m> attribute. <br /> 
	//  Grace chords are characterized by being elements inside grace levels. Grace levels are identified by a "g" symbol at the very beginning
	//  of the level. A grace level may contain sub-levels as any other ordinary level. Indeed, grace chords may have any symbolic duration,
	//  they may also be rests, or organized in tuplets. The general form of the grace level is thus <b>[g <m>CHORD_OR_CHORDS</m>]</b>,
	//  where <m>CHORD_OR_CHORDS</m> may be a complex llll containing the gathered syntax of chords. For instance: <b>[g [1/8 [6000 127 1]] [[-1/12] [1/24 [6000 127 1]]]]</b>.
	//  <br /> <br />
	//  @copy BACH_DOC_MEASUREINFO_SYNTAX
	//  @copy BACH_DOC_CHORD_GATHERED_SYNTAX_SCORE


#define BACH_DOC_CHORD_GATHERED_SYNTAX_ROLL
	// 	For <o>bach.roll</o>, the gathered syntax for any chord, in its simplest form <b>[<m>onset_ms</m> <m>NOTE1</m> <m>NOTE2</m>... <m>chord_flag</m>]</b>
	//  where <m>onset_ms</m> is the onset of the chord (starting temporal point) in milliseconds each <m>NOTE</m>
	//  is an llll representing a note in gathered syntax, and the <m>chord_flag</m> is an optional bitfield summing values of 
	//  1 (if chord is locked), 2 (if chord is muted), 4 (if chord is solo). <br />
	//  In its most general form, each chord can have a specification defining its name(s). This specification must be in the form
	//  <b>[name <m>NAME_OR_LLLL_OF_NAMES</m>]</b>, and must be put after the last note llll,
	//  before the <m>chord_flag</m>. For instance, a chord definition might 
	//  have the form <b>[500 [7000. 500 127] [7200. 1200 100] [name paul] 0]</b>
	//  <br /> <br />
	//  @copy BACH_DOC_NOTE_GATHERED_SYNTAX_ROLL


#define BACH_DOC_CHORD_GATHERED_SYNTAX_SCORE
	// 	For <o>bach.score</o>, the gathered syntax for any chord, in its simplest form <b>[<m>sym_duration</m> <m>NOTE1</m> <m>NOTE2</m>... <m>chord_flag</m>]</b>
	//  where <m>sym_duration</m> is the symbolic rational duration of the chord, as a fraction of the whole note (e.g. <b>1/4</b>), each <m>NOTE</m>
	//  is an llll representing a note in gathered syntax, and the <m>chord_flag</m> is an optional bitfield summing values of 
	//  1 (if chord is locked), 2 (if chord is muted), 4 (if chord is solo). <br />
	//  In its most general form, each chord can have specifications defining its name(s) or its slots.
	//  Each of these specifications is done in the form <b>[<m>specification_name</m> <m>SPECIFICATION CONTENT</m>]</b>, and must be put after the last note llll,
	//  and before the <m>chord_flag</m>. The order in which the specifications are listed is, on the other hand, irrelevant. For instance, a chord definition might 
	//  have the form <b>[1/4 [7000. 127 1] [7200. 100 0] [name john] [slots [10 fermata]] 0]</b>.
	//  <br /> <br />
	//  @copy BACH_DOC_NOTE_GATHERED_SYNTAX_SCORE


#define BACH_DOC_NOTE_GATHERED_SYNTAX_ROLL
	// 	For <o>bach.roll</o>, the gathered syntax for any note is, in its simplest form <b>[<m>pitch_cents</m> <m>duration</m> <m>velocity</m> <m>note_flag</m>]</b>
	//  where <m>pitch_cents</m> is the pitch of the note in MIDI cents, the <m>duration</m> is measured in milliseconds, the <m>velocity</m>
	//  is a value from 1 to 127 corresponding to the note dynamic, and
	//  the <m>note_flag</m> is an optional bitfield summing values of 1 (if note is locked), 2 (if note is muted), 4 (if note is solo). <br />
	//  In its most general form, each note can have different specifications and attributes, defining 
	//  graphics, pitch breakpoints, slots, names.
	//  Each of these specifications is done in the form <b>[<m>specification_name</m> <m>SPECIFICATION CONTENT</m>]</b>, and must be put after the <m>velocity</m>
	//  and before the <m>note_flag</m>. The order in which the specifications are listed is, on the other hand, irrelevant. For instance, a note definition might have the form
	//  <b>[7300. 136. 127 [graphic 7400 -1/2] [slots [1 [0. 0. 0.] [0.294118 81.138889 0.] [0.294118 38.805556 0.] [1. 0. 0.]]] [name pippo] 0 ]</b>
	//  <br /> <br />
	//  @copy BACH_DOC_PITCHES_ALSO_AS_NOTENAMES
	//  @copy BACH_DOC_NOTE_GRAPHIC_SYNTAX
	//  @copy BACH_DOC_NOTE_BREAKPOINT_SYNTAX
	//  @copy BACH_DOC_NOTE_SLOTS_SYNTAX
	//  @copy BACH_DOC_NAME_SYNTAX

#define BACH_DOC_NOTE_GATHERED_SYNTAX_SCORE
	// 	For <o>bach.score</o>, the gathered syntax for any note is, in its simplest form <b>[<m>pitch_cents</m> <m>velocity</m> <m>tie?</m> <m>note_flag</m>]</b>
	//  where <m>pitch_cents</m> is the pitch of the note in MIDI cents, the <m>velocity</m>
	//  is a value from 1 to 127 corresponding to the note dynamic, the <m>tie?</m> value is 1 only if the note starts a tie and 0 otherwise, and
	//  the <m>note_flag</m> is an optional bitfield summing values of 1 (if note is locked), 2 (if note is muted), 4 (if note is solo). <br />
	//  In its most general form, each note can have different specifications and attributes, defining one of the possible extras:
	//  graphics, pitch breakpoints, slots, names, articulations.
	//  Each of these specifications is done in the form <b>[<m>specification_name</m> <m>SPECIFICATION CONTENT</m>]</b>, and must be put after the <m>tie?</m>
	//  and before the <m>note_flag</m>. The order in which the specifications are listed is, on the other hand, unimportant. For instance, a note definition might have the form
	//  <b>[7000. 127 1 [graphic 6900 1/2] [slots [1 [0. 112.5 0.] [1. 0. 0.]]] [articulation stacc] [name foo] 0]</b>.
	//  <br /> <br />
	//  @copy BACH_DOC_NOTE_GRAPHIC_SYNTAX
	//  @copy BACH_DOC_NOTE_BREAKPOINT_SYNTAX
	//  @copy BACH_DOC_NOTE_SLOTS_SYNTAX
	//  @copy BACH_DOC_NAME_SYNTAX
	//  @copy BACH_DOC_ARTICULATIONS_SYNTAX


#define BACH_DOC_NOTE_GRAPHIC_SYNTAX
	//  The <m>graphic</m> specification informs about the enharmonicity status of a note. 
	//  It is given by an llll in the form <b>[<m>graphic</m> <m>displayed_midicents_ignoring_accidental</m> <m>displayed_accidental</m>]</b>,
	//  where <m>displayed_midicents_ignoring_accidental</m> are the cents of the diatonic displayed note (ignoring any accidental that it might have),
	//  and <m>displayed_accidental</m> is the displayed accidental in rational form (sharp corresponding to 1/2, flat to -1/2, quarterflat to -1/4 and so on).
	//  For instance, a Db just above the middle C would have a graphic specification of <b>[graphics 6200 -1/2]</b>.
	//  <br /> <br />


#define BACH_DOC_NOTE_BREAKPOINT_SYNTAX
	//  The <m>breakpoint</m> specification informs about possible pitch breakpoints that a note duration line has. This is useful to represent glissandi.
	//  It is given by an llll in the form <b>[<m>breakpoints</m> <m>BPT1</m> <m>BPT2</m> <m>BPT3</m>...]</b>,
	//  where each <m>BPT</m> is an llll in the form <b>[<m>relative_x_position</m> <m>delta_midicents</m> <m>slope</m>]</b>, where
	//  <m>relative_x_position</m> is a double precision number from 0 to 1 representing the point where the breakpoint is, 0 corresponding to 
	//  the notehead and 1 corresponding to the note tail; <m>delta_midicents</m> is the pitch difference (in midicents) between the breakpoint pitch and the base note pitch;
	//  <m>slope</m> is a value from -1 to 1 corresponding to the curvature of the segment of duration line preceding the breakpoint (this implies that the slope of the first breakpoint 
	//  is always ignored), as for Max <o>curve</o> object (thus 0 being linear). <br />
	//  Two breakpoints are always present: the first breakpoint corresponds always to (0 0 0), and can never
	//  be different than this; the last breakpoint corresponds always to the note tail, and must always be in the form <b>[1 <m>delta_midicents</m> <m>slope</m>]</b>.
	//  If all breakpoints are trivial (thus if there are just two breakpoints: notehead and tail, and the notetail has <m>delta_midicents</m> = 0), the breakpoint
	//  specification is never given as output. For instance, a note making a glissando upwards and then downwards of 200cents, linear while ascending and exponential in the descent,
	//	will have the breakpoint specification of the form <b>[breakpoints [0 0 0] [0.5 200 0] [1 0 0.5]]</b>. <br />
	//  If the <m>breakpointshavevelocity</m> attribute is set to 1, pitch breakpoints also have velocities, thus the complete <m>BPT</m> specification is in the form
	//  (<m>relative_x_position</m> <m>delta_midicents</m> <m>slope</m> <m>velocity</m>),
	//  where <m>velocity</m> is a number from 1 to 127 corresponding to the pitch breakpoint dynamic. If different breapoints have different dynamics, the behavior of
	//  the velocity between them is considered to be interpolatory, for instance by abstractions like <o>bach.dl2line</o> or <o>bach.dl2curve</o>.
	//  <br /> <br />

#define BACH_DOC_NOTE_SLOTS_SYNTAX
	//  The <m>slots</m> specification informs about the content of each one (or a subset) of the slots of a note. 
	//  It is given by an llll in the form <b>[slots <m>SLOT1</m> <m>SLOT2</m>...]</b>,
	//  where each one of the <m>SLOT</m> is an llll containing the information about one slot, in the form
	//	<b>[<m>slot_number</m> <m>SLOT_CONTENT</m>]</b>. <br />
	//  @copy BACH_DOC_NOTE_SLOT_CONTENT


#define BACH_DOC_NOTE_SLOT_CONTENT
	//  The slot content syntax depends on the slot type. <br />
	//  - For slot of type <m>function</m> the content must be in the form: <b><m>POINT1</m> <m>POINT2</m> <m>POINT3</m>...</b> where each
	//  <m>POINT</m> is in turn in the form <b>[<m>x</m> <m>y</m> <m>slope</m>]</b>, where the first two elements are the coordinates of the point, and the last one is 
	//  a slope parameter, from -1 to 1, corresponding to the curvature of the segment preceding the point. <br />
	//  - For slot of type <m>int</m> or <m>float</m> the content must be in the simplest form: <b><m>number</m></b>. <br />
	//  - For slot of type <m>intlist</m> or <m>floatlist</m> the content must be in the form: <b><m>number1</m> <m>number2</m>...</b>. <br />
	//  - For slot of type <m>text</m> the content must be in the form: <b><m>text_as_an_unique_symbol</m></b>. <br />
	//  - For slot of type <m>llll</m> the content must be in the form: <b><m>WRAPPED_LLLL</m></b>, equivalent to <b>[<m>LLLL</m>]</b>.  <br />
	//  - For slot of type <m>filelist</m> the content must be in the form: <b><m>filepath1</m> <m>filepath2</m> <m>filepath3</m>... <m>active_file_index</m></b>, 
	//    where <m>active_file_index</m> is the index of the file which will appear as clicked (active). <br />
	//  - For slot of type <m>spat</m> the content must be in the form: <b><m>SPATPOINT1</m> <m>SPATPOINT2</m> <m>SPATPOINT3</m>...</b> where each
	//  <m>SPATPOINT</m> is in turn in the form <b>[<m>t</m> <m>radius</m> <m>angle</m> <m>interpolation_type</m>]</b>, 
	//  where the first element is the time position (by default, if the domain is temporal, this is between 0 and 1), then comes the radius
	//  (distance of the sound from the listener) and the angle which the sound makes with respect to a reference vertical direction.
	//  Last parameter is an interpolation type, which is 0 (default) for circular spatialization and 1 for linear spatialization. <br />
	//  - For slot of type <m>color</m> the content must be in the form: <b><m>red</m> <m>green</m> <m>blue</m> <m>alpha</m></b>, where
	//  the parameters are the components of the RGBA color representation (from 0. to 1.).  <br />
	//  - For slot of type <m>3dfunction</m> the content must be in the form: <b><m>POINT1</m> <m>POINT2</m> <m>POINT3</m>...</b> where each
	//  <m>POINT</m> is in turn in the form <b>[<m>x</m> <m>y</m> <m>z</m> <m>slope</m>]</b>, where the first three elements are the coordinates of the point, and the last one is 
	//  a slope parameter, from -1 to 1, corresponding to the curvature of the segment preceding the point. <br />
	//  - For slot of type <m>filter</m>, when you need to input content you can use the syntax: 
	//  <b><m>filtertype</m> <m>cutoff_frequency_Hz</m> <m>gain_dB</m> <m>Q_or_slope</m></b>, where <m>filtertype</m> is one of the following symbols:
	//  <m>lowpass</m>, <m>highpass</m>, <m>bandpass</m>, <m>bandstop</m>, <m>peaknotch</m>, <m>lowshelf</m>, <m>highshelf</m>, <m>allpass</m>.
	//  You can equivalently use for input the syntax
	//  <b><m>a0</m> <m>a0</m> <m>a2</m> <m>b1</m> <m>b2</m></b>, where the parameters are the coefficients of a biquad filter, as for <o>biquad~</o>.
	//  Finally, when data is output, the syntax is always a combination of the two:
	//  <b><m>a0</m> <m>a0</m> <m>a2</m> <m>b1</m> <m>b2</m> [<m>filtertype</m> <m>cutoff_frequency_Hz</m> <m>gain_dB</m> <m>Q_or_slope</m>]</b>. <br />
	//  - For slot of type <m>dynfilter</m> the content must be in the form: <b>[<m>t1</m> <m>FILTER1</m>] [<m>t2</m> <m>FILTER2</m>] [<m>t3</m> <m>FILTER3</m>]...</b>, where
	//  each <m>FILTER</m> is in the form defined for slot of type <m>filter</m>, just above. <br />
    //  - For slot of type <m>articulations</m> the content must be in the form: <b><m>art1</m> <m>art2</m>...</b>, i.e. a sequence of
    //  articulations introduced as symbols.
    //  @copy BACH_DOC_ARTICULATIONS_SYMBOLS
    //  Articulation symbols can also be retrieved by hovering on the corresponding element in the slot window. <br />
    //  - For slot of type <m>notehead</m> the content must a single notehead symbol.
    //  @copy BACH_DOC_NOTEHEAD_SYMBOLS
    //  Notehead symbols can also be retrieved by hovering on the corresponding element in the slot window. <br />
	//  - For slot of type <m>togglematrix</m>, <m>intmatrix</m> or <m>floatmatrix</m> the content must be in the form: <b><m>WRAPPED_MATRIX_AS_LLLL</m></b>,
	//  equivalent to <b>[<m>ROW1</m> <m>ROW2</m>...]</b>, where each row is a wrapped llll.
	//  @copy BACH_DOC_MATRIXCALCULUS_MATRIX

#define BACH_DOC_NAME_SYNTAX
	//  The <m>name</m> specification informs us about a possible name (or possibles names) of a notation item.
	//  It is simply given by an llll in the form <b>[name <m>NAME_OR_LLLL_OF_NAMES</m>]</b>,
	//  where <m>NAME_OR_LLLL_OF_NAMES</m> is either a single of symbols or integer, or an llll corresponding to the name(s) of the notation item.
	//  For instance, an item named as "john george" will correspond to the llll <b>[name john george]</b>.
	//  An item named "(high 1) (low 2)" will correspond to the llll <b>[name [high 1] [low 2]]</b>.
	//  If an element has no names, the <m>name</m> specification is never given as output.
	//  <br /> <br />

#define BACH_DOC_ARTICULATIONS_SYNTAX
	//  The <m>articulation</m> specification informs us about an articulation assigned either to a chord or to a note.
	//  It is simply given by an llll in the form <b>[articulation <m>ARTICULATION_OR_LIST_OF_ARTICULATIONS</m>]</b>,
	//  where <m>ARTICULATION_OR_LIST_OF_ARTICULATIONS</m> is a list of symbols idenfitying articulations to be added to the notation item.
	//  The symbols of the list are allowed to be the following ones: "staccato" or "stacc", "staccatissimo" or "staccmo", 
	//  "fermata" or "ferm", "portato" or "por", "accent" or "acc", "accentstaccato" or "accstacc", "accentportato" or "accport",
	//  "portatostaccato" or "portstacc", "martellato" or "mart", "martellatostaccato" or "martstacc", "lefthandpizzicato" or "lhpiz",
	//	"trill" or "tr", "gruppetto" or "grupp", "upmordent" or "umord", "downmordent" or "dmord", "doublemordent" or "mmord",
	//  "upbowing" or "ubow", "downbowing" or "dbow", "tremolo" or "trem" (for the tremolo with three slashes), "tremolo2" or "trem2" 
	//  (for the tremolo with two slashes), "tremolo1" or "trem1" (for the tremolo with a single slash), "gruppetto" or "grupp". <br />
	//  The default bach font has all the articulations glyphs; however, not all the other supported fonts do, especially Boulez doesn't have 
	//  a certain number of the previous articulations among its glyphs. If you don't see an articulation as you wish 
	//  (e.g. tremoli with Boulez), it might be because the font doesn't have the proper character, so try to use another font.
	//  <br /> <br />

#define BACH_DOC_ARTICULATIONS_SYMBOLS
    //  The list of the are standard available articulations as symbols is: "staccato" or "stacc", "staccatissimo" or "staccmo",
    //  "fermata" or "ferm", "portato" or "por", "accent" or "acc", "accentstaccato" or "accstacc", "accentportato" or "accport",
    //  "portatostaccato" or "portstacc", "martellato" or "mart", "martellatostaccato" or "martstacc", "lefthandpizzicato" or "lhpiz",
    //	"trill" or "tr", "gruppetto" or "grupp", "upmordent" or "umord", "downmordent" or "dmord", "doublemordent" or "mmord",
    //  "upbowing" or "ubow", "downbowing" or "dbow", "tremolo3" or "trem3" (for the tremolo with three slashes), "tremolo2" or "trem2"
    //  (for the tremolo with two slashes), "tremolo1" or "trem1" (for the tremolo with a single slash).
    //  Notice that the default bach font has all the articulations glyphs; however, not all the other supported fonts do,
    //  in particular Boulez doesn't have a certain number of the previous articulations among its glyphs.
    // If you don't see an articulation as you wish
    //  (e.g. tremoli with Boulez), it might be because the font doesn't have the proper character, so try to use another font.

#define BACH_DOC_NOTEHEAD_SYMBOLS
    //  The list of the standard available noteheads as symbols is: "default", "doublewhole", "whole", "white", "black", "diamond", "cross", "plus",
    //  "none", "accent", "blacksquare", "whitesquare", "square" "blacktriangle", "whitetriangle", "triangle", "blackrhombus", "whiterhombus", "rhombus".
    //  In <o>bach.score</o>, the "square", "triangle" and "rhombus" notehead are black or white depending on the note duration; in <o>bach.roll</o> only
    //  the black flavour is used.
    //  As for articulations, not all fonts support all symbols.

#define BACH_DOC_TEMPO_SYNTAX
    //  A tempo, defined for a measure of a <o>bach.score</o> has one of the following syntaxes: <br />
    //  - <b>[<m>tempo_value</m>]</b> will assign a quarter tempo at the beginning of the measure. For instance <b>[60]</b> will set a 1/4 = 60 tempo. <br />
    //  - <b>[<m>tempo_figure</m> <m>tempo_value</m>]</b> will assign the tempo value to the specified symbolic unit (at the beginning of the measure).
    //  The <m>tempo_figure</m> is indeed the tempo symbolic unit: for instance <b>[3/8 40]</b> will set a tempo of a dotted quarter = 40.<br />
    //  - <b>[<m>tempo_figure</m> <m>tempo_value</m> <m>tempo_sym_onset</m>]</b> will assign the tempo value to the specified symbolic unit and will put the
    //  tempo at the point inside the measure specified by the <m>tempo_sym_onset</m>. For instance <b>[3/8 40 1/4]</b> will set a tempo of a dotted quarter = 40
    //  but not at the beginning of the measure, rather after 1/4 from the beginning.<br />
    //  - <b>[<m>tempo_figure</m> <m>tempo_value</m> <m>tempo_sym_onset</m> <m>interpolation_to_next?</m>]</b> will do exactly as the previous case
    //  but if <m>interpolation_to_next?</m> is non-zero it will also toggle the interpolation from this tempo to the following one,
    //  yielding an accelerando or rallentando (depending if the next tempo is faster or slower). For instance <b>[3/8 40 1/4 1]</b>
    //  will set a tempo of a dotted quarter = 40, after 1/4 from the beginning, and will toggle the tempo interpolation to next tempo.<br />
    //  If more than one tempo need to be assigned to a given measure, one needs to use the general syntax for <m>TEMPO_OR_LIST_OF_TEMPI</m>, which is
    //  <b>[<m>TEMPO1</m> <m>TEMPO2</m> <m>TEMPO3</m>...]</b>, where each tempo must be in one the forms explained above. As an example, consider
    //  <b>[[60] [1/4 70 1/16] [1/8 60 1/8 1] [1/8 80 3/8]]</b>, where four tempi have been defined. The order of tempi is irrelevant,
    //  only their onset is accounted for. <br />

#define BACH_DOC_MEASUREINFO_SYNTAX
	//	Measureinfo is the information about time signature and tempo, plus some other optional specifications concerning the measure itself.
	//	This can be a single <b><m>TIME_SIGNATURE</m> <m>TEMPO</m></b> valid for all voices and all measures, or a llll containing for each measure and each voice
	//  an llll in the form <b>[<m>TIME_SIGNATURE</m> <m>TEMPO_OR_LIST_OF_TEMPI</m> <m>SPECIFICATION1</m> <m>SPECIFICATION2</m>...]</b>.
	//  All elements except for the <m>TIME_SIGNATURE</m> are optional. <br /> <br />
	//  The <m>TIME_SIGNATURE</m> is an llll containing the measure time signature, in one of the following forms: <br />
	//  - <b>[<m>numerator</m> <m>denominator</m>]</b> for standard time signatures. For instance, <b>[4 4]</b> corresponds to a 4/4 time signature. <br />
	//  - <b>[[<m>numerator1</m> <m>numerator2</m> <m>numerator3</m>...] <m>denominator</m>]</b> for time
	//  signatures where the numerator is a sum of numbers.For instance <b>[[3 2 3] 8]</b>
	//  corresponds to a (3+2+3)/8 time signature. <br /> <br />
    //  The <m>TEMPO_OR_LIST_OF_TEMPI</m> represent in its simplest form, a single tempo. <br />
    //  @copy BACH_DOC_TEMPO_SYNTAX
	//  Also, one might add an integer number at the beginning of each measure llll to indicate that the given measureinfo reference is valid for a
	//  certain number of measures, such as <b>[<m>how_many_measures</m> <m>TIME_SIGNATURE</m> <m>TEMPO_OR_LIST_OF_TEMPI</m> <m>SPECIFICATION1</m> <m>SPECIFICATION2</m>...]</b>.
	//  For instance <b>[5 [4 4] [[80] [1/4 160 1/2]]]</b> creates 5 measures of 4/4, each one starting with quarter = 80, and then each one accelerating
	//  until 1/4 = 160 exactly at half of the measure. For instance
	//  <b> [[[4 4] [1/8 60]] [[2 4] [1/4 50 1/4 1]] [4 [4 4]] [nil [180]]]</b> means that we start a bar 1 in 4/4 and octave note = 60, then we 
	//  pass at 2/4 and quarter = 50 after 1/4 of measure 2, and at that moment, an accelerando starts. The accelerando lasts during 4 4/4-measures, 
	//  and then ends at the following measure on a new tempo of quarter = 180. <br /> <br />
	//  @copy BACH_DOC_MEASUREINFO_SYNTAX_SINGLE_SPECIFICATION
 
#define BACH_DOC_MEASUREINFO_SYNTAX_SINGLE_SPECIFICATION
	//  Each <m>SPECIFICATION</m> is an optional llll representing a given measure parameter, in the form <b>[<m>parameter_name</m> <m>parameter_value</m>]</b>.
	//  The <m>parameter_name</m> is a symbol identifying the parameter. The complete list of parameters symbols and their corresponding 
	//  values is the following one: <br />
	//  - <b>width</b>: assigns a fixed width to a measure. It expects as value a fixed width in pixels that the measure will have (referred to the default
	//  vertical and horizontal zoom of 100%, and modified accordingly to those). Assigning a <m>width</m> parameter will also lock the measure barline, 
	//  so that the width will remain the same, no matter how many chords and notes the measure does and will contain. Use the "auto" symbol
	//  instead of the fixed width to revert to the automatic measure width assignment (depending on the measure content). <br />
	//  - <b>widthfactor</b>: assigns a local factor for the spacing. It expects as value a multiplier factor, which will be applied to the whole measure 
	//  spacing, and which will compress (for values less than 1) or expand (for values 
	//  greater than 1) the width of the measure and the spacing of its chords accordingly. In this case, the measure barline is not locked, only the 
	//  width factor is changed. <br />
	//  - <b>barline</b>: assigns a specific ending barline to a given measure. It expects a specific letter, representing the barline type. This letter
	//  can be one of the following ones: 'a' = automatic barline (defaul), 'n' = normal barline, 'd' = dashed barline, 'p' = dotted barline (p = "points"),
	//  't' = double barline (t = "two"), 's' = solid barline, 'f' = final barline, 'h' = hidden barline, 'k' = tick,
    //  'i' = intervoice barline only (barline is only between voice staves, not over staves). <br />.
	//  - <b>shownumber</b>: deals with measure numbers. If an "off" symbol is given as value, it means that the measure number of the current measure will 
	//  not be displayed. If a specific number is given, it will be assigned as a forced measure number to be displayed, for instance <b>[shownumber -4]</b> will
	//  show -4 as measure number (also see the attribute <m>measurenumberoffset</m>). If an "auto" symbol is given, it will show the measure's automatically 
	//  assigned measure number (default). <br />
	//  - <b>boxes</b>: assign custom beaming boxes. It expects custom beaming boxes for the measure, as a plain list of rational numbers. 
	//  Custom boxing allows you to handle beam grouping inside the measure differently than beat-wise. 
	//  Each number of the expected list is the symbolic width of each beaming box inside the measure. 
	//  If the given boxes don't fill the whole measure, the last one is padded. For instance, in a 4/4 measure,
	//  <b>[boxes 1/8]</b> will simply use eight 1/8-wide boxes to beam elements inside the measure, instead of the default 1/4 wide ones (beats).
	//  This is equivalent to <b>[boxes 1/8 1/8 1/8 1/8 1/8 1/8 1/8 1/8]</b>. 
	//  Analogously, <b>[boxes 1/2 1/8 1/4 1/8]</b> is a more exotic boxing for the same time signature. <br />
	//  As a final example, (((4 4) (60) (widthfactor 0.5) (barline h) (shownumber off))) for a given measure sets a 4/4 time signature, a quarter = 60 tempo,
	//  compresses the measure by a factor of two, hides its final barline and its number. 
	//  <br /> <br />
	
	
#define BACH_DOC_HEADER_SYNTAX
	//  The header contains meta-information about the score. Such information is given in the form <b>[<m>HEADER_LLLL1</m> <m>HEADER_LLLL2</m>...]</b>
	//  where each <m>HEADER_LLLL</m> is in the form <b>[<m>header_element_name</m> <m>CONTENT</m>]</b>. The complete list of header element names
	//  and the expected content is the following one: <br />
	//  – <b>clefs</b>: introduces the used clefs; one clef symbol for each voice is expected. The number of voices is automatically
	//  updated to the number of clef symbols inserted.
	//  Since clefs can be set both as header element and as attribute, also see the <m>clefs</m> attribute. 
	//  @copy BACH_DOC_CLEFS_SYMBOL
	//  – <b>keys</b>: introduces the used key signatures; one key signature symbol for each voice is expected. If less are given, last one is padded.
	//  Since key signatures can be set both as header element and as attribute, also see the <m>keys</m> attribute. 
	//  @copy BACH_DOC_KEY_SIGNATURE_SYMBOL
	//  – <b>voicenames</b>: introduces the voice names specification, one name (atom) for each voice is expected.
	//  If a voice have more than one name, an llll with the list of names must be introduced. To skip names for a voice use <b>nil</b> or <b>[]</b>.
	//  Since voice names can be set both as header element and as attribute, also see the <m>voicenames</m> attribute. 
	//  <br /> <br />
	//  – <b>midichannels</b>: introduces the MIDI channels specification, one integer for each voice is expected.
	//  Since MIDI channels can be set both as header element and as attribute, also see the <m>midichannels</m> attribute. 
	//  <br /> <br />
	//  – <b>stafflines</b>: set the staff lines configurations. A list of elements (one for each voice) is expected. Since staff lines can be set both as header element and 
	//  as attribute, also see the <m>stafflines</m> attribute. Each element can be in one of the following forms:
	//  either <b><m>number_of_stafflines</m></b>, setting the number of stafflines for the voice, which will be distributed evenly around
	//  the middle line of the default staff, or a wrapped llll in the form <b>[<m>index_staff_line1</m> <m>index_staff_line2</m>...]</b>
	//  where each index is the position of a line to be drawn. Line 1 correspond to the bottommost staffline of a standard staff; 
	//  line 5 correspond to the topmost staffline of a standard staff. Integers need not be positive: indices like -2 or 7 will be 
	//  extrapolated from the standard staff. The total number of lines is thus the length of such llll.
	//  <br /> <br />
	//  – <b>markers</b>: specifies the markers. A list of elements (one for each marker) is expected. For <o>bach.roll</o> markers, or for 
	//  <o>bach.score</o> markers attached to milliseconds position, each element
	//  must be in the form <b>[<m>position_ms</m> <m>marker_name[s]</m> <m>role</m> <m>content</m>]</b> where the two last parameters
	//  are optional and only supported by <o>bach.roll</o> (ignore them in <o>bach.score</o>). The <m>position_ms</m> is a floating number
	//  specifying the marker position in milliseconds; the <m>marker_name(s)</m> is either a single symbol, or a wrapped llll, or 
	//  <b>nil</b> or <b>[]</b> if marker has no name. For <o>bach.score</o> measure-attached markers the syntax is: <b>[<m>TIMEPOINT</m> <m>marker_name[s]</m>]</b>
	//  where <m>TIMEPOINT</m> identifies a time point.
	// 	@copy BACH_DOC_TIMEPOINT_SYNTAX_SCORE
	//  – <b>slotinfo</b>: specifies the information about the types and the global characteristics of each slot.
	//  @copy BACH_DOC_SLOTINFO_SYNTAX
	//  – <b>commands</b>: specifies the information about the commands. A list of elements (one for each command) is expected.
	//  @copy BACH_DOC_COMMANDS_SYNTAX
	//  – <b>groups</b>: (<o>bach.roll</o> only) specifies the information about the grouped chords.
	//  Although bach.roll syntax, as everything in bach, is transparent (and you are thus allowed to modify any element), 
	//  there are extremely few cases where you might need to set manually the group information in llll form. 
	//  Usually, such information is only dealt with via the interface (i.e. by grouping and ungrouping things), 
	//  and the group header element is only a way to embed or save such information with the object. 
	//  Nevertheless, nothing in principle prevents you from setting groups via message. The syntax is the following one:
	//  <b>[groups <m>GROUP1</m> <m>GROUP2</m>...]</b>, where each <m>GROUP</m> is an llll having the syntax
	//  <b>[<m>ADDRESS_CHORD1</m> <m>ADDRESS_CHORD2</m> <m>ADDRESS_CHORD3</m>...]</b>, where each address llll identifies one of the 
	//  chord inside the groups, via the following syntax: <b>[<m>voice_number</m> <m>chord_index</m>]</b>, 
	//  where the chord index is the position of the chord inside the sequence of chords of the voice (ordered by onsets).
    //  – <b>articulationinfo</b>: specifies the information about custom defined articulation.
    //  @copy BACH_DOC_ARTICULATIONINFO_SYNTAX
    //  – <b>noteheadinfo</b>: specifies the information about custom defined noteheads.
    //  @copy BACH_DOC_NOTEHEADINFO_SYNTAX
    //  – <b>numparts</b>: specifies the information about the part assignment (see <m>numparts</m> attribute).
    //  – <b>loop</b>: specifies the information about the loop, as for the <m>loop</m> attribute, as a starting and ending point (in milliseconds, or as timepoints).

#define BACH_DOC_ARTICULATIONINFO_SYNTAX
    //  The general syntax for the articulationinfo llll in a notation object header is: <b>[articulationinfo <m>CUSTOMARTICULATION1</m> <m>CUSTOMARTICULATION2</m>...]</b>.
    //  Each <m>CUSTOMARTICULATION</m> llll has the form <b>[<m>parameter1</m> <m>content1</m>] [<m>parameter2</m> <m>content2</m>]...</b>, where
    //  each <m>parameter</m> is some propriety of the custom articulation to be defined, followed by its value.
    //  The complete list of parameters symbols and their corresponding expected content is the following one: <br />
    // – <b>fullname</b>: a symbol defining the articulation full name (e.g. "myfermata"). <br />
    // – <b>shortname</b>: a symbol defining the articulation short name (e.g. "myf"). <br />
    // – <b>alias</b>: up to 5 other names which will be mapped on the articulation when found in articulation slots. <br />
    // – <b>font</b>: a symbol containing the font name, or "default" (in order to use the defined "articulationsfont"). <br />
    // – <b>basept</b>: the basic font size (corresponding to a no-vzoom situation). <br />
    // – <b>position</b>: one of the following symbols: "abovenote", "belownote", "noteside", "stemsidenearnotehead", "stemsidenearflag", "manual", determining the position of the articulation. <br />
    // – <b>position</b>: one of the following symbols: "abovenote", "belownote", "noteside", "stemsidenearnotehead", "stemsidenearflag", "manual", determining the position of the articulation. <br />
    // <br />
    // The following specifications determine the characters used:
    // – <b>mainchar</b>: symbol or unicode value determining the main articulation character (above notes). <br />
    // – <b>flippedchar</b>: symbol or unicode value determining the flipped articulation character (below notes). <br />
    // – <b>extchar</b>: symbol or unicode value of the articulation extension, if any (e.g.: the tilde in a trill line). <br />
    // <br />
    // The following specifications will refer to unzoomed situations, and will be scaled according to the zoom:
    // – <b>mainxshift</b>, <b>mainyshift</b>: x and y shift of positioning for the main character (positive y shift moves up). <br />
    // – <b>flippedxshift</b>, <b>flippedyshift</b>: x and y shift of positioning for the flipped character. <br />
    // – <b>mainheight</b>, <b>flippedheight</b>: height of the main and flipped characters. <br />
    // – <b>mainycenter</b>, <b>flippedycenter</b>: position of the vertical center of the articulation for main and flipped char. <br />
    // – <b>outsidestaffynudge</b>: additional y shift to push articulation farther from staff. <br />
    // – <b>extyshift</b>: horizontal offset for the beginning of the articulation extensions. <br />
    // <br />
    // The following specifications will set the markings used when exporting articulations to MusicXML format:
    // – <b>xmlornament</b>: text to be exported as MusicXML ornament whenever the articulation is found, or "none" if no export needed (default). <br />
    // – <b>xmltechnical</b>: text to be exported as MusicXML technical tag whenever the articulation is found,
    // or "none" if no export needed (default), or "custom" if export must be of "other-technical" type, defining a custom technical tag.<br />
    // – <b>xmlarticulations</b>: text to be exported as MusicXML articulation tag whenever the articulation is found,
    // or "none" if no export needed (default), or "custom" if export must be of "other-articulation" type, defining a custom articulation tag.<br />
    // <br />
    // Finally, one can assign an option specification, possibly followed by a list of symbols, to set some flags.
    // Symbols must be among the following ones:<br />
    // · <b>avoidlines</b>: avoid staff lines.<br />
    // · <b>outsidestaff</b>: always place outside staff.<br />
    // · <b>centerovernote</b>: center over the notehead.<br />
    // · <b>centeroverstem</b>: center over the stem.<br />
    // · <b>spanties</b>: articulation extension spans sequences of tied notes.<br />
    // · copywhencloned: copy articulation while copying notes.<br />
    // · copywhenclonedtosamechord: copy articulation while copying notes, and also when copying notes into the same chord.<br />
    // · copywhensplit: copy articulation to all notes when notes are split, or retranscribed as tied sequences.<br />
    // · shiftwithbeams: shift vertically according to beams.<br />
    // <br />


#define BACH_DOC_NOTEHEADINFO_SYNTAX
    //  The general syntax for the articulationinfo llll in a notation object header is: <b>[articulationinfo <m>CUSTOMNOTEHEAD1</m> <m>CUSTOMNOTEHEAD2</m>...]</b>.
    //  Each <m>CUSTOMNOTEHEAD</m> llll has the form <b>[<m>parameter1</m> <m>content1</m>] [<m>parameter2</m> <m>content2</m>]...</b>, where
    //  each <m>parameter</m> is some propriety of the custom notehead to be defined, followed by its value.
    //  The complete list of parameters symbols and their corresponding expected content is the following one: <br />
    // – <b>fullname</b>: a symbol defining the articulation full name (e.g. "curly").<br />
    // – <b>shortname</b>: a symbol defining the articulation short name (e.g. "cr").<br />
    // – <b>alias</b>: up to 5 other names which will be mapped on the articulation when found in articulation slots.<br />
    // – <b>font</b>: a symbol containing the font name, or "default" (in order to use the defined "notationfont").<br />
    // – <b>basept</b>: the basic font size (corresponding to a no-vzoom situation).<br />
    // – <b>char</b>: symbol or unicode value determining the notehead character. If two values are input, they refer respectively to the "black" and "white" flavours
    // (assigned <o>bach.score</o> to black and white notes). If three values are input, they refer respectively to "black", "white" and "whole note" flavours.
    // If four values are input they refer respectively to "black", "white", "whole note" and "double whole note". <br />
    // <br />
    // The following specifications will refer to unzoomed situations, and will be scaled according to the zoom: <br />
    // – <b>xshift</b>: horizontal shift (positive values move right). <br />
    // – <b>yshift</b>: vertical shift (positive values move up). <br />
    // – <b>width</b>: the width of the notehead. <br />
    // – <b>xshiftsmall</b>: same as xshift, but for grace notes. <br />
    // – <b>yshiftsmall</b>: same as yshift, but for grace notes. <br />
    // – <b>dlstartxshift</b>: horizontal offset for the beginning of the duration line. <br />
    // <br />


#define BACH_DOC_COMMANDS_SYNTAX
	//  The general syntax for an llll defining commands in a notation object header is:
	//  <b>[commands [<m>command_num1</m> <m>SPECIFICATIONS1</m>] [<m>command_num2</m> <m>SPECIFICATIONS2</m>]...]</b>
	//  where the <m>command_num1</m> are the command numbers (1 to 30), followed by their corresponding command specification. You don't need to give the information about all slots
	//  at input (only the one that you will use), nor the command numbers have to be sorted in any way. On the other hand, at output, the commands
	//  are always output for all commands, sorted in ascending order.
	//  Each <m>SPECIFICATIONS</m> llll has the form <b>[<m>parameter1</m> <m>content1</m>] [<m>parameter2</m> <m>content2</m>]...</b>, where
	//  each <m>parameter</m> is a symbol followed by some content specifying a field of the commands.
	//  The list of parameters symbols and their corresponding expected content is the following one: <br />
	//  – <b>note</b>: expects the symbol which will replace the "note" symbol in the playout (given as a unique symbol). <br />
	//  – <b>chord</b>: expects the symbol which will replace the "chord" symbol in the playout (given as a unique symbol). <br />
	//  – <b>rest</b>: expects the symbol which will replace the "rest" symbol in the playout (given as a unique symbol). <br />
	//  – <b>key</b>: expects the character or the ASCII value of a key to be mapped as a hotkey for the slot. <br />
	//  <br /> <br />

#define BACH_DOC_SLOTINFO_SYNTAX
	//  The general syntax for a slotinfo llll in a notation object header is: <b>[slotinfo [<m>slot_num1</m> <m>SPECIFICATIONS1</m>] [<m>slot_num2</m> <m>SPECIFICATIONS2</m>]...]</b>,
	//  where the <m>slot_num</m> are the slot numbers (1 to 30), followed by their corresponding slotinfo specification. You don't need to give the information about all slots
	//  at input (only the one that you will use), nor the slot numbers have to be sorted in any way. On the other hand, at output, the slotinfo
	//  is always output for all slots, sorted in ascending order.
	//  Each <m>SPECIFICATIONS</m> llll has the form <b>[<m>parameter1</m> <m>content1</m>] [<m>parameter2</m> <m>content2</m>]...</b>, where
	//  each <m>parameter</m> is a symbol followed by some content specifying a field of the slotinfo.
	//  The complete list of parameters symbols and their corresponding expected content is the following one: <br />
	//  – <b>name</b>: expects the name you want to give to the slot (given as a unique symbol). <br />
	//  – <b>type</b>: expects one of the following symbols, defining the slot type: "function", "int", "float", "intlist", "floatlist", "text", 
	//  "filelist", "llll", "spat", "togglematrix", "intmatrix", "floatmatrix", "filter, "dynfilter", "color", "3dfunction",
    // "articulations", "notehead, "dynamics", "none".  <br />
    //  - <b>access</b>: sets the slot accessibility, and expects a symbol. Default is "readandwrite" (slot is readable and writable);
    // you can also use "readonly" (slot is only readable, not writable via interface), or "none" (slot window can't even be opened, slot
    // content cannot be accessed).<br />
    //  - <b>temporalmode</b>: sets whether the slot contains temporal information, and if so in which form.
    //  It expects one of the following symbols: "none" (the information is not temporal), "relative" (the information is temporal, and the X value
    //  of each slot item is a relative position inside the note duration, usually between 0 and 1), "milliseconds" (the information is temporal, and the X
    //  value of each slot item is defined as a position milliseconds with respect to the note onset). <br />
    //  - <b>extend</b>: toggles the ability for temporal slots to extend their content beyond the end of each corresponding note (might be also useful,
    //  in combination with the "milliseconds" temporalmode, in order to define continuous parameters, independently from a note duration). <br />
	//  – <b>range</b>: followed by two numbers, sets the minimum and maximum values the slot range (vertical axis for function and 3dfunction slots, or number
	//  range for number slots) may assume. <br />
	//  – <b>key</b>: expects the character or the ASCII value of a key to be mapped as a hotkey for the slot. <br />
	//  – <b>slope</b>: expects a parameter (-1 to 1, 0 = linear) to exponentially represent the displayed range values of the slot. <br />
	//  – <b>width</b>: expects a value determining the width of the slot window (scaled according to the object's vertical zoom). <br />
	//  – <b>height</b>: a value determining the height of the slot window (scaled according to the object's vertical zoom). You can also put "auto" 
	//  if you want to leave an automatically calculated height (default). <br />
	//  – <b>ysnap</b>: sets, for function or 3dfunction slots, some privileged Y points to which the points will be snapped
	//  upon Shift+Alt+mousedrag. <br />
	//  – <b>zsnap</b>: sets, for 3function slots, some privileged Z points to which the points will be snapped
	//  upon Shift+Ctrl+Alt+mousedrag (mac). <br />
	//  – <b>domain</b>: followed by two numbers, for function and 3dfunction slots, replaces the standard 0 to 1 domain with any input domain (input numbers 
	//  are minimum and maximum). <br />
	//  – <b>domainslope</b>: a slope (-1 to 1, 0 = linear) to exponentially rescale the domain display. <br />
	//  – <b>default</b>: a numeric value (for numeric slots) determining the slot default value. <br />
	//  – <b>representation</b>: it could expect one of the following things. 1: Symbols defining units of measurement (e.g. "Hz", "ms"...), for numeric 
	//  slots one symbol is expected, for function slots if one symbol is given, it is applied to the Y axis, if two symbols are given they are 
	//  applied to the X and Y axis, for 3dfunction slots up to three symbols can be given, the third one referring to the Z axis, use <b>nil</b> or
	//  <b>[]</b> to skip assignment for an axis. For filter and dynfilter slots, you can assign "Hz" or "cents" as unit of measurement
	//  and it will be used to display the cutoff frequency accordingly. 2: An enumeration list (only for int 
	//  and intlist slots), mapping each integer to an element of this enumeration list (e.g. in an int slot from 1 to 3, a 
	//  slot_representation "(one two three)" will display "one" at the place of 1, "two" at the place of 2, "three" at the place of 3). 
	//  These symbols will never be output upon dump or play, they will be just displayed. 3: 
	//  For matrix-typed slots, it can be either a llll containing the number of rows and columns, such as (3 4), or a llll containing 
	//   the names of the rows and columns, such as ((or fee foo) (col1 col2 col3)). To give units to different axes, just list them, such as: Hz dB.
	//  – <b>zrange</b>: as "range", but for the Z spatial dimension (used by the 3dfunction slot: the Z dimension is the one "coming out" from the screen). <br />
	//  – <b>zslope</b>: as "slope", but for the Z spatial dimention (used by the 3dfunction slot). <br />
	//  – <b>singleslotfortiednotes</b>: (for bach.score only) tells whether tied sequences of notes have just one slot, the one corresponding 
	//  to the first note of the sequence. <br />
    //  – <b>copywhensplit</b>: tells whether this slot should be copied when a note is split into a sequence of multiple notes (e.g. via quantization). <br />
    //  - <b>follownotehead</b>: forces to automatically modify the value of the slot depending on the notehead trimming (useful if the slot
    //   value is something associated to the notehead, such as the starting point for reading a sample).<br />
	//  <br />
	//  You are not obliged to input all the fields: you can give as input only the required fields.
	//  Also at output, only the needed fields are given (e.g. the "zrange" is only output for 3dfunction slots, and so on).
	//  Setting an individual field for a given will not change any other field, unless the type is changed, in which case
	//  a conversion on all the slots is performed (if possible, i.e. if slots are compatible) otherwise the slot data of the given slot is lost.
	//  While converting slots, also some other fields may be changed to default values for the new slot type. <br />
	//  Some more fields can be set via the slotinfo. These fields are never retrieved when the slotinfo is queried via a 
	//  <m>dump</m> message, since they correspond to standard attribute values of the notation object: <br />
	//  - <b>background</b>: this should be set to 1 if one needs the slot to be constantly painted in the background or 0 otherwise. 
	//  This information is constantly synchronized with the <m>bgslots</m> attribute. <br />
	//  - <b>popup</b> (except bach.slot): this should be set to 1 if one needs the slot to show up in the note+popup+menu, or to 0 otherwise. 
	//  This information is constantly synchronized with the <m>popupmenuslots</m> attribute. <br />
	//  - <b>rightclick</b> (except bach.slot): this should be set to 1 if one wants that the right click (or two-fingers tap) on a note head directly 
	//  pops up the slot window of the current slot, or to 0 otherwise.
	//  This information is constantly synchronized with the <m>rightclickslot</m> attribute. <br />
	//  - <b>linkto</b> (except bach.slot): this field defines the possible slot linkage. Slot linkage is a way to entangle some notation or 
	//  display features to the content of a given slot. You can specify here to which feature the slot should be linked, 
	//  via one of the following symbols: "none", "lyrics", "color", "noteheadadjust", "noteheadchar", "noteheadfont", "notesize". <br />
	//  <br />
	

#define BACH_DOC_COMMANDS_GENERAL
	// Commands are a mechanism to output selected content with given labels. 
	// You can define up to 5 user commands which will send user-defined messages upon a note or chord evaluation.
	// The idea is that you can map each command to a hotkey: if one triggers the hot key (when something is selected), 
	// this will cause the output of the notes/chord content from the playouts, exactly as if such notes/chords were played. 
	// The only difference with the simple play situation, is that the router of those messages is not the "note" or "chord" symbol, 
	// but rather the custom symbol defined at the command declaration. This allows you to properly detect and route the message.
	// <br /> <br />

#define BACH_DOC_SLOTINFO_GENERAL
	// The slotinfo is the information about the types, ranges and many further characteristics of each one of the slots.
	// For bach.roll and bach.score, it is a global information: changing the slotinfo for a given slot will 
	// affect such slot for all the notes inside the notation object. See the <m>llll</m> method to know more about its syntax.
	
#define BACH_DOC_RESET_SLOTINFO
	// A <m>resetslotinfo</m> message will reset the all the <m>slotinfo</m> to the original one. 
	// Beware that this may entail slot type conversions, which might result in loss of data if slot types are not compatible.
	// @copy BACH_DOC_SLOTINFO_GENERAL

#define BACH_DOC_RESET_ARTICULATIONINFO
    // A <m>resetarticulationinfo</m> message will reset the all the <m>articulationinfo</m> to the original one, i.e. will delete
    // all the user-defined articulations.

#define BACH_DOC_RESET_NOTEHEADINFO
    // A <m>resetnoteheadinfo</m> message will reset the all the <m>noteheadinfo</m> to the original one, i.e. will delete
    // all the user-defined noteheads.

#define BACH_DOC_ASCII_ACCIDENTALS_SYNTAX
	// Accidentals are defined as string of ASCII characters, each identifying one accidental.
	// The list of allowed characters is the following one: <br />
	// "n" = natural <br />
	// "#" = sharp (+1/2 tone) <br />
	// "x" = double sharp (+ 1 tone) <br />
	// "+" = monesis = quarter sharp (+1/4 tone) <br />
	// "^" = +1/8 tone <br />
	// "b" = flat (-1/2 tone) <br />
	// "d" or "-" = mobemol = quarter flat (-1/4 tone) <br />
	// "v" = -1/8 tone <br />
	// If no accidental is defined, the natural is used by default.
	// <br /> <br />

#define BACH_DOC_KEY_SIGNATURE_SYMBOL
	// The syntax for the single key signature must be an unique symbol (no spaces) with: 
	// <b><m>notename</m>-<m>optional:accidental</m>-<m>optional:mode</m></b>.
	// Dashes are only set in order to separate parts of the symbol, but must not be included in the symbol. <br /> <br />
	// Note names are allowed both in anglo-saxon (C, D, E...) and in latin (Do, Re, Mi) format. In both ways,
	// they are case insensitive ("c" or "C", "do" or "DO" is the same). <br /> <br />
	// @copy BACH_DOC_ASCII_ACCIDENTALS_SYNTAX
	// The mode can be either "M" (major) or "m" minor. If no mode is defined, the major is used by default.
	// <br /> <br />

#define BACH_DOC_CLEFS_SYMBOL
	// Each clef symbol can be one of the following: "G", "F", "FG", "FGG", "FFG", "FFGG", "G8va", "G15ma", "G8vb", "G15mb", "F8va", "F15ma", "F8vb", "F15mb",
	// "Soprano", "Mezzo", "Alto", "Tenor", "Soprano", "Mezzo", "Tenor", "Alto", "Barytone", "Percussion", "None". <br />
	// Clefs such as "FGG" correspond to multiple-staff voices: for instance, in this case, we have a standard piano staff ("FG") with an additional 
	// G clef superposed (transposed a 15ma above). The "G8va", "G15ma", "G8vb", "G15mb", "F8va", "F15ma", "F8vb", "F15mb" symbols correspond to
    // octave-transposed clefs. For instance, "G8va" is the G clef, transposed one octave above, whereas "F15mb" is the F clef transposed two octaves below.
	// <br /> <br />

#define BACH_DOC_CLEFS
	// Sets the clefs. A list of symbols is expected, the length of the list will also automatically change the <m>numvoices</m> attribute
	// and update the number of voices.
	// @copy BACH_DOC_CLEFS_SYMBOL
	// A special message <b>clefs auto</b> will detect automatically the most appropriate clefs to display
	// the musical content, and will set them: such message will apply to all the existing voices, and will not change the number of voices.
	// You can use the "auto" symbol instead of any symbol in order to have bach detect automatically the most appropriate clefs
	// for the given voice, depending on its notes (e.g. <b>clefs auto G FG</b>). However, in this case the message will also change the
	// <m>numvoices</m> attribute, as for the standard case. You can restrict the clef to be automatically chosen among a set of clefs by wrapping
    // them between parentheses, preceded by the "auto" symbol. For instance, <b>clefs G F [auto F G] auto</b> will choose the 3rd clef only between
    // F and G, while the fourth clef is chosen among a standard set of predefined clefs.
	// <br /> <br />

#define BACH_DOC_VOICENAMES
	// Sets the voice names. An llll containing as many elements as the number of voices is expected,
	// if less elements are input, the last one is padded.
	// Each voice name can be either a single symbol, or a wrapped llll, for multiple naming (if you want to assign
	// more than one name to the same voice).
	// Use the <b>[]</b> or <b>nil</b> list to skip the naming for a voice.
	// For instance: <b>voicenames Foo [John Ringo] [] "Electric Piano"</b> sets "Foo" as name for the first voice,
	// sets both "John" and "Ringo" as names for the second one, leaves the third voice without name, and sets "Electric Piano"
	// (as a single symbol) as name for the fourth voice. 
	// <br /> <br />

#define BACH_DOC_STAFFLINES
	// Sets the staff lines. An llll containing as many elements as the number of voices is expected, 
	// if less elements are input, the last one is padded.
	// Each staff line element (for the given voice) can be either an integer number,
	// representing the number of stafflines the voice will have (e.g. <b>3</b>, meaning: just 3 stafflines, 
	// located around the middle line of a standard 5-lines-staff), or an llll, containing the explicit
	// indices of the lines to be displayed. In this case, 1 correspond to the bottommost staffline of 
	// the standard 5-lines-staff, 5 to the topmost one, and all other numbers work accordingly.
	// Zero or negative indices are also allowed. For instance, <b>[0 5 6]</b> will set as stafflines the one below
	// the bottommost default one, the topmost line of a default staff, and the one above.
	// Use <b>0</b> or <b>nil</b> or <b>[]</b> to hide all the stafflines of a staff. 
	// <br /> <br />


#define BACH_DOC_KEYS
	// Sets the key signatures. A list of symbols is expected, one symbol for each voice.
	// If less symbols are entered, the last one is padded.
	// @copy BACH_DOC_KEY_SIGNATURE_SYMBOL 

#define BACH_DOC_VOICESPACING
	// Sets the spaces between voices. A list of floating numbers is expected, one more than the number of voices.
	// Indeed the first number will correspond to the blank space above the first voice, the second one to the space 
	// between the first and second voice, and so on, till the last one which will correspond to the space below
	// the last voice. Numbers are pixel distances (rescaled with respect to the <m>vzoom</m> attribute).
	// <br /> <br />

#define BACH_DOC_ZOOM
	// Sets the horizontal zoom percentage (100 being the default value).
	// <br /> <br />

#define BACH_DOC_VZOOM
	// Sets the vertical zoom percentage (<b>auto</b> being the default value).
	// This factor is actually a global zoom factor, according to which every displayed element is rescaled. 
	// This means, for instance that the distance between elements (and not only the size of elements) 
	// changes as this <m>vzoom</m> is changed.
	// A fixed value such as <m>100</m> will keep the global zoom fixed as the object vertical size changes.
	// Use the <b>auto</b> symbol to link the vertical zoom to the object box height. 
	// In this case you can retrieve the vertical
	// zoom via <m>getvzoom</m>.
	// <br /> <br />

#define BACH_DOC_ROLL_START_PAD
	// In <o>bach.roll</o>, this pad is extremely useful if you have chords around 0ms
	// having a lot of accidentals. In this case you can shift, via this pad, the position of the 0ms on the screen, so that all accidentals
	// are correctly displayed. Also see the message <m>adjustadditionalstartpad</m>.
	// <br /> <br />
	
#define BACH_DOC_STAFFLINE_STEP
	// A step is half of the vertical distance between two stafflines. 
	// It corresponds the the vertical distance between the notehead centers of two subsequent diatonic notes. <br /> <br />
	// <br /> <br />
	
	
#define BACH_DOC_SCORE_LEVELTYPE
	// Level type information concerns the "life" of the rhythmic levels inside a given measure. Indeed, some of those levels may have been
	// created by the user, some other levels may have been refined by <o>bach.score</o>, some other again may correspond to beats, and may been created to make
	// the rhythmic tree compatible with the time signature (see <m>maketreecompatiblewithts</m>). All such differences are important to <o>bach.score</o>,
	// in order to know how it should behave towards such levels: it'll take great care of the level you've introduced yourself, while it'll 
	// bother less to modify levels it had refined itself, and so on. This information is thus useful for a correct handling of the score interface. <br />
	// Level type information can only be stored in gathered-syntax lllls, at the beginning of each level in an llll of the following form: 
	// <b>[leveltype <m>type</m>]</b>, where <m>type</m> is an integer defining the type of the level.
	// Such integer is undocumented, and you should always consider level types as being opaque for the user: never set them "manually", only
	// deal with them at output or while saving the content. Removing leveltype lllls yields a perfectly valid <o>bach.score</o> llll.
	// <br /> <br />

#define BACH_DOC_SCORE_SYNCOPATION
	// A syncopation can be either tied or merged, depending, respectively, if it is represented by two tied chords, or by a single (larger) chord, 
	// placed across a given beat. Syncopations are characterized in <o>bach.score</o> by a precise position inside the measure, which is the symbolic onset 
	// (with respect to the measure) of the beat across which the syncopation happens. Once we have such position, one can see the two 
	// sides of the syncopation: a left and a right side, each characterized by their duration. 
	// <br /> <br />


#define BACH_DOC_RELATIVE_MODIFICATIONS
	// All parameters, except for <o>bach.score</o>'s timepoints, also support a relative modification syntax, which modifies the existing values instead
	// Relative modifications of a parameter are handled via lllls of the type <b>[<m>value</m> <m>function</m>]</b>, where
	// the <m>function</m> is one of the following symbols: "plus", "minus", "times", "div". Such modification applies the corresponding
	// function to the current value of the parameter and the inserted <m>value</m>. For instance, <b>[100 minus]</b> removes 100 to the current
	// value of the parameter, while <b>[2. times]</b> multiplies it by two.
	// <br /> <br />


#define BACH_DOC_EQUATION_MODIFICATIONS
	// All separate parameters, except for measureinfo, ties and slots, can also be modified via a generic equation. In order to do so,
	// the message symbol must be followed by an <m>=</m> sign (with spaces before and after it), and then by the desired equation. 
	// The standard symbolic variables are available. <br />
	// @copy BACH_DOC_SYMBOLIC_VARIABLES
	// For instance, one could define <b>velocity = duration / 100. + onset * 0.01</b> or <b>cents = cents + 200</b>, or
	// <b>onset = [cents - 6000] / 100 + 2000 * [voice - 1]</b>.
	// The equation syntax extends in a sense the relative modification syntax; however it is applied to the globality of the selection, and 
	// one cannot apply different equations to different notes inside the chord.
	// <br /> <br />

#define BACH_DOC_SYMBOLIC_VARIABLES
	// Symbolic variables are variables that can be used in the conditional selection or parameter modification processes. 
	// These are: <m>onset</m> (in ms), <m>duration</m> (in ms), <m>velocity</m>, <m>cents</m> (pitch in MIDIcents),
    // <m>pitch</m> (diatonic pitch), <m>poc</m> (pitch or cents, depending on what was defined by the user),
    // <m>tail</m> (position of the note end, in ms), <m>voice</m> (voice number), <m>part</m> (part number),
    // <m>voiceensemble</m> (voiceensemble number).
    // For <o>bach.score</o> you can also use: <m>symduration</m> (symbolic rational duration),
	// <m>symonset</m> (symbolic rational onset inside the measure), <m>symtail</m> (sum of the two previous), <m>measure</m> (the measure number),
	// <m>tie</m> (which is 1 if a tie starts, 2 if a tie ends and 3 if a tie both starts and ends, 0 otherwise) and <m>grace</m> (1 for
    // grace chords, 0 otherwise). <br />
    // You can also use the variables <m>numnotes</m>, <m>numchords</m> and <m>nummeasures</m> to determine the number of notes/chords/measures
    // that a otation item has (e.g. the number of chords in a measure, or the number of notes in a chord). <br />
	// In addition, you also have the <m>index</m> symbol, corresponding to the index of the item: the index of the note in the chord (bottom-up),
	// the index of the chord in the measure or voice (left to right), the index of the measures, voices, markers, pitch breakpoints, etc.
    // (all left to right). In case you need to distinguish between chord index and note index, for a given note, you can explicitly use the
    // <m>chordindex</m> or <m>noteindex</m> symbols. <br />


#define BACH_DOC_SLOT_EDIT_MOUSE_COMMANDS
	// Common commands for all slots: <br />
	// • <m>doubleclick</m> on the slot window header (e.g. on the slot name): Edit the slot content in external editor. <br /> 
	// • <m>Cmd+doubleclick</m> on the slot window header (e.g. on the slot name): Erase all the slot content. <br /> 
	// <br />
	// For slots of type "function" and "3dfunction": <br />
	// • <m>click</m> inside the active part of the slot window: Add a point. <br />
	// • <m>Shift+click+drag</m>: Draw a rectangle to add/remove points to the current selection. <br />
	// • <m>click</m> on the slot window header (upper strip): Clear current selection. <br />
	// • <m>Cmd+click</m> (mac) or <m>Ctrl+click</m> (win) on a point: Delete clicked point (or all selected points, if point was selected). <br />
	// • <m>click+drag</m> on a point: Change the position of the point (or all selected points, if point was selected). <br />
	//    ↪ Add the <m>Shift</m> key to change either the horizontal or the vertical coordinate. <br />
	//    ↪ Add the <m>Shift+Alt</m> keys and drag vertically to snap the Y coordinate of the point to one of the previously defined <m>ysnap</m> values (in the <m>slotinfo</m>). <br />
	//    ↪ Add the <m>Shift+Ctrl</m> keys (mac) to move the point together with all the following ones. <br />
	//    ↪ Add the <m>Alt</m> key to delete all neighbours points while dragging. <br />
	// • <m>click+drag</m> on a segment: Change the vertical position of the segment ("function" slot only). <br />
	// • <m>Ctrl+click+drag</m> (mac) or <m>Shift+Ctrl+click+drag</m> (win) on a segment ("function" slot only) or 
	// on the ending point of a segment (also "3dfunction" slot): Change the slope of the segment. <br />
	// • <m>doubleclick</m> on a point: snap it to the average position between the previous and the next point. <br />
	//    ↪ Add the <m>Shift</m> key to snap the point to the Y value of the previous one. <br />
	//    ↪ Add the <m>Alt</m> key to snap the point to the Y value of the next one. <br />
	// • <m>Ctrl+Alt+click+drag</m> (mac) or <m>Shift+Ctrl+Alt+click+drag</m> (win) on a point: drag up/down to change its Z coordinate ("3dfunction" slot only). <br /> 
	//    ↪ Add the <m>Shift</m> key to snap the Z coordinate of the point to one of the previously defined <m>zsnap</m> values ("3dfunction" only). <br />
	// <br />
	// For slots of type "int", "float": <br />
	// • <m>click</m> on the strip: Add or modify existing number. <br />
	// • <m>click+drag</m> on the handle: Modify existing number. <br />
	//    ↪ Add the <m>Shift+Cmd</m> (mac) keys to enter the fine editing mode (only for cutoff frequency change). <br />
	// • <m>Cmd+Alt+click</m> (mac) or <m>Ctrl+Alt+click</m> (win) on the strip: Revert the number to the <m>default</m> field defined in the <m>slotinfo</m>. <br />
	// • <m>Cmd+click</m> on a strip: Delete the number <br />
    // • <m>doubleclick</m> on the displayed number: Type in new number directly <br />
	// <br />
    // For slots of type "intlist" and "floatlist": <br />
    // • <m>click</m> on a strip: Add or modify existing number. <br />
    // • <m>click+drag</m> on the handle: Modify existing number. <br />
    //    ↪ Add the <m>Shift+Cmd</m> (mac) keys to enter the fine editing mode (only for cutoff frequency change). <br />
    // • <m>Cmd+Alt+click</m> (mac) or <m>Ctrl+Alt+click</m> (win) on a strip: Revert the number to the <m>default</m> field defined in the <m>slotinfo</m>. <br />
    // • <m>Cmd+click</m> on a strip: Delete the number <br />
    // • <m>click</m> on the "add number..." label: Append a number to the list (slot "intlist" and "floatlist" only). <br />
    // <br />
	// For slots of type "text" and "llll": <br />
	// • <m>doubleclick</m> on the slot window: Edit text or llll directly. <br />
	// <br />
	// For slots of type "filelist": <br />
	// • <m>click</m> on the "add file..." label: Append a file to the list (choosen via a dialog box). <br />
	// • <m>Shift+click</m> on a file name: Replace the file witha  new one (choosen via a dialog box). <br />
	// • <m>click</m> on a file name: Make it active. <br />
	// • <m>Cmd+click</m> on a file name: Delete the file. <br />
	// <br />
	// For slots of type "color": <br />
	// • <m>doubleclick</m>: Start defining a color (if slot is empty). <br />
	// • <m>click</m> or <m>click+drag</m>: Change the color or the hue (if clicking on the side bar). <br />
	//    ↪ Add the <m>Shift+Cmd</m> (mac) keys to enter the fine editing mode (only for cutoff frequency change). <br />
	// • <m>Ctrl+click+drag</m> (mac) or <m>Shift+Ctrl+click+drag</m> (win) on the main rectangle: Change alpha value (transparency) by dragging up or down. <br />
	// <br />
	// For slots of type "spat": <br />
	// • <m>click</m>: Add a spat point. <br />
	// • <m>Cmd+click</m> (mac) or <m>Ctrl+click</m> (win) on a spat point: Delete clicked spat point. <br />
	// • <m>click+drag</m> on a point: Change the position of the point. <br />
	//    ↪ Add the <m>Shift</m> key to change either the horizontal or the vertical coordinate. <br />
	//    ↪ Add the <m>Shift+Ctrl</m> keys (mac) to move the spat point together with all the following ones. <br />
	//    ↪ Add the <m>Alt</m> key to delete all neighbours spat points while dragging. <br />
	// • <m>Ctrl+click+drag</m> (mac) or <m>Shift+Ctrl+click+drag</m> (win) on a spat point: Drag up or down to change the angle. <br />
	// • <m>Alt+click</m> on a spat point: Switch interpolation type (from linear to circular or vice versa). <br />
	// <br />
	// For slots of type "togglematrix": <br />
	// • <m>click</m> on a cell: Toggle the cell value <br />
	// <br />
	// For slots of type "intmatrix", "floatmatrix": <br />
	// • <m>click</m> or <m>click+drag</m> on a cell: Change the cell value <br />
	//    ↪ Add the <m>Shift+Cmd</m> (mac) keys to enter the fine editing mode (only for cutoff frequency change). <br />
	// • <m>Cmd+Alt+click</m> (mac) or <m>Ctrl+Alt+click</m> (win) on a cell: Revert the number to the <m>default</m> field defined in the <m>slotinfo</m>. <br />
	// <br />
	// For slots of type "filter": <br />
	// • <m>rightclick</m> or <m>twofingerstap</m>: Choose or change the filter type. <br />
	// • <m>click+drag</m> left or right: Change cutoff frequency. <br />
	//    ↪ Add the <m>Shift+Cmd</m> (mac) or <m>Shift+Ctrl</m> (win) keys to enter the fine editing mode. <br />
	// • <m>Ctrl+click+drag</m> (mac) or <m>Shift+Ctrl+click+drag</m> (win) up or down: Change Q (or slope). <br />
	// • <m>Shift+click+drag</m> up or down: Change gain. <br />
	// • <m>Cmd+Alt+click</m> (mac) or <m>Ctrl+Alt+click</m> (win): Revert gain to 0dB. <br />
	// <br />
	// For slots of type "dynfilter": <br />
	// • <m>doubleclick</m>: Add a filter at the click position <br />
	// • <m>rightclick</m> or <m>twofingerstap</m> on a filter column: Choose or change the filter type. <br />
	// • <m>Cmd+click</m> (mac) or <m>Ctrl+click</m> on a filter column: Delete filter. <br />
	// • <m>click+drag</m> on a filter column: Change filter cutoff frequency by dragging up or down. <br />
	// • <m>click+drag</m> on a red square: Change filter cutoff frequency by dragging up or down, change temporal position by dragging left or right. <br />
	//    ↪ Add the <m>Shift</m> key to change either the horizontal or the vertical coordinate. <br />
	//    ↪ Add the <m>Shift+Cmd</m> (mac) keys to enter the fine editing mode (only for cutoff frequency change). <br />
	// • <m>Ctrl+click+drag</m> (mac) or <m>Shift+Ctrl+click+drag</m> (win) on a filter column: Change Q (or slope) by dragging up or down. <br />
	// • <m>Shift+Ctrl+click+drag</m> (mac) on a filter column: Change gain by dragging up or down. <br />
	// • <m>Cmd+Alt+click</m> (mac) or <m>Ctrl+Alt+click</m> (win) on a filter column: Revert gain to 0dB. <br />
	// <br />
    // For slots of type "articulations": <br />
    // • <m>click</m>: Add an articulation. <br />
    // • <m>Cmd+click</m> (mac) or <m>Ctrl+click</m> (win): Delete an articulation. <br />
    // <br />
    // For slots of type "notehead": <br />
    // • <m>click</m>: Change notehead. <br />
    // • <m>Cmd+click</m> (mac) or <m>Ctrl+click</m> (win): Delete notehead, i.e. revert to default notehead. <br />
    // <br />
    // For slots of type "dynamics": <br />
    // • <m>double click</m>: Edit dynamics. <br />
    // • <m>Cmd+click</m> (mac) or <m>Ctrl+click</m> (win): Delete dynamics. <br />

#define BACH_DOC_SLOT_EDIT_KEYBOARD_COMMANDS
	// • <m>1</m>, <m>2</m>, <m>3</m>, <m>4</m>, <m>5</m>, <m>6</m>, <m>7</m>, <m>8</m>, <m>9</m>, <m>0</m>: Open
	// corresponding slot window (1 meaning: first slot, 2 meaning: second slot, and so on, with 0 meaning: tenth slot) <br />
	// • Press a slot hot key to open the corresponding slot window. All slots can be assigned a given slot key via 
	// the <m>key</m> specification in the slotinfo (see <m>llll</m> message to know more). <br />
	// • <m>Shift+Tab</m>: Open next slot window (if a slot window is open). <br />
	// • <m>Shift+Alt+Tab</m>: Open previous slot window (if a slot window is open). <br />
	// • <m>Enter</m>: For "text" and "llll" slots: enter the introduced text or llll. <br />
	// • <m>Backspace</m>: For "function" slots: deletes the selected slot points. <br />
	// <br />
	// Slot copy/paste: <br />
	// • <m>Cmd+C</m> (mac) or <m>Ctrl+C</m> (win): Copy the slot content. <br />
	//    ↪ If some points in a slot of type function are selected, only those points are copied; otherwise all the content of the active slot is copied. <br />
	// • <m>Cmd+X</m> (mac) or <m>Ctrl+X</m> (win): Cut the slot content. <br />
	//    ↪ If some points in a slot of type function are selected, only those points are cut; otherwise all the content of the active slot is cut. <br />
	// • <m>Cmd+Shift+C</m> (mac) or <m>Ctrl+Shift+C</m> (win): Copy the content of all slots (not only the possibly open one). <br />
	// • <m>Cmd+V</m> (mac) or <m>Ctrl+V</m> (win): Paste the copied content to every selected note. <br />
	//    ↪ If the copied content are some selected points of a slot of type function, only those points are pasted at the current mouse position in the open slot. <br />
	//      ↪ Add the <m>Ctrl</m> key (mac) or <m>Shift</m> key (win) to avoid deletion of existing intermediate points. <br />
	// <br />

#define BACH_DOC_MESSAGE_GETCURRENTCHORD
	// The word <m>getcurrentchord</m> outputs from the playout the pitches and velocities of the 
	// notes being played at the cursor position. The output syntax is: <b>currentchord <m>PITCHES</m> <m>VELOCITIES</m></b>,
	// where <m>PITCHES</m> and <m>VELOCITIES</m> are respectively wrapped lists containing the midicents and the corresponding
	// velocities of the notes being played at the cursor position. <br /> This is a rather quick'n'dirty method to have
    // pitch and velocity information; if you need any more information at a specific timepoint, see the <m>interp</m> and
    // <m>sample</m> messages.

#define BACH_DOC_MESSAGE_CLEARSELECTION
	// The word <m>clearselection</m> removes all items from the selection (without deleting them),
	// yielding a situation where no notation item is selected. If an integer is given as argument, 
	// it specifies a voice number for which the selection should be cleared (and will be kept for all other voices)

#define BACH_DOC_MESSAGE_RESPELL
	// The <m>respell</m> message reset the enharmonicity ("graphics") specification of each selected note to a default one.
    // Three algorithms are available, which can be set using the "algorithm" message attribute: a default algorithm,
    // the algorithm provided by Chew and Chen, and an algorithm targeting atonal diatonic behaviors. The three algorithms
    // are described below. For the two non-trivial algorithms some additional attributes may fine tune respelling properties: <br />
    // • "selection" (int, default 0): toggles the ability to operate on selection only (also works for default algorithm); <br />
    // • "voicewise" (int, default 1): toggles the ability to respell one voice at a time; <br />
    // • "sharpest" (symbol/pitch, default: B#): sets the "sharpest" note available (the farthest right on the line of fifths); <br />
    // • "flattest" (symbol/pitch, default: Fb): sets the "flattest" note available (the farthest left on the line of fifths); <br />
    // • "verbose" (int, default: 0): toggle a verbose mode (mostly for debug). <br />
    // The algorithms characteristics are the following ones:
    // - Default algorithm ("default"): just respell the notes according to the current key and enharmonicity tables. <br />
    // - Chew and Chen algorithm ("chewandchen"): implements the algorithm provided by Chew and Chen in the article
    // "Determining Context-Defining Windows: Pitch Spelling using the Spiral Array". Additional parameters, defined via message attributes,
    // are: <br />
    //   • "winsize" (double, default: 500): window size in milliseconds; <br />
    //   • "spiralr" (double, default: sqrt(2)): spiral radius; <br />
    //   • "spiralh" (double, default: sqrt(15)): spiral vertical step (i.e. the distance parallel to the axis of the helix corresponding
    // to one step along the spiral array; <br />
    //   • "numsliding" (int, default: 8): number of sliding windows; <br />
    //   • "numselfreferential" (int, default: 2): number of self referential windows (see article); <br />
    //   • "locality" (double, default: 0.5): a value of 1 only takes self-referential window into account, a value of 0 only takes global context
    // into account; any number in between will result in a linear combination of the two (this is the parameter <m>f</m> of the Chew and Chen article); <br />
    // - Atonal algorithm ("atonal"): respell the notes in a tree-like fashion (closest ones first), optimizing their position on the line of fifths. <br />
    //   • "discardalteredrepetitions" (int, default: 1): discard solutions having subsequent repetitions of the same diatonic
    // step with different alterations (e.g. F#4 F4, or Bb5 B5); <br />
    //   • "stdevthresh" (llll/symbol, default: 21/(numnotes+1)): sets a formula for a maximum standard deviation that the group of notes
    // being retranscribed must have (interpreted as their projection onto the line of fifths); <br />



#define BACH_DOC_QUERY_LABELS
	// Moreover, each query can have in bach as very first argument a label, kept inside the query answer, 
	// which can be useful to retrieve queries separately (for instance to keep track of queries coming from different threads). 
	// To assign a label to a query, you have to put as very first argument after the query message (before any other query argument) an llll in the form
	// <b>[label <m>label_name</m>]</b>, where <m>label_name</m> is a symbol you want to assign to the label. 
	// When the answer of a labelled query is output from the playout, after the first router symbol, the label will appear, thus yielding a 
	// general form <b><m>query_router_symbol</m> <m>label_name</m> <m>QUERY_ANSWER</m></b>. Just to make an example, 
	// the answer of <b>pixeltotime [label john] 6000</b> might be something like <b>pixel john 300.</b>.
	// It works accordingly for any other query.
	// <br /> <br /> 


#define BACH_DOC_ROLL_SEPARATE_SYNTAX
	// The separate synax of a given parameter is nothing but an llll containing the value of such parameter for each notation item 
	// to which it can be applied. The llll should be properly structured depending on the hierarchical structure. <br />
	// In <o>bach.roll</o>, onsets are the only parameter assigned chordwise (they are a propriety of chords, rather than notes).
	// The separate syntax for onsets will be thus structured as: an llll for each voice, containing a value for each chord.
	// For instance: <b>[0 1000 2000 3000] [100 400] [250 2500]</b>. <br />
	// Cents, durations, velocities and extras are all assigned notewise in <o>bach.roll</o> (they are propriety of notes, rather than chords).
	// The separate syntax for any of such parameters will be thus structured as: an llll for each voice, containing an llll for each chord,
	// containing a value for each note. For instance, a cents assignment can have the following form: 
	// <b>[[6000] [6000 6400] [6200] [6200 6500]] [[7200] [6500 7200 7500]] [[5500] [5400]]</b>. <br />
	// While using separate syntax as input, for all notewise parameter, except for extras, a shortcut is tolerated: one can assign a 
	// single value for each chord (and not each note) meaning that such value must be applied to the whole chord. If no chord exists,
	// and such value must create a chord, then a chord with a single note si created. For instance, <o>bach.roll</o> can properly understand
	// <b>[6000 [6000 6400] 6200 [6200 6500]] [[7200] [6500 7200 7500]] [5500 5400]</b>. However, when the separate syntax is retrieven as
	// output, the llll will be always properly shaped, according to the musical hierarchy, without any shortcut. 
	// <br /> <br />


#define BACH_DOC_SCORE_SEPARATE_SYNTAX
	// The separate synax of a given parameter is nothing but an llll containing the value of such parameter for each notation item 
	// to which it can be applied. The llll should be properly structured depending on the hierarchical structure. <br />
	// In <o>bach.score</o>, Measureinfo are assigned measurewise (they are a propriety of measures): an llll for each voice, containing a specification
	// for each measure is expected.  <br />
	// Durations are assigned chordwise (they are symbolic durations: a propriety of chords, rather than notes):
	// the separate syntax for durations will be thus structured as: an llll for each voice, containing an llll for each measure,
	// possibly containing an llll for each rhythmic level (see below), containing a rational value for each chord.
	// For instance: <b>[[1/4 1/4 [[1/8 1/16] [1/32 1/32]] -1/4] [1/12 1/12 1/12 -3/4]] [[-1] [1/4 -3/4]]</b>. 
	// The symbol "t" is also accepted in input to tie a duration to the following one, e.g. <b>[[1/4 t 1/16 -3/16 -2/4]]</b>. 
	// If the <m>outputtrees</m> algorithm is set to output trees from the durations outlet, and if the <m>outputtiesindurationtree</m> is set to 1, 
	// such "t" symbols are also always output in the durations separate syntax. 
	// Grace chords are defined either by setting a rational duration of 0 (converted into 1/8 grace chords) or by setting
	// a rhythmic level starting with a "g" symbol, which will thus contain all grace elements, e.g. <b>[[1/4 [g 1/8 1/16 1/16] 1/4 1/4 0 1/4]]</b>.
	// If the <m>outputtrees</m> algorithm is set to output trees from the durations outlet, grace chords are output, in the durations gathered syntax, 
	// with the grace levels syntax, otherwise they are output as chords with 0 duration. <br />
	// Cents, velocities, ties and extras are all assigned notewise in <o>bach.score</o> (they propriety of notes, rather than chords).
	// The separate syntax for any of such parameters will be thus structured as: an llll for each voice, containing an llll for each chord,
	// containing a value for each note. For instance, a cents assignment can have the following form: 
	// <b>[[[6000] [6000 6400] [6200] [6200 6500]] [[7200] [6500 7200 7500]]] [[[5500] [5400]]]</b>. <br />
	// While using separate syntax as input, for all notewise parameter, except for extras, a shortcut is tolerated: one can assign a 
	// single value for each chord (and not each note) meaning that such value must be applied to the whole chord. If no chord exists,
	// and such value must create a chord, then a chord with a single note si created. For instance, <o>bach.scire</o> can properly understand
	// <b>[[6000 [6000 6400] 6200 [6200 6500]] [[7200] [6500 7200 7500]]] [[5500 5400]]</b>. However, when the separate syntax is retrieven as
	// output, the llll will be always properly shaped, according to the musical hierarchy, without any shortcut. <br /> <br />
	// <br /> <br />
	
			
#define BACH_DOC_SEPARATE_SYNTAX_EXTRAS
	// Extras are defined in the separate syntax via lllls sent through the Extras inlet, in the form 
	// <b>[<m>extra_name</m> <m>GLOBAL_CONTENT</m>] [<m>extra_name</m> <m>GLOBAL_CONTENT</m>]...</b>
	// where each sublist is thus composed by a name (a symbol identifying the extra, one of the following: "graphics", "breakpoints", "slots") 
	// and a global content, which is just an llll structured exactly according to the object's hierarchy. 
	// This llll is no different than any other separate parameter llll (say: Cents), only instead of having a single element (number) 
	// for each note, an llll is given, specifying the content of the extra associated to each note 
	// (a level of parentheses is needed for each note). If this latter level is dropped, and the information concerns a rest, the extra is assigned to the
    // rest, if applicable (e.g. slots).
    // For instance, the pitch breakpoints specification for a given note may have the form
	// <b>[[0. 0. 0.] [0.5 500 0.5] [1. 0. 0.]]</b>, whereas a complete list of extras to be introduced in the Extras inlet may have the form
	// <b>(breakpoints (((( 0. 0. 0. ) (0.5 500 0.5) (1. 0. 0.)) (( 0. 0. 0. ) (0.5 -500 0.5) (1. 0. 0.))) ((( 0. 0. 0. ) (0.5 -200 0.1) 
	// (1. 0. 0.)))) (((( 0. 0. 0. ) (0.5 500 0.5) (1. 0. 0.))) ((( 0. 0. 0. ) (0.5 -200 0.1) (1. 0. 0.))))) (slots ( (((3 10 20 30) (4 0.4)) 
	// ((3 10 20 30) (4 0.1))) (())) ())</b>. Notes, chords or voices which don't need a given extras are allowed to be represented as input by
	// an empty <b>[]</b> llll. <br />
	// The content of each extra is exactly the same as the gathered syntax of such extra, provided that the starting symbol is dropped.
	// For instance, instead of <b>[graphics 6200 -1/2]</b>, one should just have <b>[6200 -1/2]</b> as graphic content for a given note, and so on.
	// The syntax for the gathered syntax of all extras is provided below. Remember to drop the extra router symbol to obtain the content
	// to be put in the separate syntax llll. <br /> <br />
	//  @copy BACH_DOC_NOTE_GRAPHIC_SYNTAX
	//  @copy BACH_DOC_NOTE_BREAKPOINT_SYNTAX
	//  @copy BACH_DOC_NOTE_SLOTS_SYNTAX
	//  @copy BACH_DOC_ARTICULATIONS_SYNTAX


#define BACH_DOC_MESSAGE_CLEARALL
	// A <m>clearall</m> message will clear the content input in all the separate parameters inlets (all inlets but the first one).
	// This is equivalent to sending a <b>nil</b> or <b>[]</b> message in any of such inlets. <br />


#define BACH_DOC_MESSAGE_CLEARMARKERS
	// The <m>clearmarkers</m> simply delets all the markers in the notation object.

	
#define BACH_DOC_MESSAGE_OPENSLOTWINS
	// If a single note is selected, an <m>openslotwin</m> message, followed by the number of the slot whose window should be open,
	// opens the corresponding slot window. If more notes are selected, nothing happens.
	// Instead of the slot number, you can use slot names, so you can set a symbol as argument containing the name of the slot whose window should
	// be open. 


#define BACH_DOC_MESSAGE_FIXVZOOM
	// If the <m>vzoom</m> attribute was set to "auto", the <m>fixvzoom</m> message turns it into the
	// fixed value that the vertical zoom currently have. (The vertical zoom is also a global zoom for any
	// displayed item: see <m>vzoom</m> to know more.)


#define BACH_DOC_MESSAGE_MUTE
	// The <m>mute</m> message will set all selected items as "muted", so that they will not be sequenced while playing.


#define BACH_DOC_MESSAGE_UNMUTE
	// The <m>unmute</m> message will remove the "mute" status to any muted selected items, so that they will be sequenced anew while playing. 

	
#define BACH_DOC_MESSAGE_SOLO
	// The <m>solo</m> message will set all selected items as "solo". If solo items exist, they are the only one sequenced during playing.


#define BACH_DOC_MESSAGE_UNSOLO
	// The <m>unsolo</m> message will remove the "solo" status to any selected items having it.


#define BACH_DOC_MESSAGE_LOCK
	// The <m>lock</m> message will lock all selected items, in order to prevent their editing.


#define BACH_DOC_MESSAGE_UNLOCK
	// The <m>unlock</m> message will unlock all locked selected items, in order to allow their editing anew.


#define BACH_DOC_MESSAGE_DELETE
	// The word <m>delete</m> simply deletes all the currently selected items.


#define BACH_DOC_MESSAGE_SNAPPITCHTOGRID
	// The <m>snappitchtogrid</m> message snaps the midicents of each selected note to the
	// currently active microtonal grid (see the <m>tonedivision</m> attribute).
	
	
#define BACH_DOC_MESSAGE_NAME
	// The word <m>name</m>, followed by a symbol, a number or an llll, assigns such content as names for the
	// selected notation items. <br />
	// If markers are selected, an additional message attribute can be given in order to name them with an incremental naming system,
	// keeping the first one of the introduced names, and then adding an integer as second name, so that the overall name is unique
	// inside the <o>bach.roll</o>. The additional message attribute must be given in the form <b>@incremental 1</b>,
	// to be appended at the end of the message. For instance <b>name foo @incremental 1</b> will name all selected elements as "foo",
	// but will name all selected markers as "foo 1", "foo 2", and so on (unless one of such names was already taken, and thus it is skipped
	// to guarantee the unicity). <br />
	// If a <b>@progeny 1</b> attribute is added and chords are selected, not only the chord name is changed, but also the name of all its notes.
	// This is handy for instance, if one needs to send <b>name @progeny 1</b> to delete all names of selected chords and notes.


#define BACH_DOC_MESSAGE_VELOCITY
	// The word <m>velocity</m>, followed by a number, sets the new velocity (from 1 to 127) for all 
	// the selected notation items. 
	// If a list of numbers is given as arguments, this is applied to selected chords notewise: bottommost note will be assigned
	// the first value, the one above will be assigned the next one, and so on. If less values than selected notes in the chord 
	// are given, last value is padded.
	// Any of the numbers can be replaced by an llll containing a relative modification of the existing velocity. 
	// If a single number is inserted, this can be replaced by a generic equation.
	// @copy BACH_DOC_RELATIVE_MODIFICATIONS
	// @copy BACH_DOC_EQUATION_MODIFICATIONS 


#define BACH_DOC_MESSAGE_TIE
    // The word <m>tie</m>, followed by an integer, sets the new tie status for all the selected notation items.
    // Such integer should be 0 for "no tie", 1 for "tie starts", 2 for "tie ends", 3 for "tie stards and ends".
    // If a list of numbers is given as arguments, this is applied to selected chords notewise: bottommost note will be assigned
    // the first value, the one above will be assigned the next one, and so on. If less values than selected notes in the chord
    // are given, last value is padded.
    // Any of the numbers can be replaced by an llll containing a relative modification of the existing velocity.
    // If a single number is inserted, this can be replaced by a generic equation.
    // @copy BACH_DOC_RELATIVE_MODIFICATIONS
    // @copy BACH_DOC_EQUATION_MODIFICATIONS


#define BACH_DOC_MESSAGE_CENTS
	// The word <m>cents</m>, followed by a number, sets the new pitch, in midicents, for all 
	// the selected notation items. 
	// If a list of numbers is given as arguments, this is applied to selected chords notewise: bottommost note will be assigned
	// the first value, the one above will be assigned the next one, and so on. If less values than selected notes in the chord 
	// are given, last value is padded. <br /> <br />
	// @copy BACH_DOC_PITCHES_ALSO_AS_NOTENAMES
	// Any of the numbers in the cents syntax can be replaced by an llll containing a relative modification of the existing cents.
	// If a single number is inserted, this can be replaced by a generic equation.
	// @copy BACH_DOC_RELATIVE_MODIFICATIONS
	// @copy BACH_DOC_EQUATION_MODIFICATIONS 


#define BACH_DOC_MESSAGE_PITCH
    // The word <m>pitch</m>, followed by a pitch, sets the new pitch, in midicents, for all
    // the selected notation items. Differently from <m>cents</m>, the <m>pitch</m> message preserve diatonic information.
    // If a list of pitches is given as arguments, this is applied to selected chords notewise: bottommost note will be assigned
    // the first value, the one above will be assigned the next one, and so on. If less values than selected notes in the chord
    // are given, last value is padded. <br /> <br />
    // Any of the numbers in the pitch syntax can be replaced by an llll containing a relative modification of the existing pitch.
    // If a single number is inserted, this can be replaced by a generic equation.
    // @copy BACH_DOC_RELATIVE_MODIFICATIONS
    // @copy BACH_DOC_EQUATION_MODIFICATIONS


#define BACH_DOC_MESSAGE_POC
    // The word <m>poc</m> is an acronym for "pitch or cents", and will change either the pitch or the cents of the selected notes
    // depending if the note has user-defined enharmonicities or not. If a note has user-defined enharmonicities, <m>poc</m> will
    // essentially work like the <m>pitch</m> message; if not, it will work like the <m>cents</m> message (see both messages to know more). <br /> <br />
    // @copy BACH_DOC_RELATIVE_MODIFICATIONS
    // @copy BACH_DOC_EQUATION_MODIFICATIONS


#define BACH_DOC_MESSAGE_VOICE
	// The word <m>voice</m>, followed by a number, sets the new voice number for all
	// the selected notes or chords. 
	// Any of the numbers in the voice syntax can be replaced by an llll containing a relative modification of the existing voice. 
	// If a single number is inserted, this can be replaced by a generic equation. <br /> <br />
	// @copy BACH_DOC_RELATIVE_MODIFICATIONS
	// @copy BACH_DOC_EQUATION_MODIFICATIONS 


#define BACH_DOC_PITCHES_ALSO_AS_NOTENAMES
    // Instead of MIDIcents (or cents), one can also instert pitches.
	// The syntax for the single note must be an unique symbol (no spaces) with:
	// <b><m>notename</m>-<m>optional:accidental</m>-<m>octave_number</m></b>.
	// Dashes are only set in order to separate parts of the symbol, but must not be included in the symbol. <br /> <br />
	// Names are in anglo-saxon syntax ("C", "D", "E"...), and are case insentitive. Middle C is C5.
    // They and should be immediately followed by the possible accidentals and the
	// octave number, without any space (e.g. <b>D#4</b>). <br />
    // Accidentals are: <b>#</b> [sharp], <b>b</b> [flat], <b>x</b> [double sharp], <b>q</b> [quartertone sharp], <b>d</b> (quartertone flat),
    // <b>^</b> [eighth-tone sharp], <b>v</b> (eighth-tone flat)
    // One can also extend the accidental by setting a rational specification followed by a <b>t</b>. For instance <b>C5+1/16t</b> is
    // middle C, 1/16 tone up.
	// <br /> <br />
	
	
#define BACH_DOC_MESSAGE_ADDBREAKPOINT
	// Adds a pitch breakpoint to each one of the selected notes.
	// The breakpoint is given by three arguments: <br />
	// - a float number between 0 and 1, setting the relative position of the pitch breakpoint
	// with respect to the note duration line (0 being the note head, 1 being the note tail).
	// 0 and 1 should be avoided (since a notehead and notetail already exists for any note), so the
	// values should be striclty greater than 0 and strictly less than 1. <br />
	// - a number setting the pitch difference (in midicents) of the breakpoint with respect to the main
	// note's pitch.
	// - an optional slope parameter, between -1 and 1, setting the slope of the segment of duration line preceding the breakpoint
	// (0 being linear, default).
	// - an optional velocity parameter, between 1 and 127, but only if the <m>breakpointshavevelocity</m> attribute is active.
	
	
#define BACH_DOC_MESSAGE_ERASEBREAKPOINTS
	// The <m>erasebreakpoints</m> message deletes all the pitch breakpoints of the selected notes.


#define BACH_DOC_MESSAGE_SETSLOT
	// A <m>setslot</m> message (or <m>addslot</m> for backward compatibility)
    // will replace the content of one or more slots, for all the selected notes.
	// The syntax is <b>setslot [<m>slot_number</m> <m>SLOT_CONTENT</m>] [<m>slot_number</m> <m>SLOT_CONTENT</m>]...</b>. <br />
	// @copy BACH_DOC_NOTE_SLOT_CONTENT


#define BACH_DOC_MESSAGE_SETDURATIONLINE
    // A <m>setedurationline</m> message will replace the duration line of all the selected notes with the introduced breakpoints
    // The syntax is
    // <b>setdurationline [<m>relative_x</m> <m>delta_mc</m> <m>slope</m>] [<m>relative_x</m> <m>delta_mc</m> <m>slope</m>]...</b>. <br />


#define BACH_DOC_MESSAGE_ERASESLOT
	// An <m>eraseslot</m> message will clear the content of a specific slot for any selected note. 
	// The slot number of the slot to clear is given as argument.
	// Instead of the slot number, you can use slot names, or you can the word "active" to refer to the currently open slot. 

#define BACH_DOC_MESSAGE_MOVESLOT
    // A <m>moveslot</m> message will move the content of a given slot to another slot for any selected note.
    // The slot number of the source slot and of the target slot are given as arguments.
    // Instead of the slot numbers, you can use slot names, or you can the word "active" to refer to the currently open slot.

#define BACH_DOC_MESSAGE_COPYSLOT
    // A <m>copyslot</m> message will copy the content of a given slot to another slot for any selected note.
    // The slot number of the source slot and of the target slot are given as arguments.
    // Instead of the slot numbers, you can use slot names, or you can the word "active" to refer to the currently open slot.


#define BACH_DOC_MESSAGE_CHANGESLOTITEM
	// A <m>changeslotitem</m> message will change a specific element inside a slot (possibly containing more than one element, such as
	// a <m>function</m> slot, or an <m>intlist</m> slot...) of any selected note.
	// The syntax is <b>changeslotitem <m>slot_number</m> <m>element_index</m> <m>SLOT_ELEMENT_CONTENT</m></b>. <br />
	// Instead of the slot number, you can use slot names, or you can the word "active" to refer to the currently open slot. 
	// The <m>element_index</m> is the number identifying the position of the element to be changed (e.g., for a <m>function</m> slot: 1 for the first point, 2 for the second, and so on).
    // The symbol "all" can replace the element index, in order to change all elements. 
	// The element content is a single element in the lists of the slot content syntax: a single point for a slot <m>function</m>, a single number for an <m>intlist</m> or <m>floatlist</m> slot,
	// and so on. Such element must be unwrapped from its outer level of parentheses (if any). For instance, for a function,
	// a good syntax is <b>changeslotitem 2 3 0.5 20 0</b> which will change the 3rd point of the function contained in the second slot
	// to the point <b>[0.5 20 0]</b>. <br />
	// @copy BACH_DOC_NOTE_SLOT_CONTENT
	

#define BACH_DOC_MESSAGE_APPENDSLOTITEM
    // A <m>appendslotitem</m> message will append a specific element at the end of a slot.
    // The message works similarly to <m>changeslotitem</m> (see this latter to have more information).


#define BACH_DOC_MESSAGE_PREPENDSLOTITEM
    // A <m>prependslotitem</m> message will prepend a specific element at the beginning of a slot.
    // The message works similarly to <m>changeslotitem</m> (see this latter to have more information).

#define BACH_DOC_MESSAGE_INSERTSLOTITEM
    // A <m>insertslotitem</m> message will insert a specific element at a given position in a slot.
    // The position may be specified explicitly (for slots that do not bear X-axis information) or
    // dropped (for slots bearing X-axis information, or time-axis information, such as functions, spat, etc.).
    // The message works similarly to <m>changeslotitem</m> (see this latter to have more information).

#define BACH_DOC_MESSAGE_DELETESLOTITEM
    // A <m>deleteslotitem</m> message will delete a specific element at a given position in a slot.
    // Two arguments are expected: the slot number (or name) and either the index of the slot item, or the
    // wrapped X coordinate of the element to delete (use the <m>thresh</m> message argument to set a tolerance
    // threshold for the X coordinate matching).



#define BACH_DOC_MESSAGE_LAMBDA
	// The <m>lambda</m> message is a general router which can be prepended to all the following operations:
	// <m>cents</m>, <m>velocity</m>, <m>onset</m>, <m>tail</m>, <m>duration</m>, <m>voice</m>, <m>addbreakpoint</m>, <m>erasebreakpoint</m>,
    // <m>setslot</m>, <m>changeslotitem</m>, <m>eraseslot</m>, <m>name</m>.
	// If such router is prepended, the corresponding operation will apply on the currently output selected item.
	// The idea is that when a selection dump is asked or a command is sent (also see <m>dumpselection</m> or <m>sendcommand</m>), the notation
	// elements are output one by one from the playout (notewise or chordwise depending on the <m>playmode</m>): if you put a feedback loop from the playout
	// to the <o>bach.roll</o>, changing one of the previously defined parameter, but prepending the "lambda" symbol inside the message,
	// such modification will not apply to the whole selection, but only to the item currently being output. In such a way, you can modify
	// chords one by one, depending on their parameters, even by performing a collective selection dump.
	// Such feedback cycle must not have any <o>delay</o> nor <o>pipe</o> nor <o>defer</o> nor <o>deferlow</o>, nor anything which may change the thread
	// or defer the modification operation. See #lambda+operation in the help center to have some examples of usage.


#define BACH_DOC_MESSAGE_DUMPVOICEPIXELPOS
	// The <m>dumpvoicepixelpos</m> message retrieves the pixel position of any voices, and outputs it from the playout.
	// The output answer has the syntax: 
	// <b>voicepixelpos <m>VOICE1</m> <m>VOICE2</m>...</b>, where each <m>VOICE</m> is an llll of the form
	// <b>[<m>y_pixel_middleC</m> <m>y_pixel_bottom_staffline</m> <m>y-pixel_top_staffline</m>]</b>. The three values are: the vertical position
	// in pixels of the middle C, and the bottommost and topmost staffline position (in pixels). <br />
	// @copy BACH_DOC_QUERY_LABELS
	
	
#define BACH_DOC_MESSAGE_GETVZOOM
	// The <m>getvzoom</m> message retrieves the current value of the vertical zoom. Such value is given as precise percentage value,
	// also in case the <m>vzoom</m> attribute is set to "auto".
	// The output answer is sent through the playout in the form: <b>vzoom <m>current_vzoom_value</m></b>, where the 
	// <m>current_vzoom_value</m> is given as percentage. <br />
	// @copy BACH_DOC_QUERY_LABELS


#define BACH_DOC_MESSAGE_GETZOOM
	// The <m>getzoom</m> message retrieves the current value of the horizontal zoom. 
	// The output answer is sent through the playout in the form: <b>zoom <m>current_zoom_value</m></b>, where the 
	// <m>current_zoom_value</m> is given as percentage. <br />
	// @copy BACH_DOC_QUERY_LABELS
	
	
#define BACH_DOC_MESSAGE_GETLENGTH
	// @description The <m>getlength</m> message forces the notation object to output from the playout the total length of the musical content, 
	// in milliseconds.
	// The syntax of the output answer is: <b>length <m>length_ms</m></b>, where the last element is indeed the total length of the 
	// content in milliseconds. <br />
	// @copy BACH_DOC_QUERY_LABELS


#define BACH_DOC_MESSAGE_HIDECURSOR
	// The <m>hidecursor</m> message hides the playhead cursor, if it was visible.
	// This does not affect the playback behavior: at play time the cursor is always visible.


#define BACH_DOC_MESSAGE_SHOWCURSOR
	// The <m>showcursor</m> message shows the playhead cursor, if it was hidden.
	// In any case, during playback the cursor is always visible.

	
#define BACH_DOC_MESSAGE_DELETEMARKER
	// The <m>deletemarker</m> message deletes a given marker, matching a given name or a llll of names.
	// The name(s) can be introduced as a list, as argument. If more than one marker match such name(s), only the first
	// one (in temporal order) is deleted.


#define BACH_DOC_ROLL_EDIT_MOUSE_COMMANDS
	// Basic commands: <br />
	// • <m>Cmd+Click</m> (mac) or <m>Ctrl+click</m> (win) on a notehead: Delete note <br /> 
	// • <m>Cmd+Click</m> (mac) or <m>Ctrl+click</m> (win) elsewhere: Add a new chord having a note at the clicked position <br /> 
	// • <m>Alt+click+drag</m> on a notehead: Copy the note into a new chord <br /> 
	//    ↪ Add the <m>Shift</m> key to add the new note to the existing chord <br />
	// • <m>click+drag</m> on a notehead or a duration line: Change the note pitch (dragging up/down) and the chord onset (dragging left/right). <br /> 
	//    ↪ Add the <m>Shift</m> key to change either the note pitch or the chord onset <br />
	//    ↪ Add the <m>Shift+Cmd</m> keys (mac) or the <m>Shift+Ctrl</m> keys (win) while dragging up/down to prevent notes from changing voices <br />
	//    ↪ Add the <m>Shift+Cmd</m> keys (mac) or the <m>Shift+Ctrl</m> keys (win) while dragging left/right to finely edit the chord onset. <br />
    //    ↪ Add the <m>Shift+Ctrl</m> key to trim the tail, i.e. to keep the existing absolute pitch breakpoint positions. <br />
	// • <m>click+drag</m> on a note tail: Change the note duration (dragging left/right) and pitch of the note tail (dragging up/down provided that the <m>allowglissandi</m> attribute is set to 1).
	// Possible pitch breakpoint positions as well as temporal slot items are rescaled according to the new duration <br />
	//    ↪ Add the <m>Shift</m> key to change either the note duration or the note tail pitch <br />
	//    ↪ Add the <m>Shift+Cmd</m> keys (mac) or <m>Shift+Ctrl</m> keys (win) to fine edit the position <br />
	//    ↪ Add the <m>Shift+Ctrl</m> key to trim the tail, i.e. to keep the existing absolute pitch breakpoint positions. <br />
    // • <m>Ctrl+click+drag</m> on a notehead or on dynamic mark: change velocity or dynamic mark <br />
	// • <m>doubleclick</m> on voice names, marker names or lyrics: Edit names directly <br />
    // • <m>doubleclick</m> on clefs: Select all items in voice <br />
	// • <m>doubleclick</m> on selected items: Selection off-line play (as the <m>V</m> key), but only if <m>dblclicksendsvalues</m> is set to 1 <br />
	// • <m>Shift+click+drag</m> on a clef (at the beginning of the staff): Move voice vertically (along with all the next ones), i.e.: modify vertical space before clicked voice <br />
	// • <m>Shift+Alt+click+drag</m> on a clef (at the beginning of the staff): Move all following voices vertically (but not the clicked one), i.e.: modify vertical space after clicked voice <br />
	// • <m>right click</m> or <m>two-fingers-tap</m>: Open contextual popup menu. This can be opened by clicking on noteheads (note or selection popup menu), clefs 
	// (voice popup menu) or on the background (backgroun popup menu). <br />
	//
    // <br />
    // Marker regions
    // • <m>doubleclick</m> on marker region strips: Select items in region <br />
    // • <m>click+drag</m> on the end portion of a marker region strip: Extend the marker region <br />
    // • <m>doubleclick</m> on the end portion of a marker region strip: Extend the marker region till the next marker <br />
    //
	// <br />
	// Selection, zooming, scrollbar and dilation rectangle: <br />
	// • <m>click</m> on any item: Select item <br />
	//    ↪ Add the <m>Shift</m> key to keep the selection to add/remove other elements to/from it. <br />
	// • <m>click</m> outside any item and <m>drag</m>: Select elements inside the rectangle region (selection rectangle). <br />
	//    ↪ Add the <m>Shift</m> key to keep the selection to add/remove other elements to/from it. <br />
	//    ↪ To select a marker with a selection rectangle, reach the uppermost point of the notation object corresponding to the marker line. <br />
	//    ↪ If, after having clicked but before having released the mouse, you press the <m>Cmd</m> key (mac) or <m>Ctrl</m> key (win), 
	// a dilation rectangle appears: <br />
	//        - <m>click+drag</m> on any on the corners to expand the selection temporally and/or to expand pitches. <br /> 
	//        - <m>click+drag</m> inside the dilation rectangle to move the selected items in time or pitch. <br /> 
	// • <m>Cmd+mousewheel</m> or <m>Cmd+two-fingers-scroll</m> (mac) or <m>Ctrl+mousewheel</m> or <m>Ctrl+two-fingers-scroll</m> (win): Change the <m>zoom</m> attribute (horizontal zoom). Zoom is increased 
	// when rolling the wheel up, decreased when rolling the wheel down. You can substitute the trackpad's <m>two-fingers-scroll</m> to the <m>mousewheel</m>.<br />
	// • <m>Alt+Cmd+click+drag</m> (mac) or <m>Alt+Ctrl+click+drag</m> (win): Zoom into selected region. As you drag, a reddish zooming rectangle is
	// drawn, corresponding (on the temporal axis) to the region into which the notation object will exactly zoom. <br />
	//    ↪ Add the <m>Shift</m> key to zoom out instead. <br />
	// • <m>click+drag</m> on a scrollbar: Change scrollbar position <br />
	// • <m>mousewheel</m> (or trackpad's <m>two-fingers-scroll</m>): Change scrollbar positions <br />
	// • <m>Ctrl+Alt+click+drag</m> (mac) or <m>Shift+Ctrl+Alt+click+drag</m> (win) anywhere: Change scrollbar positions, 
	// via a dragging hand (faster than directly clicking and dragging the scrollbar itself) <br />
	//    ↪ Add the <m>Shift+Cmd</m> key (mac) or the <m>Shift</m> key (win) to change the scrollbar positions more finely <br />
	//
	// <br />
	// Sequencing and loop region: <br />
	// • <m>Ctrl+click+drag</m> (mac) or <m>Shift+Ctrl+click+drag</m> (win): Redefine loop region (if the click is performed
	// on the background, outside any notation item) <br />
	//    ↪ Add the <m>Shift</m> key to auto snap boundaries to existing chord onsets <br />
	// • <m>click+drag</m> on a loop region boundary: Change loop region boundary <br />
	//    ↪ Add the <m>Shift</m> key to auto snap it to existing chord onsets <br />
	// • <m>click+drag</m> on a loop region bottom bar: Globally shift loop region <br />
	//    ↪ Add the <m>Shift</m> key to auto snap boundaries to existing chord onsets <br />
	// • <m>Alt+click</m> when the playhead cursor is visible: Set a new playhead cursor position (but only if the <m>playheaddragmode</m>
	// is set to Absolute, otherwise you have to use <m>Alt+click+drag</m> to change the cursor position) <br />
	// • <m>Alt+click+drag</m> when the playhead cursor is visible: Change cursor position (also depending on the <m>playheaddragmode</m>) <br />
	//
	// <br />
	// For pitch breakpoints (if the <m>allowglissandi</m> attribute is set to 1): <br />
	// • <m>Alt+click</m> on a duration line: Add a pitch breakpoint. <br />
	// • <m>Cmd+click</m> (mac) or <m>Ctrl+click</m> (win) on a pitch breakpoint: Delete pitch breakpoint. <br />
	// • <m>click+drag</m> on a pitch breakpoint: Change pitch (if dragging up/down) or temporal position (if dragging left/right). <br />
	//    ↪ Add the <m>Shift</m> key to change either the pitch or the temporal position. <br />
	//    ↪ Add the <m>Shift+Cmd</m> keys (mac) or <m>Shift+Ctrl</m> keys (win) to fine edit either the pitch or the temporal position (depending on the dragging direction). <br />
	// • <m>Ctrl+click</m> (mac) or <m>Shift+Ctrl+click</m> (win) on a pitch breakpoint and <m>drag</m> up and down: Change breakpoint velocity (if the <m>breakpointshavevelocity</m> attribute is set to 1). <br />
    // • <m>Ctrl+click</m> (mac) on a portion of duration line and <m>drag</m> up and down: Change slope of duration line segment <br />
	//
	// <br />
	// For markers: <br />
	// • <m>Shift+Alt+click</m>: Add a new marker at the click position <br />
	// • <m>Cmd+click</m> (mac) or <m>Ctrl+click</m> (win) on a marker: Delete marker <br />
	// • <m>click+drag</m> on a marker: Change the marker onset <br />
    //    ↪ Add the <m>Shift</m> key to have markers snap to chord onset, note tails or pitch breakpoints <br />
	//    ↪ Add the <m>Shift+Cmd</m> keys (mac) or <m>Shift+Ctrl</m> keys (win) for fine editing <br />
    //    ↪ Add the <m>Ctrl</m> key (mac) in order to move anything beyond the marker while moving the marker <br />
    //    ↪ Add the <m>Ctrl+Cmd</m> key (mac) in order to stretch the region between the marker and the previous one<br />
	// • <m>Alt+click+drag</m>: Duplicate the marker into a new one with an unique name <br />
	// • <m>doubleclick</m> on a marker name: Edit marker name <br />
	// 
	// <br />
	// For slots: <br />
	// @copy BACH_DOC_SLOT_EDIT_MOUSE_COMMANDS
    //
    // <br />
    // Linear editing: <br />
    // • <m>Ctrl+click</m> (mac) or <m>Shift+Ctrl+click</m> (win) on a staff, avoiding the noteheads: Enter linear editing mode <br />
    // • <m>click</m> outside the staves while in linear editing mode: Exit linear editing mode <br />



#define BACH_DOC_ROLL_EDIT_KEYBOARD_COMMANDS
	// Basic commands: <br />
	// • <m>Backspace</m>: Delete all selected items, except for selected note tails, for which the backspace key reverts their pitch to the 
	// original notehead pitch (no glissando). <br /> 
	// • <m>→</m>: Shift selection onsets to the right; for selected tails: increase corresponding note duration <br /> 
	// • <m>←</m>: Shift selection onsets to the left; for selected tails: decrease corresponding note duration <br /> 
	// • <m>Alt+→</m>: Increase duration for selected notes (possible breakpoint positions are rescaled). <br /> 
	//    ↪ Add the <m>Shift</m> key to change duration more rapidly. <br />
	// • <m>Alt+←</m>: Decrease duration for selected notes (possible breakpoint positions are rescaled). <br /> 
	//    ↪ Add the <m>Shift</m> key to change duration more rapidly. <br />
	// • <m>Alt+Ctrl+→</m> (mac) or <m>Alt+Shift+Ctrl+→</m> (win): Increase note duration, preserving the absolute position of each relative breakpoint. <br />
	//    ↪ Add the <m>Shift</m> key (mac) to change duration more rapidly. <br />
    // • <m>Alt+Ctrl+←</m> (mac) or <m>Alt+Shift+Ctrl+←</m> (win): Decrease note duration, preserving the absolute position of each relative breakpoint. <br />
	//    ↪ Add the <m>Shift</m> key (mac) to change duration more rapidly. <br />
	// • <m>↑</m>: Raise pitch of selection by one step. <br /> 
	//    ↪ Add the <m>Shift</m> key to raise the pitch by one octave. <br />
	//    ↪ Add the <m>Ctrl+Shift</m> key to prevent notes from being assigned to different voices. <br />
	// • <m>↓</m>: Lower pitch of selection by one step. <br /> 
	//    ↪ Add the <m>Shift</m> key to lower the pitch by one octave. <br />
	//    ↪ Add the <m>Ctrl+Shift</m> key to prevent notes from being assigned to different voices. <br />
	// • <m>Cmd+Z</m> (mac) or <m>Ctrl+Z</m> (win): Undo <br />
	// • <m>Cmd+Shift+Z</m> (mac) or <m>Ctrl+Y</m> (win): Redo <br />
	// • <m>Cmd+L</m> (mac) or <m>Ctrl+L</m> (win) when items are selected: Lock/unlock selected items <br />
	// • <m>Cmd+G</m> (mac) or <m>Ctrl+G</m> (win): Group/ungroup selected items <br />
	// • <m>Ctrl+A</m>, <m>Ctrl+B</m>, <m>Ctrl+C</m>, <m>Ctrl+D</m>, <m>Ctrl+E</m>, <m>Ctrl+F</m>, <m>Ctrl+G</m> (mac only):
	// or <m>Shift+Ctrl+Alt+A</m>, <m>Shift+Ctrl+Alt+B</m>, <m>Shift+Ctrl+Alt+C</m>, <m>Shift+Ctrl+Alt+D</m>, <m>Shift+Ctrl+Alt+E</m>, <m>Shift+Ctrl+Alt+F</m>, <m>Shift+Ctrl+Alt+G</m> (win):
	// Transform pitches of selected notes into the corresponding pitch (A = La, B = Si, C = Do, and so on). 
	// The octave is chosen to be the one so that the snapped note is as near as possible to the previous note. <br /> 
	//
	// <br />
	// Align operations: <br />
	// • <m>Cmd+Y</m> (mac) or <m>Ctrl+Shift+A</m> (win): Align selected chord onsets (so that they end up having the same onset) <br />
	// • <m>Cmd+F</m> (mac) or <m>Ctrl+Shift+F</m> (win): Distribute selected chords' onsets evenly in time (so that the onset 
	// difference ends up being the same for all selected items) <br />
	//
	// <br />
	// Sequencing, loop region and dump: <br />
	// • <m>Spacebar</m> while not playing: Play (the playing starts from current playhead cursor position) <br />
	// • <m>Spacebar</m> during playback: Stop (the playhead cursor position goes back to the former starting play point) <br />
	// • <m>Shift+Spacebar</m> during playback: Pause (keep the playhead cursor at the last
	// reached position, so that a new <m>play</m> message or a new <m>Spacebar</m> command will
	// start playing from there) <br />
	// • <m>Shift+Spacebar</m> while not playing: Play selection (start playing from the leftmost selected item
	// and only play the selected items) <br />
	// • <m>V</m>: Off-line play, also known as "selection dump" (immediately send the playout syntax of selected elements
	// out the playout, see <m>dumpselection</m> message) <br />
	// • <m>Shift+V</m>: Chordwise off-line play (as the previous command, but if a single note is selected, all its chord content
	// is output through the playout) <br />
	// • <m>Shift+Alt+V</m>: Send whole gathered syntax content out the first outlet (this is equivalent to sending a <m>dump</m> message) <br />
    // • Any defined command key: send command off-line <br />
	// • <m>Cmd+P</m> (mac) or <m>Ctrl+P</m> (win): Show/hide playhead cursor (while not playing: indeed, during playback the cursor is always visible) <br />
	// • <m>Cmd+J</m> (mac) or <m>Ctrl+J</m> (win): Solo/unsolo selected items <br />
	// • <m>Cmd+U</m> (mac) or <m>Ctrl+U</m> (win): Mute/unmute selected items <br />
	// • <m>Return</m>: set the playhead cursor and the scrollbar both at the beginning of the <o>bach.roll</o>, or at the beginning of the loop region (in case it is displayed). <br />
	// • <m>Cmd+L</m> (mac) or <m>Ctrl+L</m> (win) when nothing is selected: Show/hide loop region <br />
	// • <m>Cmd+Shift+L</m> (mac) or <m>Ctrl+Shift+L</m> (win) when nothing is selected: Activate/deactivate loop region <br />
	//
	// <br />
	// Inspector, selection and navigation: <br />
	// • <m>Cmd+I</m> (mac) or <m>Ctrl+Alt+I</m> (win): Open inspector for selected item (if a single item is selected), or for slotinfo (if a slot window is open). <br />
	// • <m>→</m>, <m>←</m>, <m>↑</m>, <m>↓</m>, <m>Enter</m>, <m>Esc</m>: Navigate inside the score while inspecting elements (i.e. while the bach inspector has the focus).
	// See the indication at the bottom of each inspector screen in order to know how to use such keyboard commands. In general <m>←</m> and <m>→</m> move 
	// respectively to previous and next element, <m>↑</m> and <m>↓</m> to the elements above or below, <m>Enter</m> moves to the first "son" of the
	// element and <m>Esc</m> to the element's "father" (in the score hierarchy).
	// • <m>Cmd+→</m>, <m>Cmd+←</m>, <m>Cmd+↑</m>, <m>Cmd+↓</m> (mac) or 
	// <m>Ctrl+→</m>, <m>Ctrl+←</m>, <m>Ctrl+↑</m>, <m>Ctrl+↓</m> (win): Navigate inside the score, respectively selecting the element at right,
	// left, above or below with respect to the currently selected item. 
	// If no item is selected, the first two commands will move the horizontal scrollbar, if any (left or right).<br />
	// • <m>Cmd+A</m> (mac) or <m>Ctrl+A</m> (win): Select all items <br />
	//
	// <br />
	// Copy/paste actions (these work also from a <o>bach.roll</o> to another one): <br />
	// • <m>Cmd+C</m> (mac) or <m>Ctrl+C</m> (win): Copy selected content, or slot content if a slot window is open. <br />
	// • <m>Cmd+Shift+C</m> (mac) or <m>Ctrl+Shift+C</m> (win): If a slot window is open, copy the content of 
	// all the slots of the note whose slot window is open; otherwise simply copy selected content. <br />
	// • <m>Cmd+X</m> (mac) or <m>Ctrl+X</m> (win): Cut selected content, or slot content if a slot window is open. <br />
	// • <m>Cmd+V</m> (mac) or <m>Ctrl+V</m> (win): If the content in the clipboard are chords, paste chords at the current mouse position.
	// If the content is a slot content, assign such slot content to all selected notes. <br />
	// • <m>Cmd+Shift+V</m> (mac) or <m>Ctrl+Shift+V</m> (win): Paste in-place. If the content in the clipboard are chords, paste chords at the original position
	// (so that they overlap with the existing ones, unless these latter have been deleted). <br />
    // • <m>Cmd+Alt+V</m> (mac) or <m>Ctrl+Shift+V</m> (win): Paste replace. If the content in the clipboard are chords, paste chords at the place of the currently selected items
    // (i.e. deletes the current selection and replaces it with the clipboard content) <br />
	//
	// <br />
	// For pitch breakpoints: <br />
	// • <m>Esc</m>: Revert slope to 1 for selected breakpoints (the slope refers to the duration line segment preceding the breakpoints). <br />
	//
	// <br />
	// Lyrics and dynamics: <br />
	// • <m>Cmd+Shift+L</m> (mac) or <m>Ctrl+Shift+L</m> (win): Start editing lyrics for the leftmost selected chord, or for the selected lyrics <br />
    // • <m>Cmd+Shift+D</m> (mac) or <m>Ctrl+Shift+D</m> (win): Start editing dynamics for the leftmost selected chord, or for the selected dynamics <br />
	// • <m>Tab</m> while editing: Move to next chord's lyrics/dynamics <br />
	// • <m>Shift+Tab</m> while editing: Move to previous chord's lyrics/dynamics <br />
	// • <m>-</m>: For lyrics: end a syllable with "-" in order to create a dashed line reaching the next piece of lyrics <br />
	// • <m>Esc</m>: End editing <br />
    // • <m>↑</m>: When dynamics are selected: raise dynamic markings by one step. <br />
    // • <m>↓</m>: When dynamics are selected: lower dynamic markings by one step. <br />
	//
	// <br />
	// For slots: <br />
	// @copy BACH_DOC_SLOT_EDIT_KEYBOARD_COMMANDS
    //
    // <br />
    // Linear editing (these commands are valid when only in linear editing mode): <br />
    // • <m>↑</m>, <m>↓</m>: Move position of the pitch cursor of one step up or down (respectively) <br />
    //    ↪ Add the <m>Shift</m> key to move the pitch cursor by one octave. <br />
    // • <m>→</m>, <m>←</m>: Move cursor right/left by the amount specified by the <m>linearedittimestep</m> attribute.
    //    ↪ Add the <m>Shift</m> key move 4x faster (unless the grid snapping is on, via the <m>snaplinearedit</m> attribute,
    // in which case it will move as the main grid, and not the subdivision grid) <br />
    //    ↪ Add the <m>Alt</m> key to move by 1 millisecond only <br />
    //       ↪ Furtherly add the <m>Shift</m> keys to move by 10 milliseconds <br />
    // • <m>Cmd+→</m>, <m>Cmd+←</m> (mac) or <m>Ctrl+→</m>, <m>Ctrl+←</m> (win): Navigate by chords (i.e. go to next/prev chord onset, or chord longest
    // note's tail). <br />
    // • <m>Cmd+↑</m>, <m>Cmd+↓</m> (mac) or <m>Ctrl+↑</m>, <m>Ctrl+↓</m> (win): Go to previous/next voice. <br />
    // • <m>1</m>, <m>2</m>, <m>3</m>, <m>4</m>, <m>5</m>, <m>6</m>, <m>7</m>, <m>8</m>, <m>9</m>, <m>0</m>:
    // Insert chord at cursor position with a given duration (if the cursor is not on any chord), or modify duration of chord at cursor.
    // Durations are mapped on numbers as multipliers of the <m>linearedittimestep</m> attribute. The multipliers are defined
    // via the <m>linearedittimemultipliers</m> attribute (by default are the numbers themselves, with 0 meaning 10). <br />
    // • <m>A</m>, <m>B</m>, <m>C</m>, <m>D</m>, <m>E</m>, <m>F</m>, <m>G</m>:
    // Insert note at cursor position with a given pitch (if the cursor is not on any chord), or modify pitch of note at cursor.
    // Pitches are trivially mapped as in the anglo-saxon syntax. If a new chord is inserted, this will have the duration of the last
    // inserted one (by default 4 times the <m>linearedittimestep</m>). <br />
    // • <m>N</m>: Add a new note at cursor position (if cursor is on a chord) <br />
    // • <m>+</m>, <m>-</m>: raise or lower pitch of chord or note at cursor (if any) <br />
    //    ↪ Add the <m>Control</m> key to change durations. <br />
    //      If a chord is under the cursor, then its notes are lengthened/shortened by 1 ms, otherwise the time step itself is
    //      lengthened/shortened by 1 ms<br />
    //       ↪ Furtherly add the <m>Shift</m> keys to lengthen/shorten by 10 milliseconds <br />
    //       ↪ Furtherly add the <m>Alt</m> keys to have the length be double/halved <br />
    // • <m>Backspace</m>: Delete chord at cursor position (if any)<br />
    // • <m>Shift+Backspace</m>: Delete note at cursor position (cursor must be aligned also vertically with the note to delete)<br />
    // • <m>Esc</m>: Exit linear editing mode <br />


#define BACH_DOC_SCORE_EDIT_MOUSE_COMMANDS
	// Basic commands: <br />
	// • <m>Cmd+Click</m> (mac) or <m>Ctrl+click</m> (win) on a rest: Turn rest into note <br /> 
	// • <m>Cmd+Click</m> (mac) or <m>Ctrl+click</m> (win) on a note: Delete note (if no notes are left in the chord, the chord is turned into a rest) <br /> 
	// • <m>Cmd+Click</m> (mac) or <m>Ctrl+click</m> (win) on a measure or an empty staff: Add a measure <br /> 
	//    ↪ By default the measure is added after the clicked one. Add the <m>Shift</m> key to add the new measure befor the clicked one <br />
	// • <m>Alt+click+drag</m> on a notehead: Duplicate the note (into the same chord) <br /> 
	// • <m>click+drag</m> on a notehead or a duration line: Change the note pitch (dragging up/down) <br /> 
	//    ↪ Add the <m>Shift+Cmd</m> keys (mac) or <m>Shift+Ctrl</m> (win) while dragging up/down to prevent notes from changing voices <br />
	// • <m>click+drag</m> on a note tail: Change the pitch of the note tail (dragging up/down provided that the <m>allowglissandi</m> attribute is set to 1). 
	// Possible pitch breakpoint positions are rescaled <br /> 
	//    ↪ Add the <m>Alt</m> key to keep the existing absolute pitch breakpoint positions <br />
    // • <m>Ctrl+click+drag</m> on a notehead or on dynamic mark: change velocity or dynamic mark <br />
	// • <m>doubleclick</m> on voice names, marker names or lyrics: Edit names directly <br />
    // • <m>doubleclick</m> on clefs: Select all items in voice <br />
	// • <m>doubleclick</m> on selected items: Selection off-line play (as the <m>V</m> key), but only if <m>dblclicksendsvalues</m> is set to 1 <br />
	// • <m>Shift+click+drag</m> on a clef (at the beginning of the staff): Move voice vertically (along with all the next ones), i.e.: modify vertical space before clicked voice <br />
	// • <m>Shift+Alt+click+drag</m> on a clef (at the beginning of the staff): Move all following voices vertically (but not the clicked one), i.e.: modify vertical space after clicked voice <br />
	// • <m>right click</m> or <m>two-fingers-tap</m>: Open contextual popup menu. This can be opened by clicking on noteheads (note or selection popup menu), clefs 
	// (voice popup menu), measure (measure popup menu), measure barlines (barline popup menu) or on the background (backgroun popup menu). <br />
	//
    // <br />
    // Marker regions
    // • <m>doubleclick</m> on marker region strips: Select items in region <br />
    // • <m>click+drag</m> on the end portion of a marker region strip: Extend the marker region <br />
    // • <m>doubleclick</m> on the end portion of a marker region strip: Extend the marker region till the next marker <br />
    //
	// <br />
	// Selection, zooming, scrollbar and dilation rectangle: <br />
	// • <m>click</m> on any item: Select item <br />
    //    ↪ click again to select a single note from a tie sequence, or a single chord from a tied chord sequence, or a single note from a chord. <br />
	//    ↪ Add the <m>Shift</m> key to keep the selection to add/remove other elements to/from it. <br />
	// • <m>click</m> outside any item and <m>drag</m>: Select chord and notes inside the rectangle region (selection rectangle). <br />
	//    ↪ Add the <m>Shift</m> key to keep the selection to add/remove other elements to/from it. <br />
	//    ↪ To select a marker with a selection rectangle, reach the uppermost point of the notation object corresponding to the marker line. <br />
	//    ↪ If, after having clicked but before having released the mouse, you press the <m>Cmd</m> key (mac) or <m>Ctrl</m> key (win), 
	// a dilation rectangle appears: <br />
	//        - <m>click+drag</m> on any on the corners to expand the pitches. <br /> 
	//        - <m>click+drag</m> inside the dilation rectangle to globally shift the selected items's pitches. <br /> 
	// • <m>Cmd+mousewheel</m> or <m>Cmd+two-fingers-scroll</m> (mac) or <m>Ctrl+mousewheel</m> or <m>Ctrl+two-fingers-scroll</m> (win): Change the <m>zoom</m> attribute (horizontal zoom). Zoom is increased 
	// when rolling the wheel up, decreased when rolling the wheel down. You can substitute the trackpad's <m>two-fingers-scroll</m> to the <m>mousewheel</m>.<br />
	// • <m>Alt+Cmd+click+drag</m> (mac) or <m>Alt+Ctrl+click+drag</m> (win): Zoom into selected region. As you drag, a reddish zooming rectangle is
	// drawn, corresponding (on the temporal axis) to the region into which the notation object will exactly zoom. <br />
	//    ↪ Add the <m>Shift</m> key to zoom out instead. <br />
	// • <m>click+drag</m> on a scrollbar: Change scrollbar position <br />
	// • <m>mousewheel</m> (or trackpad's <m>two-fingers-scroll</m>): Change scrollbar positions <br />
	// • <m>Ctrl+Alt+click+drag</m> (mac) or <m>Shift+Ctrl+Alt+click+drag</m> (win) anywhere: Change scrollbar positions, 
	// via a dragging hand (faster than directly clicking and dragging the scrollbar itself) <br />
	//    ↪ Add the <m>Shift+Cmd</m> key (mac) or the <m>Shift</m> key (win) to change the scrollbar positions more finely <br />
	//
	// <br />
	// Tempi: <br />
	// • <m>Ctrl+click+drag</m> (mac) or <m>Shift+Ctrl+click+drag</m> (win) on the tempo value: Change tempo value (increase by dragging up, by while dragging down) <br />
	// • <m>Cmd+Alt+click</m> (mac) or <m>Ctrl+Alt+click</m> (win) inside a staff avoiding all noteheads: Pop up tempo at clicked position <br />
	//
	// <br />
	// Measure widths and spacing: <br />
	// • <m>Shift+click+drag</m> on a barline: Change barline position (i.e. previous measure width).
	// If the barline is locked, the measure width is changed; if the barline is unlocked, the measure width factor is changed
	// (locally changing the spacing width).  
	//
	// <br />
	// Sequencing and loop region: <br />
	// • <m>Ctrl+click+drag</m> (mac) or <m>Shift+Ctrl+click+drag</m> (win): Redefine loop region (if the click is performed
	// on the background, outside any notation item) by default snapping extremes to existing chord onsets or measure barlines <br />
	//    ↪ Add the <m>Shift</m> key to deactivate the automatic snapping to chord onsets or measure barlines<br />
	// • <m>click+drag</m> on a loop region boundary: Change loop region boundary, by default snapping it to existing chord onsets or measure barlines <br />
	//    ↪ Add the <m>Shift</m> key to deactivate the automatic snapping to chord onsets or measure barlines<br />
	// • <m>click+drag</m> on a loop region bottom bar: Globally shift loop region, by default snapping extremes to existing chord onsets or measure barlines <br />
	//    ↪ Add the <m>Shift</m> key to deactivate the automatic snapping to chord onsets or measure barlines<br />
	// • <m>Alt+click</m> when the playhead cursor is visible: Set a new playhead cursor position (but only if the <m>playheaddragmode</m>
	// is set to Absolute, otherwise you have to use <m>Alt+click+drag</m> to change the cursor position) <br />
	// • <m>Alt+click+drag</m> when the playhead cursor is visible: Change cursor position (also depending on the <m>playheaddragmode</m>) <br />
	//
	// <br />
	// For pitch breakpoints (if the <m>allowglissandi</m> attribute is set to 1): <br />
	// • <m>Alt+click</m> on a duration line: Add a pitch breakpoint. <br />
	// • <m>Cmd+click</m> (mac) or <m>Ctrl+click</m> (win) on a pitch breakpoint: Delete pitch breakpoint. <br />
	// • <m>click+drag</m> on a pitch breakpoint: Change pitch (if dragging up/down) or temporal position (if dragging left/right). <br />
	//    ↪ Add the <m>Shift</m> key to change either the pitch or the temporal position. <br />
	//    ↪ Add the <m>Shift+Cmd</m> keys (mac) or <m>Shift+Ctrl</m> keys (win) to fine edit either the pitch or the temporal position (depending on the dragging direction). <br />
	// • <m>Ctrl+click</m> (mac) or <m>Shift+Ctrl+click</m> (win) on a pitch breakpoint and <m>drag</m> up and down: Change breakpoint velocity (if the <m>breakpointshavevelocity</m> attribute is set to 1). <br />
	// • <m>Ctrl+click</m> (mac) on a portion of duration line and <m>drag</m> up and down: Change slope of duration line segment <br />
	//
	// <br />
	// For markers: <br />
	// • <m>Shift+Alt+click</m> outside staves: Add a new measure-attached marker <br />
	// • <m>Shift+Ctrl+Alt+click</m> outside staves: Add a new millisecond position-attached marker <br />
	// • <m>Ctrl+click</m> (mac) or <m>Shift+Ctrl+click</m> (win) on a marker, outside staves: Switch assignment type (from measure-attached to millisecond
	// position-attached, and vice versa). In case the marker is turned into a measure-attached marker, the voice to which the marker will be attached
	// is the one nearest to the click point. <br />
	// • <m>Cmd+click</m> (mac) or <m>Ctrl+click</m> (win) on a marker: Delete marker <br />
	// • <m>click+drag</m> on a marker: Change the marker onset <br />
	//    ↪ Measure-attached markers are by default snapped to existing chord onsets or measure barlines; add the <m>Shift</m> key to remove the snapping<br />
    //    ↪ Add the <m>Shift</m> key milliseconds-attached markers snap to chord onsets <br />
	//    ↪ For millisecond position-attached markers, add the <m>Shift+Cmd</m> keys (mac) or <m>Shift+Ctrl</m> keys (win) to fine editing their onset <br />
	// • <m>Alt+click+drag</m>: Duplicate the marker into a new one with an unique name <br />
	// • <m>doubleclick</m> on a marker name: Edit marker name <br />
	// 
	// <br />
	// Linear editing: <br />
	// • <m>Ctrl+click</m> (mac) or <m>Shift+Ctrl+click</m> (win) on a measure avoiding all noteheads: Enter linear editing mode <br />
	// • <m>click</m> outside the staves while in linear editing mode: Exit linear editing mode <br />
	//
	// <br />
	// For slots: <br />
	// @copy BACH_DOC_SLOT_EDIT_MOUSE_COMMANDS


#define BACH_DOC_SCORE_EDIT_KEYBOARD_COMMANDS
	// Basic commands: <br />
	// • <m>Backspace</m>: Delete all selected items, except for selected note tails, for which the backspace key reverts their pitch to the 
	// original notehead pitch (no glissando). <br /> 
    //    ↪ Add the <m>Shift</m> key to delete selected measures; otherwise simple <m>Backspace</m> will clear the measure content. <br />
	// • <m>↑</m>: Raise pitch of selection by one step. <br />
	//    ↪ Add the <m>Shift</m> key to raise the pitch by one octave. <br />
	//    ↪ Add the <m>Ctrl+Shift</m> key to prevent notes from being assigned to different voices. <br />
	// • <m>↓</m>: Lower pitch of selection by one step. <br /> 
	//    ↪ Add the <m>Shift</m> key to lower the pitch by one octave. <br />
	//    ↪ Add the <m>Ctrl+Shift</m> key to prevent notes from being assigned to different voices. <br />
	// • <m>Cmd+Z</m> (mac) or <m>Ctrl+Z</m> (win): Undo <br />
	// • <m>Cmd+Shift+Z</m> (mac) or <m>Ctrl+Y</m> (win): Redo <br />
	// • <m>Cmd+L</m> (mac) or <m>Ctrl+L</m> (win): Lock/unlock items <br />
	// • <m>Ctrl+A</m>, <m>Ctrl+B</m>, <m>Ctrl+C</m>, <m>Ctrl+D</m>, <m>Ctrl+E</m>, <m>Ctrl+F</m>, <m>Ctrl+G</m> (mac) or
	// <m>Shift+Ctrl+A</m>, <m>Shift+Ctrl+B</m>, <m>Shift+Ctrl+C</m>, <m>Shift+Ctrl+D</m>, <m>Shift+Ctrl+E</m>, <m>Shift+Ctrl+F</m>, <m>Shift+Ctrl+G</m> (win):
	// Transform pitches of selected notes into the corresponding pitch (A = La, B = Si, C = Do, and so on). 
	// The octave is chosen to be the one so that the snapped note is as near as possible to the previous note. <br /> 
	// 
	// <br />
	// Splitting, merging and ties: <br />
	// • <m>Cmd+2</m>, <m>Cmd+3</m>, <m>Cmd+4</m>, <m>Cmd+5</m>, <m>Cmd+6</m>, <m>Cmd+7</m>, <m>Cmd+8</m>, <m>Cmd+9</m> (mac) or 
	// <m>Ctrl+2</m>, <m>Ctrl+3</m>, <m>Ctrl+4</m>, <m>Ctrl+5</m>, <m>Ctrl+6</m>, <m>Ctrl+7</m>, <m>Ctrl+8</m>, <m>Ctrl+9</m> (win):
	// Split selected chords into the given number of pieces (2, 3, 4...). <br />
	//    ↪ By default tied sequencies are split in their entiredy; add the <m>Alt</m> key to always split each selected chord singularly. <br />
	// • <m>Cmd+Shift+Y</m> (mac) or <m>Ctrl+Shift+Y</m> (win): Merge selected chords <br />
	// • <m>Cmd+T</m> (mac) or <m>Ctrl+T</m> (win): Tie selected chords to the following ones <br />
	// 
	// <br />
	// Measure widths and spacing: <br />
	// • <m>Cmd+Shift+L</m> (mac) or <m>Ctrl+Shift+L</m> (win) when measures are selected: Lock/unlock measure barlines 
	// (toggle preventing measure widths from floating) <br />
	// • <m>Shift+Backspace</m> when a barline is selected: Revert measure width factor to 1 <br />
	//
	// <br />
	// Tempi: <br />
	// • <m>Cmd+Alt+Shift+I</m> (mac) or <m>Ctrl+Alt+Shift+I</m> (win) when a tempo is selected: Toggle interpolation towards next tempo (rallentando
	// or accelerando, depending on next tempo value)<br />
	//
	// <br />
	// Sequencing and dump: <br />
	// • <m>Spacebar</m> while not playing: Play (the playing starts from current playhead cursor position) <br />
	// • <m>Spacebar</m> during playback: Stop (the playhead cursor position goes back to the former starting play point) <br />
	// • <m>Shift+Spacebar</m> during playback: Pause (keep the playhead cursor at the last
	// reached position, so that a new <m>play</m> message or a new <m>Spacebar</m> command will
	// start playing from there) <br />
	// • <m>Shift+Spacebar</m> while not playing: Play selection (start playing from the leftmost selected item
	// and only play the selected items) <br />
	// • <m>V</m>: Off-line play, also known as "selection dump" (immediately send the playout syntax of selected elements
	// out the playout, see <m>dumpselection</m> message) <br />
	// • <m>Shift+V</m>: Chordwise off-line play (as the previous command, but if a single note is selected, all its chord content
	// is output through the playout) <br />
	// • <m>Shift+Alt+V</m>: Send whole gathered syntax content out the first outlet (this is equivalent to sending a <m>dump</m> message) <br />
	// • <m>Cmd+P</m> (mac) or <m>Ctrl+P</m> (win): Show/hide playhead cursor (while not playing: indeed, during playback the cursor is always visible) <br />
    // • Any defined command key: send command off-line <br />
	// • <m>Cmd+J</m> (mac) or <m>Ctrl+J</m> (win): Solo/unsolo items <br />
	// • <m>Cmd+U</m> (mac) or <m>Ctrl+U</m> (win): Mute/unmute items <br />
	// • <m>Return</m>: set the playhead cursor and the scrollbar both at the beginning of the <o>bach.score</o>, or at the beginning of the loop region (in case it is displayed). <br />
	// • <m>Cmd+L</m> (mac) or <m>Ctrl+L</m> (win) when nothing is selected: Show/hide loop region <br />
	// • <m>Cmd+Shift+L</m> (mac) or <m>Ctrl+Shift+L</m> (win) when nothing is selected: Activate/deactivate loop region <br />
	//
	// <br />
	// Inspector, selection and navigation: <br />
	// • <m>Cmd+I</m> (mac) or <m>Ctrl+I</m> (win): Open inspector for selected item (if a single item is selected), or for slotinfo (if a slot window is open). <br />
	// • <m>→</m>, <m>←</m>, <m>↑</m>, <m>↓</m>, <m>Enter</m>, <m>Esc</m>: Navigate inside the score while inspecting elements (i.e. while the bach inspector has the focus).
	// See the indication at the bottom of each inspector screen in order to know how to use such keyboard commands. In general <m>←</m> and <m>→</m> move 
	// respectively to previous and next element, <m>↑</m> and <m>↓</m> to the elements above or below, <m>Enter</m> moves to the first "son" of the
	// element and <m>Esc</m> to the element's "father" (in the score hierarchy).
	// • <m>Cmd+→</m>, <m>Cmd+←</m>, <m>Cmd+↑</m>, <m>Cmd+↓</m> (mac) or 
	// <m>Ctrl+→</m>, <m>Ctrl+←</m>, <m>Ctrl+↑</m>, <m>Ctrl+↓</m> (win): Navigate inside the score, respectively selecting the element at right,
	// left, above or below with respect to the currently selected item.<br />
	// If no item is selected, the first two commands will move the horizontal scrollbar, if any (left or right).<br />
	// • <m>Cmd+A</m> (mac) or <m>Ctrl+A</m> (win): Select all items <br />
	//
	// <br />
	// Copy/paste actions (these work also from a <o>bach.score</o> to another one): <br />
	// • <m>Cmd+C</m> (mac) or <m>Ctrl+C</m> (win): Copy selected measures, or slot content if a slot window is open. <br />
	// • <m>Cmd+Shift+C</m> (mac) or <m>Ctrl+Shift+C</m> (win): If a slot window is open, copy the content of 
	// all the slots of the note whose slot window is open; otherwise simply copy selected measures. <br />
	// • <m>Cmd+X</m> (mac) or <m>Ctrl+X</m> (win): Cut selected measures, or slot content if a slot window is open. <br />
	// • <m>Cmd+V</m> (mac) or <m>Ctrl+V</m> (win): If the content in the clipboard are measures, paste measures over the currectly selected ones.
	// If the content is a slot content, assign such slot content to all selected notes. <br />
	//
	// <br />
	// For pitch breakpoints: <br />
	// • <m>Esc</m>: Revert slope to 1 for selected breakpoints (the slope refers to the duration line segment preceding the breakpoints). <br />
	//
	// <br />
	// Linear editing (these commands are valid when only in linear editing mode): <br />
	// • <m>↑</m>, <m>↓</m>: Move position of the pitch cursor of one step up or down (respectively) <br />
	//    ↪ Add the <m>Shift</m> key to move the pitch cursor by one octave. <br />
	// • <m>1</m>, <m>2</m>, <m>3</m>, <m>4</m>, <m>5</m>, <m>6</m>, <m>7</m>, <m>8</m>: 
	// Insert chord at cursor position with a given duration (if the cursor is not on any chord), or modify duration of chord at cursor.
	// Durations are mapped on numbers in the following way: <m>5</m> is a 1/4 chord. Higher values are diadic larger multiples:
	// <m>6</m> is a 1/2 chord, <m>7</m> is a 1/1 chord, <m>8</m> is a 2/1 chord. Smaller values are diadic subdivisions: <m>4</m> is a 1/8 chord,
	// <m>3</m> is a 1/16 chord, <m>2</m> is a 1/32 chord, <m>1</m> is a 1/64 chord. <br />
	//    ↪ Add the <m>Ctrl</m> key (mac) or <m>Shift+Ctrl</m> key (win) to add the chord before the cursor, if the cursor is on a given chord. <br />
	// • <m>A</m>, <m>B</m>, <m>C</m>, <m>D</m>, <m>E</m>, <m>F</m>, <m>G</m>: 
	// Insert note at cursor position with a given pitch (if the cursor is not on any chord), or modify pitch of note at cursor.
	// Pitches are trivially mapped as in the anglo-saxon syntax. If a new chord is inserted, this will have the duration of the last 
	// inserted one (by default 1/8). <br />
	// • <m>N</m>: Add a new note at cursor position <br />
	// • <m>X</m>: Turn the chord at cursor position into a grace chord and vice versa (or to the previous chord, if cursor position does not lie on any chord) <br />
	// • <m>.</m>: Add a dot to the chord at cursor position (or to the previous one, if cursor position does not lie on any chord) <br />
	// • <m>T</m>: Add/remove tie to the note at cursor position (cursor must be aligned also vertically with the note, if no chord lies on the
	// cursor position horizontally, the previous chord is considered) <br />
	// • <m>Backspace</m>: Delete chord at cursor position<br />
	// • <m>Shift+Backspace</m>: Delete note at cursor position (cursor must be aligned also vertically with the note to delete)<br />
	// • <m>Alt+3</m>, <m>Alt+5</m>, <m>Alt+6</m>, <m>Alt+7</m>, <m>Alt+9</m>: Start inserting a tuplet (respectively: a triplet, a 5-plets, 
	// a 6-plet, a 7-plet and a 9-plet). Then ordinary numeric keys are expected to assign the elements of the tuplet. For instance,
	// Alt+3 and then 4, 4, 4, will insert a 8th notes triplet. <br />
    // • <m>+</m>, <m>-</m>: raise or lower pitch of chord or note at cursor (if any) <br />
	// • <m>Cmd+→</m>, <m>Cmd+←</m>, <m>Cmd+↑</m>, <m>Cmd+↓</m> (mac) or
	// <m>Ctrl+→</m>, <m>Ctrl+←</m>, <m>Ctrl+↑</m>, <m>Ctrl+↓</m> (win): Navigate inside the measures <br />
	// • <m>Esc</m>: Exit linear editing mode <br />
	//
	// <br />
	// Rhythm, beams and rhythmic tree levels: <br />
	// • <m>Tab</m>: Rebeam selection automatically <br />
	//    ↪ By default, the rebeaming keeps untouched the information about existing tuplet levels; add the <m>Shift</m> key to reparse all tuplets <br />
	// • <m>Cmd+Shift+T</m> (mac) or <m>Ctrl+Shift+T</m> (win): Lock/unlock measure rhythmic tree <br />
	// • <m>Cmd+Shift+J</m> (mac) or <m>Ctrl+Shift+J</m> (win): Destroy all rhythmic tree levels for selection <br />
	// • <m>Cmd+Shift+H</m> (mac) or <m>Ctrl+Shift+H</m> (win): Destroy outermost selection tree level (just one) <br />
	// • <m>Cmd+Shift+G</m> (mac) or <m>Ctrl+Shift+G</m> (win): Add a rhythmic tree level around the selected content <br />
	// • <m>Cmd+Shift+F</m> (mac) or <m>Ctrl+Shift+F</m> (win): Fix levels of selection as "original" levels <br />
	//
	// <br />
    // Lyrics and dynamics: <br />
    // • <m>Cmd+Shift+L</m> (mac) or <m>Ctrl+Shift+L</m> (win): Start editing lyrics for the leftmost selected chord, or for the selected lyrics <br />
    // • <m>Cmd+Shift+D</m> (mac) or <m>Ctrl+Shift+D</m> (win): Start editing dynamics for the leftmost selected chord, or for the selected dynamics <br />
    // • <m>Tab</m> while editing: Move to next chord's lyrics/dynamics <br />
    // • <m>Shift+Tab</m> while editing: Move to previous chord's lyrics/dynamics <br />
    // • <m>-</m>: For lyrics: end a syllable with "-" in order to create a dashed line reaching the next piece of lyrics <br />
    // • <m>Esc</m>: End editing <br />
    // • <m>↑</m>: When dynamics are selected: raise dynamic markings by one step. <br />
    // • <m>↓</m>: When dynamics are selected: lower dynamic markings by one step. <br />
	//
	// <br />
	// Articulations: <br />
	// • <m>Backspace</m>: Delete selected articulations <br />
	// • <m>Alt+Backspace</m>: Delete articulations of all selected notes <br />
	// • <m>Alt+S</m>: Add "staccato" articulation to selection <br />
	// • <m>Alt+Shift+S</m>: Add "staccatissimo" articulation to selection <br />
	// • <m>Alt+F</m>: Add "fermata" articulation to selection <br />
	// • <m>Alt+P</m>: Add "portato" articulation to selection <br />
	// • <m>Alt+A</m>: Add "accent" articulation to selection <br />
	// • <m>Alt+Z</m>: Add "accent+staccato" articulation to selection <br />
	// • <m>Alt+Shift+Z</m>: Add "accent+portato" articulation to selection <br />
	// • <m>Alt+W</m>: Add "portato+staccato" articulation to selection <br />
	// • <m>Alt+J</m>: Add "martellato" articulation to selection <br />
	// • <m>Alt+Shift+J</m>: Add "martellato+staccato" articulation to selection <br />
	// • <m>Alt++</m>: Add "left hand pizziacto" articulation to selection <br />
	// • <m>Alt+T</m>: Add "trill" articulation to selection <br />
	// • <m>Alt+G</m>: Add "gruppetto" articulation to selection <br />
	// • <m>Alt+M</m>: Add "upward mordent" articulation to selection <br />
	// • <m>Alt+Shift+M</m>: Add "downward mordent" articulation to selection <br />
	// • <m>Alt+N</m>: Add "double mordent" articulation to selection <br />
	// • <m>Alt+B</m>: Add "upward bowing" articulation to selection <br />
	// • <m>Alt+Shift+N</m>: Add "downward bowing" articulation to selection <br />
	// • <m>Alt+R</m>: Add "3-slash-tremolo" articulation to selection<br />
	// • <m>Alt+Shift+R</m>: Add "2-slash-tremolo" articulation to selection<br />
	// • <m>Alt+Ctrl+Shift+R</m>: Add "1-slash-tremolo" articulation to selection<br />
	// N.B.: the default font support all glyphs, however not all the other supported fonts do. 
	// Especially, Boulez doesn't have a certain number of the 
	// previous articulations among its glyphs. If you don't see an articulation as you wish (e.g. tremoli with Boulez), 
	// it might be because the font doesn't have the proper character, so try to use another font, if you can. <br />
	//
	// <br />
	// For slots: <br />
	// @copy BACH_DOC_SLOT_EDIT_KEYBOARD_COMMANDS
	
#define BACH_DOC_OPERATION_ABSTRACTIONS_LLLL_AND_NUMBERS_REMARK
	// Unless one of the two operand lllls contains a single number or pitch, the operation is intended to be
	// element-wise: position of elements of the left and right lllls are matched in operations,
	// and both left and right lllls must have the same shape.
	// If one of the two lllls contains a single element, such element is used in the operation against
	// all the elements of the other llll (as when the <m>scalarmode</m> attribute is set to 1
	// in <o>bach.expr</o>).
	// <br /> <br />

#define BACH_DOC_SETTHEORY_CHROMA
	// The chroma of a certain pitch-class set is a vector having as entries one coefficient for 
	// each note of the temperament, representing the "amount" of presence of such note inside the pitch-class set,
	// from 0 (pitch-class is not present) to 1 (pitch-class is "fully" present).
	// For instance, in standard semitonal system the chroma <b>1 0 0.2 0 1 0 0 1 0 0 0.5 0</b> 
	// represents a C major triad with a little bit of Bb and just a touch of D. <br />
	// <br /> <br />

#define BACH_DOC_SETTHEORY_CHROMA_TONAL_TRANSFORM
	// The tonal trasform of a chroma vector, essentially, projects the vector into three spaces (depending on some projection radii): 
	// respectively one generated by fifths, one generated by minor thirds, and one generated by major thirds. 
	// For each of these three spaces, two coordinates are output (so 6 coordinates are globally output).
	// Each couple of coordinates represents X and Y coordinates of a point inside the unit circle.
	// Also see: Harte and Sandler,	http://www.ofai.at/~martin.gasser/papers/oefai-tr-2006-13.pdf 
	// <br /> <br />


#define BACH_DOC_SETTHEORY_DIATONIC_INTERVALS_SYNTAX
	// A diatonic interval is by default characterized by a couple of integer numbers (list form of diatonic intervals): the width of the interval
	// in diatonic steps, and the width of the interval in chromatic steps. The number of diatonic steps in an octave
	// is always 7, while the number of chromatic steps depends on the modulo; by default, in the semitonal system, it is 12.
	// In such system, for instance, an ascending major third will be represented by <b>2 4</b>, since we need 2 diatonic steps 
	// and 4 chromatic steps to get from the bottom to the top note. As further examples, the interval between C5 and D#5 is <b>1 3</b>,
	// and the interval between E#4 and Fb5 is <b>8 11</b>. <br />
	// You can usually specify the diatonic interval also by directly inputting the width of the interval in midicents.
	// However this is always ambiguous, and bach will chose one of the infinite diatonic ways to interpret such interval - ideally, the 
	// "simplest" one: 700 is a major fifth, 300 is a minor third (and not an augmented second), and so on. 
	// <br /> <br />	
	// @copy BACH_DOC_SETTHEORY_MODULO

#define BACH_DOC_SETTHEORY_TONNETZ_COORDINATES
	// The coordinate of a point of the tonnetz is the position of such point in the oblique grid created by the horizontal axis, passing
	// for the tonnetz center, and the diagonal axis, at 60° counterclockwise from the horizontal one, again passing for the tonnetz center.
	// Coordinates above the center and at right have positive values, below and at left have negative ones. Each point can be uniquely determined
	// by the amount of steps one must take rightwards from the center (coordinate 1) and diagonlly upwards at 60° (coordinate 2) in order to 
	// get to the point.
	// <br /> <br />

#define BACH_DOC_SETTHEORY_TONNETZ_COMPLETE_POINT_INFORMATION
	// The complete point information syntax is the form in which point data is output 
	// from the query outlet. Up to a custom initial router, it has the following form:
	// <b><m>cents</m> <m>pitch-class</m> <m>WRAPPED_DIATONIC_INTERVAL_FROM_CENTER</m> <m>WRAPPED_COORDINATES</m></b>,
	// where <m>WRAPPED_DIATONIC_INTERVAL_FROM_CENTER</m> is in the llll diatonic intervals syntax, and <m>WRAPPED_COORDINATES</m>
	// are the coordinates to get to the tonnetz point from the tonnetz center.
	// <br /> <br />
	// @copy BACH_DOC_SETTHEORY_DIATONIC_INTERVALS_SYNTAX
	// @copy BACH_DOC_SETTHEORY_TONNETZ_COORDINATES

#define BACH_DOC_NORM_P_ATTRIBUTE_FOR_VECTORS
	// Sets the value of the index <m>p</m>, 
	// determining the type of norm. Such value can be an
	// integer greater or equal than 1, or can be the
	// symbol "inf", for the infinite norm.
	// In general, the p-norm of a vector is calculated by 
	// raising all the absolute values of the elements 
	// to the <m>p</m>-th power, summing all values, and taking
	// the <m>p</m>-th root (i.e. raising to 1/<m>p</m>).
	// The inf-norm, on the other hand, is the absolute value
	// of the maximum element in the llll.
	// <br /> <br />


#define BACH_DOC_NORM_P_ATTRIBUTE_FOR_FUNCTIONS
	// Sets the value of the index <m>p</m>, determining the type of norm. Such value can be an integer greater or equal than 1, or can be the
	// symbol "inf", for the infinite norm. In general, the p-norm of a function is calculated by taking the <m>p</m>-th root of the integral of the 
	// absolute value of the function raised to the <m>p</m>-th power.
	// The inf-norm, on the other hand, is the absolute value of the "sup" of the function (which coincides with the function maximum for breakpoint functions).
	// <br /> <br />

#define BACH_DOC_NOTATION_FONT
	// @description Sets the font used to display all notation elements except accidentals. 
	// The official notation bach font is "November for bach", created by Robert Piéchaud (www.poeticprocessing.net) and 
	// automatically loaded at bach startup. "November for bach" is a light version of the famous November font. 
	// The full November font covers a wide range of music symbols, from Renaissance to the XXI century, and gives a unique, 
	// warm and lively look to your music scores. It is fully compatible with Finale, Sibelius and other notation softwares. 
	// You can purchase November from this web address: www.klemm-music.de/notation/november/.
	// Other supported fonts are: Boulez, Maestro, Petrucci, Engraver Font Set.

#define BACH_DOC_ACCIDENTALS_FONT
	// @description Sets the font used to display accidentals. 
	// The official notation bach font is "November for bach", created by Robert Piéchaud (www.poeticprocessing.net) and 
	// automatically loaded at bach startup. "November for bach" is a light version of the famous November font. 
	// The full November font covers a wide range of music symbols, from Renaissance to the XXI century, and gives a unique, 
	// warm and lively look to your music scores. It is fully compatible with Finale, Sibelius and other notation softwares. 
	// You can purchase November from this web address: www.klemm-music.de/notation/november/.
	// Other supported fonts are: Accidentals (up to the eighth-tones), Tamburo (up to the quartertones), 
	// Maestro, Petrucci, Boulez, Engraver Font Set (up to the semitones).

#define BACH_DOC_ARTICULATIONS_FONT
    // @description Sets the font used to display articulations.
    // The official notation bach font is "November for bach", created by Robert Piéchaud (www.poeticprocessing.net) and
    // automatically loaded at bach startup. "November for bach" is a light version of the famous November font.
    // The full November font covers a wide range of music symbols, from Renaissance to the XXI century, and gives a unique,
    // warm and lively look to your music scores. It is fully compatible with Finale, Sibelius and other notation softwares.
    // You can purchase November from this web address: www.klemm-music.de/notation/november/.
    // Other supported fonts are: Boulez, Maestro, Petrucci, Engraver Font Set. Not all articulations are supported by all fonts.
    // You can however always define custom articulations with any font of your choice.

#define BACH_DOC_LYRICS_FONT
    // @description Sets the font used to display lyrics (default is Arial).

#define BACH_DOC_ANNOTATIONS_FONT
    // @description Sets the font used to display annotations (default is Arial).

#define BACH_DOC_DYNAMICS_SPECTRUM
    // The dynamics spectrum is the sequence of standard dynamics in the piano-to-forte range.
    // It is characterized by its "maxchars", i.e. the maximum number of p's and f's of the elements it contains ("mp" and "mf"
    // are considered as having 0 p's and f's).
    // For instance, the collection of
    // {"pp", "p", "mp", "mf", "f", "ff"} makes for a spectrum of <m>maxchars</m> = 2.
    // The "maxchars" property of the dynamic spectrum will factor into different conversions between dynamics and velocities,
    // in combination with a conversion exponent.
    // The dynamic range is set via the "maxchars" parameter, while the exponent is set via the "exp" parameter (greater than 0. and less or equal to 1.).
    // If "exp" is 1., the velocity range is divided linearly between the dynamics in the spectrum; otherwise an exponential scaling is applied.
    // Default exponent is 0.8, and default range width is 5 (from "pppp" to "ffff").
    // Any dynamic marking outside the spectrum will be clipped to the spectrum during conversion.
    // The dynamics are scaled so that "mp" will always correspond to velocity = 64.
    // If i is the index of the
    // If <m>i</m> is the 1-based index of the element of a spectrum containing 2D elements <br />
    // vel(i) = 128 * ((1 + sgn(-1+2i/(2D+1))*|-1+2i/(2D+1)|^a)/2)^b <br />
    // More clearly, once set x = x(i, D) = -1+2i/(2D+1), between -1 and 1, one has <br />
    // vel(i) = 128 * ((1 + sgn(x)*|x|^a)/2)^b. <br />
    // This function assumes values between 0. and 1., for x in [-1, 1].
    // In any case vel(i) is clipped to 127 (128 won't be allowed).
    // The parameter <m>a</m> is the "exp" parameter defined above. The parameter <m>b</m> is chosen so that vel("mp") = vel(D) = 64, which yields <br />
    // b = 1/(1 - log2(1 - 1/((2D+1)^a))) <br />
    // As an example, if "exp" (i.e. <m>a</m>) is 0.8 (hence <m>b</m> is about 0.745),
    // consider the spectrum {"pp", "p", "mp", "mf", "f", "ff"}, having <m>maxchars</m> = 2 and <m>D</m> = 3 (containing <m>2D</m> = 6 elements).
    // The dynamics "f" has index 5, hence x = x(5, 3) = -1+2i/(2D+1) = -1 + 10/7 = 3/7, hence <br />
    // vel("f") = vel(5) = 128 * ((1 + (3/7)^a)/2)^b ~ 128 * 0.810 ~ 103, <br />
    // while within the broader spectrum {"pppp", "ppp", "pp", "p", "mp", "mf", "f", "ff", "fff", "ffff"}, having <m>maxchars</m> = 4 and <m>D</m> = 5,
    // one has x = x(7, 5) = -1+2i/(2D+1) = -1 + 14/11 = 3/11
    // vel("f") = vel(7) = 128 * ((1 + (3/11)^a)/2)^b ~ 128 * 0.748 ~ 96. <br />


#define BACH_DOC_PRESCHEDULED_PLAYBACK
    // Prescheduled playback schedules the events at the beginning of the playback, hence taking a bit more time before playback starts, but also ensuring
    // ensures the best possible timing. Prescheduled playback has some limitations: <br />
    // - no live modification to the roll or score is accounted for during playback; <br />
    // - loops won't work;  <br />
    // - lambda+modifications won't work;  <br />
    // - redraw is only performed at each new event;  <br />
    // - the "pause" message won't work.  <br />



#define BACH_DOC_GOTO
    // The <m>goto</m> message moves the selection to new items, i.e. clears the selection and select the new item. <br />
    // The first argument is the go-to command, which can be one of the following symbols: <br />
    // • "up", "down", "left", "right": move selection up/down/left/right, as you would with the editing
    // keyboard arrows (+ Command or Control) <br />
    // • "next", "prev": move selection to the following or previous elements <br />
    // • "time" or "timepoint": move selection to a given point in time (either in milliseconds or as a timepoint).
    // An argument is expected, either a number (millisecond position) or a timepoint, in llll form (see below for timepoint syntax). <br />
    // <br />
    // In addition, a certain number of behaviors can be changed via the following message attributes:
    // • "repeat": expects an integer, setting the number of times for the command to be repeated. <br />
    // • "nullmode": if non-zero, also notifies when there is no (longer) selection, e.g. at the end of a "next" go-to chain. <br />
    // • "skiprests": if non-zero, avoids the rest while performing the selection. <br />
    // • "inscreen": if non-zero, also puts the selected items inside the displayed portion of the domain. <br />
    // • "voices": sets the voicenumbers for the voices to be accounted for; default is the empty llll, meaning: all voices. <br />
    // • "where": sets a mathematical condition to be applied to sieve the selection each time the command is performed. Variables are the same
    // as in the <m>sel note if</m> case. <br />
    // • "until": sets a mathematical condition that, if not matched, will cause the command to be re-executed, until the condition is met.
    // Variables are the same as in the <m>sel note if</m> case. <br />
    // • "untilmode": a symbol, either "any" or "all", determining whether the <m>until</m> condition should be applied to all selected elements in order
    // to be considered met, or to anyone of them (i.e. at least one). <br />
    // • "type": sets a list of notation item types (as symbols) to be accounted for, among: "note", "rest", "marker", "tempo", "measure", "voice". <br />
    // • "markershavevoices": if non-zero, considers measure-attached markers as belonging to the corresponding voice (and hence accounts for it
    // while using the <m>voicemode</m> and <m>voices</m> message attributes). <br />
    // • "graceshavedur": if non-zero, considers grace notes as having a (minimal) duration, precisely the one attributed to them by the <o>bach.score</o>
    // playback system, and controllable via the related attributes. <br />
    // • "tiemode": one of the following symbols, defining how selection behaves with respect to ties: <br />
    //   - "each": each element in a tie sequence is independent, and can be independently selected; <br />
    //   - "all" (default): whenever an element in a tie sequence is to be selected, all the other elements are selected too. <br />
    // <br />
    // For the "time" command only: <br />
    // • "include": for the "time" command only: expects one or two symbols among "head" and "tail" in order to determine what extreme should be included
    // when it falls exactly on the timepoint (default: head). <br />
    // For the "next"/"prev" commands only: <br />
    // • "voicemode": a symbol determining how the selection should be performed across different voices. Allowed values are: <br />
    //   - "each": go-to command is performed in each voice independently (e.g.: all voices go to next selected chord, independently); <br />
    //   - "any": go-to command is performed on the next/previous element, no matter in which voice it is. The sequence will walk through all
    // chords in all voices; <br />
    //   - "all": go-to command is performed accounting for selection in all voices, but selection is allowed to always jump, starting from the
    // last reached onset or tail; <br />
    //   - "anyactive" (default): like "any", but only applied on the voices having some selected element; <br />
    //   - "allactive": like "all", but only applied on the voices having some selected element. <br />
    // • "polymode": a symbol determining how the polyphony should be handled. Allowed values are: <br />
    //   - "none": don't account for polyphony, i.e. don't "hold" (keep selected) previously selected chords; <br />
    //   - "overlap" (default): keep previously selected chords if they overlap with the new selection. This yields a standard walkthrough of the score; <br />
    //   - "overhang": keep previously selected chords if they are "temporally contained" in the new selection (i.e. if the new selection starts before
    // their onset and ends after their tail). <br />
    // • "from", "to": symbols (among "auto", "head" and "tail") determining from and to which point the selection should be computed.
    // For instance going to the "next" chord from a given selection means, by default, looking at the farthermost selected notehead
    // and searching for the first chords
    // whose notehead lies after that, i.e. we search from a head to another head. The opposite is true, by default, when going to "prev" chords:
    // we search from the leftmost tail the nearest previous one. This is the behavior with "from" and "to" attributes set to "auto".
    // One could change these behaviors by setting "from" and "to" explicitly to some other element ("head" or "tail"). <br />
    // <br />
    // @copy BACH_DOC_TIMEPOINT_SYNTAX_SCORE


#define BACH_DOC_OUT
//    The <m>out</m> attribute is a sequence of characters identifying the outlet types (one character for each llll outlet). Characters can be one of the following: <br />
//    <m>n</m> (default): 'native' output: faster and more precise between bach objects, but unreadable by standard Max objects (an "bach.llll" message appears instead). <br />
//    <m>t</m>: 'text' output: slower and limited in size, but readable by standard Max objects. A plain llll in text format is a generic Max message.
//  To keep the representation invertible (i.e., to allow a bach object receiving a text-format llll to interpret it exactly as if it was native format,
//  except for the size limitation), some specific kinds of symbols are preceded by a backtick: namely, symbols containing parens, or containing textual
//  representations of numbers or pitches, or beginning with a backtick, plus the symbols "null" and "nil" (distinct from the reserved words
//  "null" and "nil" representing the empty list and the empty sublist) are preceded by a backtick. Moreover, the symbols "int", "float" or "list"
//  are preceded by a backtick only if they are the first element of an llll, to distinguish them from the corresponding reserved messages of Max. <br />
//    <m>m</m>: 'max' output: mostly equivalent to the "t" specifier, but no symbol is backticket except "int", "float" and "list" at the beginning of an llll.
//  It is important to notice that, differently from text-format lllls proper, Max-format lllls might not be invertible even if they do not reach the size
//  limit for Max message. This means that a bach object receiving a Max-format llll output from another bach object might interpret it differently
//  from the original, or in some cases might even reject it. <br />
//    <m>x</m>: disabled output (nothing is output) <br />
//    <m>p</m>: 'portal' output: only used by bach.portal to intercept the @out attribute specified while creating the abstraction (see bach.portal). <br />
//    The native output is recommended, unless communication with standard Max messages is needed.
//  Disabling unused outputs can be useful if extreme optimization of the patch is needed.
//  <br /> <br />


#define BACH_DOC_MINDEPTH
//  <m>mindepth</m> sets the minimum depth level at which the operation must be performed.
//  If negative, the depth level is counted from the innermost level of each branch of the tree.
//    A value of 0 is not accepted.
//  Defaults to 1, i.e. there is no limitation.
//    <br /> <br />

#define BACH_DOC_MAXDEPTH
//  <m>maxdepth</m> sets the maximum depth level at which the operation must be performed.
//  If negative, the depth level is counted from the innermost level of each branch of the tree.
//    A value of 0 is not accepted.
//  Defaults to -1, i.e. there is no limitation (stop at the innermost level).
//    <br /> <br />

#define BACH_DOC_ITERATIONMODE
//  <m>iterationmode</m> sets the behavior of the object when lllls of different length are iterated against each other.
//  If set to 0, operation will stop at the end of the shortest llll.
//    If set to 1, operation will stop at the end of the longest llll.
//    If set to 2, operation will stop at the end of the longest llll, and missing element from the shortest ones will be replaced by empty sublists.
//  <br /> <br />

#define BACH_DOC_STATIC_ATTR
//    This is a static attribute which can only be set by typing it in the object box.
//    <br /> <br />

#define BACH_DOC_INWRAP
//    Wrap every incoming llll in the corresponding number of parentheses.
//    This is equivalent to connecting a <o>bach.wrap</o> object to every llll inlet.
//    <br /> <br />

#define BACH_DOC_OUTWRAP
//    Wrap every output llll in the correspongind number of parentheses.
//    This is equivalent to connecting a <o>bach.wrap</o> object to every llll outlet.
//    <br /> <br />
#define BACH_DOC_UNWRAP
//    Flatten every incoming llll by the specified number of levels.
//    This is equivalent to connecting a <o>bach.flat</o> object to every llll inlet.
//    <br /> <br />

#define BACH_DOC_LLLL_COMPARISON
// The comparison is performed as follows:
// the two lllls are traversed in parallel, and at each step an element of the first one is compared to an element of the second one.
// As soon as the two considered elements are different, the value of their comparison is the value of the comparison of the lllls.
// If the end of either list is reached, the longer is the greater.<br />
// Elements are compared as follows: numbers are compared by value;
// symbols are compared alphabetically (or, to be more precise, in lexicographical order according to the ASCII code);
// lllls are compared recursively as explained above; numbers are less than symbols; symbols are less than lllls.
// <br /> <br />

#define BACH_DOC_SCALARMODE
// When set to 1 an llll with a single element is iterated against all the elements of the other lllls.
// <br /> <br />

#define BACH_DOC_BANG_LAMBDA_CAVEAT
// <br /> N.B.: The object is not aware of changes you make in the lambda loop.
// If you change the lambda loop, you might want to re-input the most recent llll rather than just sending a <m>bang</m>.

#define BACH_DOC_DEPTHREJECT
// When set to 1, the search depth range set through the <m>mindepth</m> and <m>maxdepth</m> attributes is inverted,
// meaning that the specified depth range is excluded from the search, rather than included.

#define BACH_DOC_ADDRESS_BASIC
// An address is an llll providing a unique representation of the position of an element in another llll.
// It is a concept shared by many bach object.
// The address of each element of an llll's root level is simply its position counting from 1.
// The address of an element in a sublist is a list composed by the position of the element in the sublist,
// preceded by the position of the sublist in the parent llll,
// and so on up to the root level, as a sort of "path" to the element.<br />
// For instance, given the llll <b>a b c [d e [f g] h i] j k</b> the position of <b>c</b> is <b>3</b>;
// the position of <b>[d e [f g] h i]</b> is <b>4</b>;
// the position if <b>e</b> is <b>4 2</b> since to reach it it takes to go to the 4th element of the root level, which is a sublist,
// and to the 2nd element of that sublist.
// By reading the address from right to left, it can be seen that this is equivalent to saying
// that the pointed element is the 2nd of the 4th.
// Likewise, in the above llll <b>f</b> has the address <b>4 3 1</b> since it is the 1st of the 3rd of the 4th.<br />

#define BACH_DOC_ADDRESS_NEGATIVE
// In addition, addresses sent to bach objects can contain negative positions,
// that is positions counted from the end of the llll instead than the right.
// Negative and positive positions can be safely mixed within a single address.
// Thus, the address of the element <b>g</b> can be expressed as <b>4 3 2</b> as well as <b>4 3 -1</b> or <b>-3 -3 -1</b>.<br />

#define BACH_DOC_ADDRESS_MULTIPLE
// <b>_NAME</b> also accepts a special syntax to indicate multiple elements of one level of the llll:
// a sublist in the address will be interpreted as a sequence of elements in the corresponding level.
// In this way, the address <b>4 [2 4 5]</b> means "the 2nd, 4th and 5th of the 4th", that is <b>e h i</b>.
// Negative positions are accepted here as well.
// Any number after the multiple-element sublist in the address llll is ignored.<br />

#define BACH_DOC_ADDRESS_RANGE
// The multiple-element sublist can contain sublists in its turn. These are called "range sublists".
// A range sublist is composed by two positions, and indicates all the elements comprised between these two positions.
// Either or both positions of a range sublist can be negative.
// So, the address <b> 4 [[2 -1] 1]</b> means "From the 2nd to the last (i.e. the 1st from the right) and the 1st of the 4th",
// that is <b>e [f g] h i d</b>.
// As a tip, notice that to retrieve all the contents of a sublist (as opposed to the sublist itself)
// the range (1 -1) can be specified.

#define BACH_DOC_FIND_MINDEPTH
// @copy BACH_DOC_MINDEPTH
// <br />N.B.: when the <m>depthreject</m> attribute is set to 1, the specified depth range is excluded from the search, rather than included.

#define BACH_DOC_FIND_MAXDEPTH
// @copy BACH_DOC_MAXDEPTH
// <br />N.B.: when the <m>depthreject</m> attribute is set to 1, the specified depth range is excluded from the search, rather than included.

#define BACH_DOC_FIND_MINIDX
// <m>minidx</m> sets the position at which the search should begin, for the root llll as well as any sublist.
// If negative, the position is counted backwards from the end.
// Defaults to 0, i.e. there is no limitation (equivalent to 1: begin at the first element).<br />
// N.B.: when the <m>idxreject</m> attribute is set to 1,
// the specified index range is excluded from the search, rather than included.

#define BACH_DOC_FIND_MAXIDX
// <m>maxidx</m> sets the position at which the search should end, for the root llll as well as any sublist.
// If negative, the position is counted backwards from the end.
// Defaults to 0, i.e. there is no limitation (equivalent to -1: end at the last element).<br />
// N.B.: when the <m>idxreject</m> attribute is set to 1,
// the specified index range is excluded from the search, rather than included.

#define BACH_DOC_FIND_IDXREJECT
// When set to 1, the search range set through the <m>minidx</m> and <m>maxidx</m> attributes is inverted,
// meaning that the specified range is excluded from the search, rather than included.

#define BACH_DOC_FIND_MAXCOUNT
// The number of matches to find. As soon as the specified number is reached, the search stops.
// The default is 0, meaning that all the matches are found.

#define BACH_DOC_FIND_RECURSIVE
// When set to 1, whenever a matching sublist is found its elements are investigated as well. When set to 0, they are not.

#define BACH_DOC_FIND_OP
// The comparison operator by which chunks of the llll in the first inlet are compared to the element or sequence in the second inlet.
// Valid operators are <m>==</m>, <m>!=</m>, <m>===</m>, <m>!==</m>
// (the two last being as <o>bach.==</o> and <o>bach.!=</o> with <m>matchtype 1</m>),
// <m>&lt;</m>, <m>&lt;=</m>, <m>&gt;</m>, <m>&gt;=</m>.
// The <m>op</m> attribute is ignored if a lambda loop is present.

#define BACH_DOC_FIND_SIZE
// The size of each llll chunk to be output from the lambda outlet.
// The <m>size</m> attribute is ignored if a lambda loop is not present.

#define BACH_DOC_WRITETXT_TEXT_FORMAT_AND_ARGUMENTS
// Text format is easily editable in any text editor,
// but representation of floating-point numbers is approximate.
// No limit in size is given for saving a file in text format (differently from what happens while outputting lllls as text in Max).
// If no file name is provided, a dialog box will open.
// Furthermore, some message attributes are available, for fine-tuning of the text formatting.
// Available attributes are: <br />
// - <b>maxdecimals</b> (default: 10): the precision for floating-point numbers. <br />
// - <b>indent</b> [default: <b>tab</b>]: if set to <m>tab</m>, every sublist that is encountered [up to <b>maxdepth</b>, see below)
// will be placed on a new line, indented by a number of tabs equal to the depth level of the sublist itself.
// If set to an integer, the indentation for each depth level will be the corresponding number of spaces.<br />
// - <b>maxdepth</b> (default: -1, i.e. no limitation): the maximum depth at which sublists are placed in new lines.
// If negative, the depth level is counted from the innermost level of each branch of the tree.
// - <b>wrap</b> (default: 0, i.e. no wrapping): the maximum number of characters to be placed on each line.<br />
// - <b>filename</b> (default: not set): the name of the file to be written.
// If set, this specification overrides the file name set as the first message argument.

#define BACH_DOC_GENERIC_CHANGE_MESSAGES
// Generic changes in a score can be obtained via the syntax <br />
// <b>insert/remove/change <m>element_type</m> <m>element_path</m> <m>property_name</m> <m>content_as_llll</m></b> <br />
// If the initial symbol is "remove", the last two fields are irrelevant; if the initial symbol is "
// Properties are the ones displayed in the bach inspector for the specific element, plus the symbol "state", which
// sets the whole state of the element from a gathered syntax llll. <br />


#define BACH_DOC_GENERIC_TRANSACTION
// A generic transaction is a sequence of generic messages executed seamlessly, without refreshing the order of chords, notes
// and markers, and without refreshing the display in the middle. <br />
<<<<<<< HEAD
// Transactions are obtained via the syntax <m>
=======
// Transactions are obtained via the syntax
>>>>>>> 0f00c4ad
// <b>transaction <m>transaction_name</m> [<m>change_message1</m> <m>change_message2</m> ...]</b> <br />
// where <m>transaction_name</m> is a symbol associated with the transaction and each one of the <m>change_message</m>s has
// the syntax of a generic change, described in the following paragraph. <br />
// @copy BACH_DOC_GENERIC_CHANGE_MESSAGES

<|MERGE_RESOLUTION|>--- conflicted
+++ resolved
@@ -2606,11 +2606,7 @@
 #define BACH_DOC_GENERIC_TRANSACTION
 // A generic transaction is a sequence of generic messages executed seamlessly, without refreshing the order of chords, notes
 // and markers, and without refreshing the display in the middle. <br />
-<<<<<<< HEAD
-// Transactions are obtained via the syntax <m>
-=======
 // Transactions are obtained via the syntax
->>>>>>> 0f00c4ad
 // <b>transaction <m>transaction_name</m> [<m>change_message1</m> <m>change_message2</m> ...]</b> <br />
 // where <m>transaction_name</m> is a symbol associated with the transaction and each one of the <m>change_message</m>s has
 // the syntax of a generic change, described in the following paragraph. <br />
